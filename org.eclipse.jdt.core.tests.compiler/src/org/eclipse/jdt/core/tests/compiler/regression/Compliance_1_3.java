--- conflicted
+++ resolved
@@ -2568,22 +2568,13 @@
  * https://bugs.eclipse.org/bugs/show_bug.cgi?id=47227
  */
 public void test079() {
-<<<<<<< HEAD
 	String problemLog = (this.complianceLevel >= ClassFileConstants.JDK23) ?
-=======
-
-	String problemLog = (this.complianceLevel >= ClassFileConstants.JDK22) ?
->>>>>>> cc8a223c
 			"""
 			----------
 			1. ERROR in X.java (at line 1)
 				void ___eval() {
 				^
-<<<<<<< HEAD
 			Unnamed Classes and Instance Main Methods is a preview feature and disabled by default. Use --enable-preview to enable
-=======
-			Implicitly Declared Classes and Instance Main Methods is a preview feature and disabled by default. Use --enable-preview to enable
->>>>>>> cc8a223c
 			----------
 			2. ERROR in X.java (at line 1)
 				void ___eval() {
@@ -2601,11 +2592,7 @@
 			1. ERROR in X.java (at line 1)
 				void ___eval() {
 				^
-<<<<<<< HEAD
 			The preview feature Unnamed Classes and Instance Main Methods is only available with source level 23 and above
-=======
-			The preview feature Implicitly Declared Classes and Instance Main Methods is only available with source level 22 and above
->>>>>>> cc8a223c
 			----------
 			2. ERROR in X.java (at line 1)
 				void ___eval() {
