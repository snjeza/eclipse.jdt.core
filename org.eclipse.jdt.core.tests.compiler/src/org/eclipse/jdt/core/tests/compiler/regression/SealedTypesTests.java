/*******************************************************************************
 * Copyright (c) 2020, 2024 IBM Corporation and others.
 * All rights reserved. This program and the accompanying materials
 * are made available under the terms of the Eclipse Public License v1.0
 * which accompanies this distribution, and is available at
 * https://www.eclipse.org/legal/epl-2.0/
 *
 * SPDX-License-Identifier: EPL-2.0
 *
 * Contributors:
 *     IBM Corporation - initial API and implementation
 *******************************************************************************/
package org.eclipse.jdt.core.tests.compiler.regression;

import java.io.File;
import java.io.IOException;
import java.util.Map;
import junit.framework.Test;
import org.eclipse.core.runtime.CoreException;
import org.eclipse.jdt.core.JavaCore;
import org.eclipse.jdt.core.ToolFactory;
import org.eclipse.jdt.core.tests.compiler.regression.AbstractRegressionTest.JavacTestOptions.Excuse;
import org.eclipse.jdt.core.tests.compiler.regression.AbstractRegressionTest.JavacTestOptions.JavacHasABug;
import org.eclipse.jdt.core.tests.util.Util;
import org.eclipse.jdt.core.util.ClassFileBytesDisassembler;
import org.eclipse.jdt.core.util.ClassFormatException;
import org.eclipse.jdt.internal.compiler.impl.CompilerOptions;

public class SealedTypesTests extends AbstractRegressionTest9 {

	static {
//		TESTS_NUMBERS = new int [] { 40 };
//		TESTS_RANGE = new int[] { 1, -1 };
//		TESTS_NAMES = new String[] { "testBug564498_6"};
	}

	public static Class<?> testClass() {
		return SealedTypesTests.class;
	}
	public static Test suite() {
		return buildMinimalComplianceTestSuite(testClass(), F_17);
	}
	public SealedTypesTests(String testName){
		super(testName);
	}

	// ========= OPT-IN to run.javac mode: ===========
	@Override
	protected void setUp() throws Exception {
		this.runJavacOptIn = true;
		super.setUp();
	}
	@Override
	protected void tearDown() throws Exception {
		super.tearDown();
		this.runJavacOptIn = false; // do it last, so super can still clean up
	}
	// =================================================

	// Enables the tests to run individually
	protected Map<String, String> getCompilerOptions() {
		Map<String, String> defaultOptions = super.getCompilerOptions();
		defaultOptions.put(CompilerOptions.OPTION_Store_Annotations, CompilerOptions.ENABLED);
		return defaultOptions;
	}

	class Runner extends AbstractRegressionTest.Runner {
		Runner() {
			this.vmArguments = new String[0];
			this.javacTestOptions = JavacTestOptions.DEFAULT;
		}
	}

	@Override
	protected void runConformTest(String[] testFiles, String expectedOutput) {
		runConformTest(testFiles, expectedOutput, getCompilerOptions());
	}

	@Override
	protected void runConformTest(String[] testFiles, String expectedOutput, Map<String, String> customOptions) {
		Runner runner = new Runner();
		runner.testFiles = testFiles;
		runner.expectedOutputString = expectedOutput;
		runner.customOptions = customOptions;
		runner.runConformTest();
	}
	@Override
	protected void runNegativeTest(String[] testFiles, String expectedCompilerLog) {
		runNegativeTest(testFiles, expectedCompilerLog, JavacTestOptions.DEFAULT);
	}
	protected void runWarningTest(String[] testFiles, String expectedCompilerLog) {
		runWarningTest(testFiles, expectedCompilerLog, (Map<String, String>) null);
	}
	protected void runWarningTest(String[] testFiles, String expectedCompilerLog, Map<String, String> customOptions) {
		Runner runner = new Runner();
		runner.testFiles = testFiles;
		runner.expectedCompilerLog = expectedCompilerLog;
		runner.customOptions = customOptions;
		runner.runWarningTest();
	}

	protected void runWarningTest(String[] testFiles, String expectedCompilerLog, String expectedOutput) {
		Runner runner = new Runner();
		runner.testFiles = testFiles;
		runner.expectedCompilerLog = expectedCompilerLog;
		runner.expectedOutputString = expectedOutput;
		runner.customOptions = getCompilerOptions();
		runner.runWarningTest();
	}

	private static void verifyClassFile(String expectedOutput, String classFileName, int mode)
			throws IOException, ClassFormatException {
		File f = new File(OUTPUT_DIR + File.separator + classFileName);
		byte[] classFileBytes = org.eclipse.jdt.internal.compiler.util.Util.getFileByteContent(f);
		ClassFileBytesDisassembler disassembler = ToolFactory.createDefaultClassFileBytesDisassembler();
		String result = disassembler.disassemble(classFileBytes, "\n", mode);
		int index = result.indexOf(expectedOutput);
		if (index == -1 || expectedOutput.length() == 0) {
			System.out.println(Util.displayString(result, 3));
			System.out.println("...");
		}
		if (index == -1) {
			assertEquals("Wrong contents", expectedOutput, result);
		}
	}

	public void testBug563430_001() {
		runConformTest(
			new String[] {
				"X.java",
				"sealed class Y permits X{}\n" +
				"non-sealed class X extends Y {\n"+
				"  public static void main(String[] args){\n"+
				"     System.out.println(0);\n" +
				"  }\n"+
				"}\n",
			},
			"0");
	}
	public void testBug563430_001a() {
		runConformTest(
			new String[] {
				"X.java",
				"non-sealed class X extends Y {\n"+
				"  public static void main(String[] args){\n"+
				"     System.out.println(0);\n" +
				"  }\n"+
				"}\n",
				"Y.java",
				"sealed class Y permits X{}\n",
			},
			"0");
	}
	public void testBug563430_002() {
		runConformTest(
			new String[] {
				"X.java",
				"sealed interface I extends SI{}\n"+
				"non-sealed class X implements SI{\n"+
				"  public static void main(String[] args){\n"+
				"     System.out.println(0);\n" +
				"  }\n"+
				"}\n" +
				"sealed interface SI permits X, I{}\n" +
				"non-sealed interface I2 extends I{}\n"
			},
			"0");
	}
	public void testBug562715_001() {
		runConformTest(
			new String[] {
				"X.java",
				"sealed class X permits Y {\n"+
				"  public static void main(String[] args){\n"+
				"     System.out.println(100);\n" +
				"  }\n"+
				"}\n" +
				"non-sealed class Y extends X {\n"+
				"}\n"
			},
			"100");
	}
	public void testBug562715_002() {
		runConformTest(
			new String[] {
				"X.java",
				"public sealed class X {\n"+
				"  public static void main(String[] args){\n"+
				"     int sealed = 100;\n" +
				"     System.out.println(sealed);\n" +
				"  }\n"+
				"}\n" +
				"non-sealed class Y extends X {\n"+
				"}\n"
			},
			"100");
	}
	public void testBug562715_003() {
		runConformTest(
			new String[] {
				"X.java",
				"sealed public class X {\n"+
				"  public static void main(String[] args){\n"+
				"     System.out.println(100);\n" +
				"  }\n"+
				"}\n" +
				"non-sealed class Y extends X {\n"+
				"}\n"
			},
			"100");
	}
	public void testBug562715_004() {
		runConformTest(
			new String[] {
				"X.java",
				"sealed interface I {}\n"+
				"sealed public class X<T> {\n"+
				"  public static void main(String[] args){\n"+
				"     System.out.println(100);\n" +
				"  }\n"+
				"}\n" +
				"non-sealed class Y<T> extends X<T> {\n"+
				"}\n" +
				"non-sealed interface I2 extends I {}\n"
			},
			"100");
	}
	public void testBug562715_004a() {
		runConformTest(
			new String[] {
				"X.java",
				"sealed public class X<T> {\n"+
				"  public static void main(String[] args){\n"+
				"     System.out.println(100);\n" +
				"  }\n"+
				"}\n" +
				"non-sealed class Y extends X {\n"+
				"}\n"
			},
			"100");
	}
	public void testBug562715_005() {
		this.runNegativeTest(
			new String[] {
				"X.java",
				"sealed public sealed class X {\n"+
				"  public static void main(String[] args){\n"+
				"     System.out.println(100);\n" +
				"  }\n"+
			"}",
			},
			"----------\n" +
			"1. ERROR in X.java (at line 1)\n" +
			"	sealed public sealed class X {\n" +
			"	                           ^\n" +
			"Duplicate modifier for the type X\n" +
			"----------\n" +
			"2. ERROR in X.java (at line 1)\n" +
			"	sealed public sealed class X {\n" +
			"	                           ^\n" +
			"Sealed type X lacks a permits clause and no type from the same compilation unit declares X as its direct supertype\n" +
			"----------\n");
	}
	public void testBug562715_006() {
		this.runNegativeTest(
			new String[] {
				"X.java",
				"public sealed class X {\n"+
				"  public static sealed void main(String[] args){\n"+
				"     System.out.println(100);\n" +
				"  }\n"+
			"}",
			},
			"----------\n" +
			"1. ERROR in X.java (at line 1)\n" +
			"	public sealed class X {\n" +
			"	                    ^\n" +
			"Sealed type X lacks a permits clause and no type from the same compilation unit declares X as its direct supertype\n" +
			"----------\n" +
			"2. ERROR in X.java (at line 2)\n" +
			"	public static sealed void main(String[] args){\n" +
			"	              ^^^^^^\n" +
			"Syntax error on token \"sealed\", static expected\n" +
			"----------\n");
	}
	public void testBug562715_007() {
		runConformTest(
			new String[] {
				"X.java",
				"sealed @MyAnnot public class X {\n"+
				"  public static void main(String[] args){\n"+
				"     System.out.println(100);\n" +
				"  }\n"+
				"}\n" +
				"@interface MyAnnot {}\n" +
				"non-sealed class Y extends X{}"
			},
			"100");
	}
	public void testBug562715_008() {
		runConformTest(
			new String[] {
				"X.java",
				"sealed class X permits Y {\n"+
				"  public static void main(String[] args){\n"+
				"     System.out.println(100);\n" +
				"  }\n"+
				"}\n"+
				"sealed class Y extends X {}\n" +
				"final class Z extends Y {}\n"
			},
			"100");
	}
	public void testBug562715_009() {
		runConformTest(
			new String[] {
				"X.java",
				"sealed class X permits Y,Z {\n"+
				"  public static void main(String[] args){\n"+
				"     System.out.println(100);\n" +
				"  }\n"+
				"}\n"+
				"sealed class Y extends X {}\n" +
				"final class Z extends X {}\n" +
				"final class Y2 extends Y {}\n"
			},
			"100");
	}
	public void testBug562715_010() {
		this.runNegativeTest(
			new String[] {
				"X.java",
				"public sealed class X permits {\n"+
				"  public static void main(String[] args){\n"+
				"     System.out.println(100);\n" +
				"  }\n"+
			"}",
			},
			"----------\n" +
			"1. ERROR in X.java (at line 1)\n" +
			"	public sealed class X permits {\n" +
			"	                    ^\n" +
			"Sealed type X lacks a permits clause and no type from the same compilation unit declares X as its direct supertype\n" +
			"----------\n" +
			"2. ERROR in X.java (at line 1)\n" +
			"	public sealed class X permits {\n" +
			"	                      ^^^^^^^\n" +
			"Syntax error on token \"permits\", { expected\n" +
			"----------\n" +
			"3. ERROR in X.java (at line 1)\n" +
			"	public sealed class X permits {\n" +
			"	                              ^\n" +
			"Syntax error, insert \"}\" to complete Block\n" +
			"----------\n");
	}
	// TODO : Enable after error flag code implemented
	public void testBug562715_011() {
		this.runNegativeTest(
			new String[] {
				"X.java",
				"sealed enum Natural {ONE, TWO}\n"+
				"public sealed class X {\n"+
				"  public static sealed void main(String[] args){\n"+
				"     System.out.println(100);\n" +
				"  }\n"+
			"}",
			},
			"----------\n" +
			"1. ERROR in X.java (at line 1)\n" +
			"	sealed enum Natural {ONE, TWO}\n" +
			"	            ^^^^^^^\n" +
			"Illegal modifier for the enum Natural; only public is permitted\n" +
			"----------\n" +
			"2. ERROR in X.java (at line 2)\n" +
			"	public sealed class X {\n" +
			"	                    ^\n" +
			"Sealed type X lacks a permits clause and no type from the same compilation unit declares X as its direct supertype\n" +
			"----------\n" +
			"3. ERROR in X.java (at line 3)\n" +
			"	public static sealed void main(String[] args){\n" +
			"	              ^^^^^^\n" +
			"Syntax error on token \"sealed\", static expected\n" +
			"----------\n");
	}
	public void testBug562715_xxx() {
		this.runNegativeTest(
			new String[] {
				"X.java",
				"sealed record R() {}\n"+
				"public sealed class X {\n"+
				"  public static sealed void main(String[] args){\n"+
				"     System.out.println(100);\n" +
				"  }\n"+
			"}",
			},
			"----------\n" +
			"1. ERROR in X.java (at line 1)\n" +
			"	sealed record R() {}\n" +
			"	              ^\n" +
			"Illegal modifier for the record R; only public, final and strictfp are permitted\n" +
			"----------\n" +
			"2. ERROR in X.java (at line 2)\n" +
			"	public sealed class X {\n" +
			"	                    ^\n" +
			"Sealed type X lacks a permits clause and no type from the same compilation unit declares X as its direct supertype\n" +
			"----------\n" +
			"3. ERROR in X.java (at line 3)\n" +
			"	public static sealed void main(String[] args){\n" +
			"	              ^^^^^^\n" +
			"Syntax error on token \"sealed\", static expected\n" +
			"----------\n");
	}
	public void testBug563806_001() {
		this.runNegativeTest(
			new String[] {
				"X.java",
				"public sealed class X permits Y, Z{\n"+
				"}\n"+
				"class Y {}\n"+
				"class Z {}",
			},
			"----------\n" +
			"1. ERROR in X.java (at line 1)\n" +
			"	public sealed class X permits Y, Z{\n" +
			"	                              ^\n" +
			"Permitted type Y does not declare X as a direct supertype\n" +
			"----------\n" +
			"2. ERROR in X.java (at line 1)\n" +
			"	public sealed class X permits Y, Z{\n" +
			"	                                 ^\n" +
			"Permitted type Z does not declare X as a direct supertype\n" +
			"----------\n");
	}
	public void testBug563806_002() {
		this.runNegativeTest(
			new String[] {
				"p1/X.java",
				"package p1;\n"+
				"public sealed class X permits Y{\n"+
				"}\n"+
				"class Y {}\n"+
				"class Z extends X{}",
				"p1/A.java",
				"package p1;\n"+
				"public sealed class A extends X{}",
			},
			"----------\n" +
			"1. ERROR in p1\\X.java (at line 2)\n" +
			"	public sealed class X permits Y{\n" +
			"	                              ^\n" +
			"Permitted type Y does not declare p1.X as a direct supertype\n" +
			"----------\n" +
			"2. ERROR in p1\\X.java (at line 5)\n" +
			"	class Z extends X{}\n" +
			"	      ^\n" +
			"The class Z with a sealed direct supertype X should be declared either final, sealed, or non-sealed\n" +
			"----------\n" +
			"3. ERROR in p1\\X.java (at line 5)\n" +
			"	class Z extends X{}\n" +
			"	                ^\n" +
			"The class Z cannot extend the class X as it is not a permitted subtype of X\n" +
			"----------\n" +
			"----------\n" +
			"1. ERROR in p1\\A.java (at line 2)\n" +
			"	public sealed class A extends X{}\n" +
			"	                    ^\n" +
			"Sealed type A lacks a permits clause and no type from the same compilation unit declares A as its direct supertype\n" +
			"----------\n" +
			"2. ERROR in p1\\A.java (at line 2)\n" +
			"	public sealed class A extends X{}\n" +
			"	                              ^\n" +
			"The class A cannot extend the class X as it is not a permitted subtype of X\n" +
			"----------\n");
	}
	public void testBug563806_003() {
		this.runNegativeTest(
			new String[] {
				"X.java",
				"public sealed interface X permits Y, Z{\n"+
				"}\n"+
				"class Y implements X{}\n"+
				"class Z {}",
			},
			"----------\n" +
			"1. ERROR in X.java (at line 1)\n" +
			"	public sealed interface X permits Y, Z{\n" +
			"	                                     ^\n" +
			"Permitted type Z does not declare X as direct super interface \n" +
			"----------\n" +
			"2. ERROR in X.java (at line 3)\n" +
			"	class Y implements X{}\n" +
			"	      ^\n" +
			"The class Y with a sealed direct supertype X should be declared either final, sealed, or non-sealed\n" +
			"----------\n");
	}
	public void testBug563806_004() {
		this.runNegativeTest(
			new String[] {
				"p1/X.java",
				"package p1;\n"+
				"public sealed interface X permits Y, Z, Q{\n"+
				"}\n"+
				"class Y implements X{}\n" +
				"interface Z {}",
			},
			"----------\n" +
			"1. ERROR in p1\\X.java (at line 2)\n" +
			"	public sealed interface X permits Y, Z, Q{\n" +
			"	                                     ^\n" +
			"Permitted type Z does not declare p1.X as direct super interface \n" +
			"----------\n" +
			"2. ERROR in p1\\X.java (at line 2)\n" +
			"	public sealed interface X permits Y, Z, Q{\n" +
			"	                                        ^\n" +
			"Q cannot be resolved to a type\n" +
			"----------\n" +
			"3. ERROR in p1\\X.java (at line 4)\n" +
			"	class Y implements X{}\n" +
			"	      ^\n" +
			"The class Y with a sealed direct supertype X should be declared either final, sealed, or non-sealed\n" +
			"----------\n");
	}
	public void testBug563806_005() {
		this.runNegativeTest(
			new String[] {
				"X.java",
				"public sealed class X permits Y, Y{\n"+
				"}\n"+
				"class Y extends X {}",
			},
			"----------\n" +
			"1. ERROR in X.java (at line 1)\n" +
			"	public sealed class X permits Y, Y{\n" +
			"	                                 ^\n" +
			"Duplicate permitted type Y\n" +
			"----------\n" +
			"2. ERROR in X.java (at line 3)\n" +
			"	class Y extends X {}\n" +
			"	      ^\n" +
			"The class Y with a sealed direct supertype X should be declared either final, sealed, or non-sealed\n" +
			"----------\n");
	}
	public void testBug563806_006() {
		this.runNegativeTest(
			new String[] {
				"p1/X.java",
				"package p1;\n"+
				"public sealed class X permits Y, p1.Y{\n"+
				"}\n"+
				"class Y extends X {}",
			},
			"----------\n" +
			"1. ERROR in p1\\X.java (at line 2)\n" +
			"	public sealed class X permits Y, p1.Y{\n" +
			"	                                 ^^^^\n" +
			"Duplicate permitted type Y\n" +
			"----------\n" +
			"2. ERROR in p1\\X.java (at line 4)\n" +
			"	class Y extends X {}\n" +
			"	      ^\n" +
			"The class Y with a sealed direct supertype X should be declared either final, sealed, or non-sealed\n" +
			"----------\n");
	}
	public void testBug563806_007() {
		this.runNegativeTest(
			new String[] {
				"X.java",
				"public class X {\n"+
				"}\n"+
				"non-sealed class Y extends X {}",
			},
			"----------\n" +
			"1. ERROR in X.java (at line 3)\n" +
			"	non-sealed class Y extends X {}\n" +
			"	                 ^\n" +
			"The non-sealed class Y must have a sealed direct supertype\n" +
			"----------\n");
	}
	public void testBug563806_008() {
		this.runNegativeTest(
			new String[] {
				"p1/X.java",
				"package p1;\n"+
				"public sealed interface X permits Y {\n"+
				"}\n"+
				"class Y implements X{}\n",
				"p2/Y.java",
				"package p2;\n"+
				"non-sealed public interface Y {}",
			},
			"----------\n" +
			"1. ERROR in p1\\X.java (at line 4)\n" +
			"	class Y implements X{}\n" +
			"	      ^\n" +
			"The class Y with a sealed direct supertype X should be declared either final, sealed, or non-sealed\n" +
			"----------\n" +
			"----------\n" +
			"1. ERROR in p2\\Y.java (at line 2)\n" +
			"	non-sealed public interface Y {}\n" +
			"	                            ^\n" +
			"The non-sealed interface Y must have a sealed direct superinterface\n" +
			"----------\n");
	}
	public void testBug563806_009() {
		this.runConformTest(
			new String[] {
				"X.java",
				"public sealed class X {\n"+
				"  public static void main(String[] args){\n"+
				"     System.out.println(100);\n" +
				"  }\n"+
				"}\n"+
				"final class Y extends X {}",
			},
			"100");
	}
	public void testBug563806_010() {
		this.runNegativeTest(
			new String[] {
				"p1/X.java",
				"package p1;\n"+
				"public sealed class X permits Y {\n"+
				"}\n"+
				"final class Y extends X{}\n",
				"p2/Y.java",
				"package p2;\n"+
				"public final class Y extends p1.X{}",
			},
			"----------\n" +
			"1. ERROR in p2\\Y.java (at line 2)\n" +
			"	public final class Y extends p1.X{}\n" +
			"	                             ^^^^\n" +
			"The class Y cannot extend the class X as it is not a permitted subtype of X\n" +
			"----------\n");
	}
	public void testBug563806_011() {
		this.runConformTest(
			new String[] {
				"X.java",
				"public class X {\n" +
				"  public static void main(String[] args) { \n" +
				"    System.out.println(\"0\");\n" +
				"  }\n" +
				"}\n" +
				"sealed interface Y {\n"+
				"}\n"+
				"final class Z implements Y {}",
			},
			"0");
	}
	public void testBug563806_012() {
		this.runNegativeTest(
			new String[] {
				"p1/X.java",
				"package p1;\n"+
				"public sealed interface X permits Y {\n"+
				"}\n"+
				"final class Y implements X{}\n",
				"p2/Y.java",
				"package p2;\n"+
				"public final class Y implements p1.X{}",
			},
			"----------\n" +
			"1. ERROR in p2\\Y.java (at line 2)\n" +
			"	public final class Y implements p1.X{}\n" +
			"	                                ^^^^\n" +
			"The type Y that implements the sealed interface X should be a permitted subtype of X\n" +
			"----------\n");
	}
	public void testBug563806_013() {
		this.runNegativeTest(
			new String[] {
				"X.java",
				"public sealed interface X {\n"+
				"}\n"+
				"interface Y extends X {}",
			},
			"----------\n" +
			"1. ERROR in X.java (at line 3)\n" +
			"	interface Y extends X {}\n" +
			"	          ^\n" +
			"The interface Y with a sealed direct superinterface X should be declared either sealed or non-sealed\n" +
			"----------\n");
	}
	public void testBug563806_014() {
		this.runNegativeTest(
			new String[] {
				"p1/X.java",
				"package p1;\n"+
				"public sealed interface X permits Y {\n"+
				"}\n"+
				"interface Y extends X{}\n",
				"p2/Y.java",
				"package p2;\n"+
				"public interface Y extends p1.X{}",
			},
			"----------\n" +
			"1. ERROR in p1\\X.java (at line 4)\n" +
			"	interface Y extends X{}\n" +
			"	          ^\n" +
			"The interface Y with a sealed direct superinterface X should be declared either sealed or non-sealed\n" +
			"----------\n" +
			"----------\n" +
			"1. ERROR in p2\\Y.java (at line 2)\n" +
			"	public interface Y extends p1.X{}\n" +
			"	                 ^\n" +
			"The interface Y with a sealed direct superinterface X should be declared either sealed or non-sealed\n" +
			"----------\n" +
			"2. ERROR in p2\\Y.java (at line 2)\n" +
			"	public interface Y extends p1.X{}\n" +
			"	                           ^^^^\n" +
			"The type Y that extends the sealed interface X should be a permitted subtype of X\n" +
			"----------\n");
	}
	public void testBug563806_015() {
		this.runNegativeTest(
			new String[] {
				"X.java",
				"public class X permits Y{\n"+
				"}\n"+
				"final class Y extends X {}",
			},
			"----------\n" +
			"1. ERROR in X.java (at line 1)\n" +
			"	public class X permits Y{\n" +
			"	             ^\n" +
			"A type declaration X that has a permits clause should have a sealed modifier\n" +
			"----------\n");
	}
	public void testBug563806_016() {
		this.runNegativeTest(
			new String[] {
				"p1/X.java",
				"package p1;\n"+
				"public class X permits Y {\n"+
				"}\n"+
				"final class Y extends X{}\n",
			},
			"----------\n" +
			"1. ERROR in p1\\X.java (at line 2)\n" +
			"	public class X permits Y {\n" +
			"	             ^\n" +
			"A type declaration X that has a permits clause should have a sealed modifier\n" +
			"----------\n");
	}
	public void testBug563806_017() {
		this.runNegativeTest(
			new String[] {
				"X.java",
				"public interface X permits Y{\n"+
				"}\n"+
				"final class Y implements X {}",
			},
			"----------\n" +
			"1. ERROR in X.java (at line 1)\n" +
			"	public interface X permits Y{\n" +
			"	                 ^\n" +
			"A type declaration X that has a permits clause should have a sealed modifier\n" +
			"----------\n");
	}
	public void testBug563806_018() {
		this.runNegativeTest(
			new String[] {
				"p1/X.java",
				"package p1;\n"+
				"public interface X permits Y {\n"+
				"}\n"+
				"final class Y implements X{}\n",
			},
			"----------\n" +
			"1. ERROR in p1\\X.java (at line 2)\n" +
			"	public interface X permits Y {\n" +
			"	                 ^\n" +
			"A type declaration X that has a permits clause should have a sealed modifier\n" +
			"----------\n");
	}
	public void testBug563806_019() {
		this.runNegativeTest(
			new String[] {
				"p1/X.java",
				"package p1;\n"+
				"public sealed class X permits Y, p2.Y {\n"+
				"}\n"+
				"final class Y extends X{}\n",
				"p2/Y.java",
				"package p2;\n"+
				"public final class Y extends p1.X{}",
			},
			"----------\n" +
			"1. ERROR in p1\\X.java (at line 2)\n" +
			"	public sealed class X permits Y, p2.Y {\n" +
			"	                                 ^^^^\n" +
			"Permitted type Y in an unnamed module should be declared in the same package p1 of declaring type X\n" +
			"----------\n");
	}
	public void testBug563806_020() {
		this.runNegativeTest(
			new String[] {
				"p1/X.java",
				"package p1;\n"+
				"public sealed interface X permits Y, p2.Y {\n"+
				"}\n"+
				"final class Y implements X{}\n",
				"p2/Y.java",
				"package p2;\n"+
				"public final class Y implements p1.X{}",
			},
			"----------\n" +
			"1. ERROR in p1\\X.java (at line 2)\n" +
			"	public sealed interface X permits Y, p2.Y {\n" +
			"	                                     ^^^^\n" +
			"Permitted type Y in an unnamed module should be declared in the same package p1 of declaring type X\n" +
			"----------\n");
	}
	public void testBug563806_021() {
		this.runNegativeTest(
			new String[] {
				"p1/X.java",
				"package p1;\n"+
				"public sealed interface X permits Y, p2.Y {\n"+
				"}\n"+
				"non-sealed interface Y extends X{}\n",
				"p2/Y.java",
				"package p2;\n"+
				"public non-sealed interface Y extends p1.X{}",
			},
			"----------\n" +
			"1. ERROR in p1\\X.java (at line 2)\n" +
			"	public sealed interface X permits Y, p2.Y {\n" +
			"	                                     ^^^^\n" +
			"Permitted type Y in an unnamed module should be declared in the same package p1 of declaring type X\n" +
			"----------\n");
	}
	public void testBug563806_022() {
		associateToModule("mod.one", "p1/X.java");
		associateToModule("mod.two", "p2/Y.java");
		Runner runner = new Runner();
		runner.testFiles = new String[] {
				"mod.one/module-info.java",
				"module mod.one {\n"+
				"requires mod.two;\n"+
				"}\n",
				"mod.two/module-info.java",
				"module mod.two {\n" +
				"exports p2;\n"+
				"}\n",
				"p1/X.java",
				"package p1;\n"+
				"public sealed class X permits Y, p2.Y {\n"+
				"}\n"+
				"final class Y extends X{}\n",
				"p2/Y.java",
				"package p2;\n"+
				"public final class Y {}",
			};
		runner.expectedCompilerLog =
			"----------\n" +
			"1. ERROR in p1\\X.java (at line 2)\n" +
			"	public sealed class X permits Y, p2.Y {\n" +
			"	                                 ^^^^\n" +
			"Permitted type Y in a named module mod.one should be declared in the same module mod.one of declaring type X\n" +
			"----------\n" +
			"2. ERROR in p1\\X.java (at line 2)\n" +
			"	public sealed class X permits Y, p2.Y {\n" +
			"	                                 ^^^^\n" +
			"Permitted type Y does not declare p1.X as a direct supertype\n" +
			"----------\n";
		runner.runNegativeTest();
	}
	public void testBug563806_023() {
		associateToModule("mod.one", "p1/X.java");
		associateToModule("mod.two", "p2/Y.java");
		Runner runner = new Runner();
		runner.testFiles = new String[] {
				"mod.one/module-info.java",
				"module mod.one {\n"+
				"requires mod.two;\n"+
				"}\n",
				"mod.two/module-info.java",
				"module mod.two {\n" +
				"exports p2;\n"+
				"}\n",
				"p1/X.java",
				"package p1;\n"+
				"public sealed interface X permits Y, p2.Y {\n"+
				"}\n"+
				"final class Y implements X{}\n",
				"p2/Y.java",
				"package p2;\n"+
				"public final class Y {}",
			};
		runner.expectedCompilerLog =
			"----------\n" +
			"1. ERROR in p1\\X.java (at line 2)\n" +
			"	public sealed interface X permits Y, p2.Y {\n" +
			"	                                     ^^^^\n" +
			"Permitted type Y in a named module mod.one should be declared in the same module mod.one of declaring type X\n" +
			"----------\n" +
			"2. ERROR in p1\\X.java (at line 2)\n" +
			"	public sealed interface X permits Y, p2.Y {\n" +
			"	                                     ^^^^\n" +
			"Permitted type Y does not declare p1.X as direct super interface \n" +
			"----------\n";
		runner.runNegativeTest();
	}
	public void testBug563806_024() {
		associateToModule("mod.one", "p1/X.java");
		associateToModule("mod.two", "p2/Y.java");
		Runner runner = new Runner();
		runner.testFiles = new String[] {
				"mod.one/module-info.java",
				"module mod.one {\n"+
				"requires mod.two;\n"+
				"}\n",
				"mod.two/module-info.java",
				"module mod.two {\n" +
				"exports p2;\n"+
				"}\n",
				"p1/X.java",
				"package p1;\n"+
				"public sealed interface X permits Y, p2.Y {\n"+
				"}\n"+
				"non-sealed interface Y extends X{}\n",
				"p2/Y.java",
				"package p2;\n"+
				"public interface Y {}",
			};
		runner.expectedCompilerLog =
			"----------\n" +
			"1. ERROR in p1\\X.java (at line 2)\n" +
			"	public sealed interface X permits Y, p2.Y {\n" +
			"	                                     ^^^^\n" +
			"Permitted type Y in a named module mod.one should be declared in the same module mod.one of declaring type X\n" +
			"----------\n" +
			"2. ERROR in p1\\X.java (at line 2)\n" +
			"	public sealed interface X permits Y, p2.Y {\n" +
			"	                                     ^^^^\n" +
			"Permitted type Y does not declare p1.X as direct super interface \n" +
			"----------\n";
		runner.runNegativeTest();
	}
	public void testBug563806_025() {
		associateToModule("mod.one", "p1/X.java");
		associateToModule("mod.one", "p2/Y.java");
		Runner runner = new Runner();
		runner.testFiles = new String[] {
				"mod.one/module-info.java",
				"module mod.one {\n"+
				"}\n",
				"p1/X.java",
				"package p1;\n"+
				"public sealed class X permits Y, p2.Y {\n"+
				"}\n"+
				"final class Y extends X{}\n",
				"p2/Y.java",
				"package p2;\n"+
				"public final class Y extends p1.X{}",
			};
		runner.runConformTest();
	}
	public void testBug563806_026() {
		associateToModule("mod.one", "p1/X.java", "p2/Y.java");
		Runner runner = new Runner();
		runner.testFiles = new String[] {
				"mod.one/module-info.java",
				"module mod.one {\n"+
				"}\n",
				"p1/X.java",
				"package p1;\n"+
				"public sealed interface X permits Y, p2.Y {\n"+
				"}\n"+
				"final class Y implements X{}\n",
				"p2/Y.java",
				"package p2;\n"+
				"public final class Y implements p1.X{}",
			};
		runner.runConformTest();
	}
	public void testBug563806_027() {
		associateToModule("mod.one", "p1/X.java");
		associateToModule("mod.one", "p2/Y.java");
		Runner runner = new Runner();
		runner.testFiles = new String[] {
				"mod.one/module-info.java",
				"module mod.one {\n"+
				"}\n",
				"p1/X.java",
				"package p1;\n"+
				"public sealed interface X permits Y, p2.Y {\n"+
				"}\n"+
				"non-sealed interface Y extends X{}\n",
				"p2/Y.java",
				"package p2;\n"+
				"public non-sealed interface Y extends p1.X {}",
			};
		runner.runConformTest();
	}
	public void testBug563806_028() {
		this.runNegativeTest(
			new String[] {
				"p1/X.java",
				"package p1;\n"+
				"public non-sealed enum X {\n"+
				"}\n",
			},
			"----------\n" +
			"1. ERROR in p1\\X.java (at line 2)\n" +
			"	public non-sealed enum X {\n" +
			"	                       ^\n" +
			"Illegal modifier for the enum X; only public is permitted\n" +
			"----------\n");
	}
	public void testBug563806_029() {
		this.runNegativeTest(
			new String[] {
				"p1/X.java",
				"package p1;\n"+
				"public sealed enum X {\n"+
				"}\n",
			},
			"----------\n" +
			"1. ERROR in p1\\X.java (at line 2)\n" +
			"	public sealed enum X {\n" +
			"	                   ^\n" +
			"Illegal modifier for the enum X; only public is permitted\n" +
			"----------\n");
	}
	public void testBug563806_030() {
		this.runNegativeTest(
			new String[] {
				"p1/X.java",
				"package p1;\n"+
				"public class X {\n"+
				"static sealed enum Y {}\n"+
				"}\n",
			},
			"----------\n" +
			"1. ERROR in p1\\X.java (at line 3)\n" +
			"	static sealed enum Y {}\n" +
			"	                   ^\n" +
			"Illegal modifier for the member enum Y; only public, protected, private & static are permitted\n" +
			"----------\n");
	}
	public void testBug563806_031() {
		this.runNegativeTest(
			new String[] {
				"p1/X.java",
				"package p1;\n"+
				"public class X {\n"+
				"static non-sealed enum Y {}\n"+
				"}\n",
			},
			"----------\n" +
			"1. ERROR in p1\\X.java (at line 3)\n" +
			"	static non-sealed enum Y {}\n" +
			"	                       ^\n" +
			"Illegal modifier for the member enum Y; only public, protected, private & static are permitted\n" +
			"----------\n");
	}
	public void testBug563806_032() {
		this.runNegativeTest(
			new String[] {
				"p1/X.java",
				"package p1;\n"+
				"public sealed non-sealed interface X {\n"+
				"}\n",
			},
			"----------\n" +
			"1. ERROR in p1\\X.java (at line 2)\n" +
			"	public sealed non-sealed interface X {\n" +
			"	                                   ^\n" +
			"The type X may have only one modifier out of sealed, non-sealed, and final\n" +
			"----------\n" +
			"2. ERROR in p1\\X.java (at line 2)\n" +
			"	public sealed non-sealed interface X {\n" +
			"	                                   ^\n" +
			"Sealed type X lacks a permits clause and no type from the same compilation unit declares X as its direct supertype\n" +
			"----------\n");
	}
	public void testBug563806_033() {
		this.runNegativeTest(
			new String[] {
				"p1/X.java",
				"package p1;\n"+
				"public sealed  @interface X {\n"+
				"}\n",
			},
			"----------\n" +
			"1. ERROR in p1\\X.java (at line 2)\n" +
			"	public sealed  @interface X {\n" +
			"	       ^^^^^^\n" +
			"Syntax error on token \"sealed\", static expected\n" +
			"----------\n");
	}
	public void testBug563806_034() {
		this.runNegativeTest(
			new String[] {
				"p1/X.java",
				"package p1;\n"+
				"public  non-sealed @interface X {\n"+
				"}\n",
			},
			"----------\n" +
			"1. ERROR in p1\\X.java (at line 1)\n" +
			"	package p1;\n" +
			"	^^^^^^^^^^^\n" +
			"Syntax error on token(s), misplaced construct(s)\n" +
			"----------\n" +
			"2. ERROR in p1\\X.java (at line 1)\n" +
			"	package p1;\n" +
			"public  non-sealed @interface X {\n" +
			"	^^^^^^^^^^^^^^^^^^^^^^^\n" +
			"Syntax error on token(s), misplaced construct(s)\n" +
			"----------\n" +
			"3. ERROR in p1\\X.java (at line 2)\n" +
			"	public  non-sealed @interface X {\n" +
			"	            ^^^^^^\n" +
			"Syntax error, insert \"Identifier (\" to complete MethodHeaderName\n" +
			"----------\n" +
			"4. ERROR in p1\\X.java (at line 2)\n" +
			"	public  non-sealed @interface X {\n" +
			"	            ^^^^^^\n" +
			"Syntax error, insert \")\" to complete MethodDeclaration\n" +
			"----------\n" +
			"5. ERROR in p1\\X.java (at line 2)\n" +
			"	public  non-sealed @interface X {\n" +
			"	            ^^^^^^\n" +
			"Syntax error, insert \";\" to complete RecordBodyDeclarations\n" +
			"----------\n");
	}
	public void testBug563806_035() {
		this.runNegativeTest(
			new String[] {
				"p1/X.java",
				"package p1;\n"+
				"public  non-sealed interface X {\n"+
				"}\n",
			},
			"----------\n" +
			"1. ERROR in p1\\X.java (at line 2)\n" +
			"	public  non-sealed interface X {\n" +
			"	                             ^\n" +
			"The non-sealed interface X must have a sealed direct superinterface\n" +
			"----------\n");
	}
	public void testBug563806_036() {
		this.runNegativeTest(
			new String[] {
				"p1/X.java",
				"package p1;\n"+
				"public  class X {\n"+
				"  public void foo() {\n"+
				"    sealed class Y{}\n"+
				"  }\n"+
				"}\n",
			},
			"----------\n" +
			"1. ERROR in p1\\X.java (at line 4)\n" +
			"	sealed class Y{}\n" +
			"	             ^\n" +
			"Illegal modifier for the local class Y; only abstract or final is permitted\n" +
			"----------\n");
	}
	public void testBug563806_037() {
		this.runNegativeTest(
			new String[] {
				"p1/X.java",
				"package p1;\n"+
				"public  class X {\n"+
				"  public void foo() {\n"+
				"    non-sealed class Y{}\n"+
				"  }\n"+
				"}\n",
			},
			"----------\n" +
			"1. ERROR in p1\\X.java (at line 4)\n" +
			"	non-sealed class Y{}\n" +
			"	                 ^\n" +
			"Illegal modifier for the local class Y; only abstract or final is permitted\n" +
			"----------\n");
	}
	public void testBug563806_038() {
		this.runNegativeTest(
			new String[] {
				"p1/X.java",
				"package p1;\n"+
				"public  class X {\n"+
				"  public void foo() {\n"+
				"    non-sealed sealed class Y{}\n"+
				"  }\n"+
				"}\n",
			},
			"----------\n" +
			"1. ERROR in p1\\X.java (at line 4)\n" +
			"	non-sealed sealed class Y{}\n" +
			"	                        ^\n" +
			"The type Y may have only one modifier out of sealed, non-sealed, and final\n" +
			"----------\n" +
			"2. ERROR in p1\\X.java (at line 4)\n" +
			"	non-sealed sealed class Y{}\n" +
			"	                        ^\n" +
			"Illegal modifier for the local class Y; only abstract or final is permitted\n" +
			"----------\n");
	}
	public void testBug563806_039() {
		this.runNegativeTest(
			new String[] {
				"p1/X.java",
				"package p1;\n"+
				"sealed class A{}\n"+
				"public  class X {\n"+
				"  public void foo() {\n"+
				"    class Y extends A{}\n"+
				"  }\n"+
				"}\n",
			},
			"----------\n" +
			"1. ERROR in p1\\X.java (at line 2)\n" +
			"	sealed class A{}\n" +
			"	             ^\n" +
			"Sealed type A lacks a permits clause and no type from the same compilation unit declares A as its direct supertype\n" +
			"----------\n" +
			"2. ERROR in p1\\X.java (at line 5)\n" +
			"	class Y extends A{}\n" +
			"	                ^\n" +
			"The local type Y may not have a sealed supertype A\n" +
			"----------\n");
	}
	public void testBug564191_001() throws IOException, ClassFormatException {
		runConformTest(
			new String[] {
				"p1/X.java",
				"package p1;\n"+
				"sealed class X permits Y, Z{\n" +
				"  public static void main(String[] args){\n"+
				"     System.out.println(0);\n" +
				"  }\n"+
				"}\n" +
				"final class Y extends X{}\n" +
				"final class Z extends X{}\n",
			},
			"0");
		String expectedOutput =
				"PermittedSubclasses:\n" +
				"   #33 p1/Y,\n" +
				"   #35 p1/Z\n" +
				"}";
		verifyClassFile(expectedOutput, "p1/X.class", ClassFileBytesDisassembler.SYSTEM);
	}
	// Test that implicit permitted (top-level) types make it to the .class file
	public void testBug564190_1() throws IOException, ClassFormatException {
		runConformTest(
				new String[] {
					"p1/X.java",
					"package p1;\n"+
					"sealed class X {\n" +
					"  public static void main(String[] args){\n"+
					"     System.out.println(0);\n" +
					"  }\n"+
					"}\n" +
					"final class Y extends X{}\n" +
					"final class Z extends X{}\n",
				},
				"0");
			String expectedOutput =
					"PermittedSubclasses:\n" +
					"   #33 p1/Y,\n" +
					"   #35 p1/Z\n" +
					"}";
			verifyClassFile(expectedOutput, "p1/X.class", ClassFileBytesDisassembler.SYSTEM);
	}
	// Test that implicit permitted final (member) types make it to the .class file
	public void testBug564190_2() throws IOException, ClassFormatException {
		runConformTest(
				new String[] {
					"p1/X.java",
					"package p1;\n"+
					"sealed class X {\n" +
					"  public static void main(String[] args){\n"+
					"     System.out.println(0);\n" +
					"  }\n"+
					"  final class Y extends X{}\n" +
					"  final class Z extends X{}\n" +
					"}",
				},
				"0");
			String expectedOutput =
					"PermittedSubclasses:\n" +
					"   #33 p1/X$Y,\n" +
					"   #35 p1/X$Z\n" +
					"}";
			verifyClassFile(expectedOutput, "p1/X.class", ClassFileBytesDisassembler.SYSTEM);
	}
	// Test that implicit permitted non-sealed (member) types make it to the .class file
	public void testBug564190_3() throws IOException, ClassFormatException {
		runConformTest(
				new String[] {
					"p1/X.java",
					"package p1;\n"+
					"sealed class X {\n" +
					"  public static void main(String[] args){\n"+
					"     System.out.println(0);\n" +
					"  }\n"+
					"  non-sealed class Y extends X{}\n" +
					"  non-sealed class Z extends X{}\n" +
					"}",
				},
				"0");
			String expectedOutput =
					"PermittedSubclasses:\n" +
					"   #33 p1/X$Y,\n" +
					"   #35 p1/X$Z\n" +
					"}";
			verifyClassFile(expectedOutput, "p1/X.class", ClassFileBytesDisassembler.SYSTEM);
	}
	// Test that implicit permitted member type is reported without final, sealed or non-sealed
	public void testBug564190_4() throws IOException, ClassFormatException {
		runNegativeTest(
				new String[] {
					"p1/X.java",
					"package p1;\n"+
					"sealed class X  {\n" +
					"	class Y extends X {}\n" +
					"	final class Z extends Y {}\n" +
					"}",
				},
				"----------\n" +
				"1. ERROR in p1\\X.java (at line 3)\n" +
				"	class Y extends X {}\n" +
				"	      ^\n" +
				"The class Y with a sealed direct supertype X should be declared either final, sealed, or non-sealed\n" +
				"----------\n");
	}
	// Test that implicit permitted member type with implicit permitted types
	// is reported when its permitted type doesn't extend the member type
	public void testBug564190_5() throws IOException, ClassFormatException {
		runNegativeTest(
				new String[] {
					"p1/X.java",
					"package p1;\n"+
					"sealed class X {\n" +
					"	sealed class Y extends X {}\n" +
					"	final class Z {}\n" +
					"}",
				},
				"----------\n" +
				"1. ERROR in p1\\X.java (at line 3)\n" +
				"	sealed class Y extends X {}\n" +
				"	             ^\n" +
				"Sealed type Y lacks a permits clause and no type from the same compilation unit declares Y as its direct supertype\n" +
				"----------\n");
	}
	// Test that implicit permitted member type with explicit permits clause
	// is reported when its permitted type doesn't extend the member type
	public void testBug564190_6() throws IOException, ClassFormatException {
		runNegativeTest(
				new String[] {
					"p1/X.java",
					"package p1;\n"+
					"sealed class X  {\n" +
					"	sealed class Y extends X permits Z {}\n" +
					"	final class Z {}\n" +
					"}",
				},
				"----------\n" +
				"1. ERROR in p1\\X.java (at line 3)\n" +
				"	sealed class Y extends X permits Z {}\n" +
				"	                                 ^\n" +
				"Permitted type Z does not declare p1.X.Y as a direct supertype\n" +
				"----------\n");
	}
	// Test that implicit permitted member type with explicit permits clause
	// is reported when its permitted type doesn't extend the member type
	public void testBug564190_7() throws IOException, ClassFormatException {
		runNegativeTest(
				new String[] {
					"p1/X.java",
					"package p1;\n"+
					"sealed interface SI {}",
				},
				"----------\n" +
				"1. ERROR in p1\\X.java (at line 2)\n" +
				"	sealed interface SI {}\n" +
				"	                 ^^\n" +
				"Sealed type SI lacks a permits clause and no type from the same compilation unit declares SI as its direct supertype\n" +
				"----------\n");
	}
	public void testBug564450_001() throws IOException, ClassFormatException {
		runNegativeTest(
				new String[] {
					"p1/X.java",
					"package p1;\n"+
					"sealed class X permits Y{\n" +
					"}",
					"p1/Y.java",
					"package p1;\n"+
					"class Y extends X {\n" +
					"}",
				},
				"----------\n" +
				"1. ERROR in p1\\Y.java (at line 2)\n" +
				"	class Y extends X {\n" +
				"	      ^\n" +
				"The class Y with a sealed direct supertype X should be declared either final, sealed, or non-sealed\n" +
				"----------\n");
	}
	public void testBug564047_001() throws CoreException, IOException {
		String outputDirectory = Util.getOutputDirectory();
		String lib1Path = outputDirectory + File.separator + "lib1.jar";
		try {
		Util.createJar(
				new String[] {
					"p/Y.java",
					"package p;\n" +
					"public sealed class Y permits Z{}",
					"p/Z.java",
					"package p;\n" +
					"public final class Z extends Y{}",
				},
				lib1Path,
				JavaCore.VERSION_17,
				false);
		String[] libs = getDefaultClassPaths();
		int len = libs.length;
		System.arraycopy(libs, 0, libs = new String[len+1], 0, len);
		libs[len] = lib1Path;
		this.runNegativeTest(
				new String[] {
					"src/p/X.java",
					"package p;\n" +
					"public class X extends Y {\n" +
					"  public static void main(String[] args){\n" +
					"     System.out.println(0);\n" +
					"  }\n" +
					"}",
				},
				"----------\n" +
				"1. ERROR in src\\p\\X.java (at line 2)\n" +
				"	public class X extends Y {\n" +
				"	             ^\n" +
				"The class X with a sealed direct supertype Y should be declared either final, sealed, or non-sealed\n" +
				"----------\n" +
				"2. ERROR in src\\p\\X.java (at line 2)\n" +
				"	public class X extends Y {\n" +
				"	                       ^\n" +
				"The class X cannot extend the class Y as it is not a permitted subtype of Y\n" +
				"----------\n",
				libs,
		        true);
		} catch (IOException e) {
			System.err.println("could not write to current working directory ");
		} finally {
			new File(lib1Path).delete();
		}

	}
	public void testBug564492_001() {
		this.runNegativeTest(
			new String[] {
				"X.java",
				"public class X {\n"+
				"  public static void main(String[] args){\n"+
				"     new Y(){};\n" +
				"  }\n"+
				"}\n"+
				"sealed class Y{}\n"+
				"final class Z extends Y {\n"+
			"}",
			},
			"----------\n" +
			"1. ERROR in X.java (at line 3)\n" +
			"	new Y(){};\n" +
			"	    ^\n" +
			"An anonymous class cannot subclass a sealed type Y\n" +
			"----------\n");
	}
	public void testBug564492_002() {
		this.runNegativeTest(
			new String[] {
				"X.java",
				"public class X  {\n"+
				"   public static void main(String[] args) {\n"+
				"        IY y = new IY(){};\n"+
				"   }\n"+
				"}\n"+
				"sealed interface I {}\n"+
				"sealed interface IY extends I {}\n"+
				"final class Z implements IY{}\n",
			},
			"----------\n" +
			"1. ERROR in X.java (at line 3)\n" +
			"	IY y = new IY(){};\n" +
			"	           ^^\n" +
			"An anonymous class cannot subclass a sealed type IY\n" +
			"----------\n");
	}
	public void testBug564492_003() {
		this.runNegativeTest(
			new String[] {
				"X.java",
				"public sealed class X permits A.Y {\n"+
				"       public static void main(String[] args) {\n"+
				"               new A.Y() {};\n"+
				"       }\n"+
				"}\n"+
				" \n"+
				"class A {\n"+
				"       static sealed class Y extends X permits Z {}\n"+
				"       final class Z extends Y{}\n"+
				"}\n",
			},
			"----------\n" +
			"1. ERROR in X.java (at line 3)\n" +
			"	new A.Y() {};\n" +
			"	    ^^^\n" +
			"An anonymous class cannot subclass a sealed type A.Y\n" +
			"----------\n");
	}
	public void testBug564492_004() {
		this.runNegativeTest(
			new String[] {
				"X.java",
				"public  class X {\n"+
				"       public static void main(String[] args) {\n"+
				"               new A.IY() {};\n"+
				"       }\n"+
				"}\n"+
				" \n"+
				"class A {\n"+
				"       sealed interface I permits IY{}\n"+
				"       sealed interface IY extends I permits Z {}\n"+
				"       final class Z implements IY{}\n"+
				"}\n",
			},
			"----------\n" +
			"1. ERROR in X.java (at line 3)\n" +
			"	new A.IY() {};\n" +
			"	    ^^^^\n" +
			"An anonymous class cannot subclass a sealed type A.IY\n" +
			"----------\n");
	}
	public void testBug564498_1() throws IOException, ClassFormatException {
		runConformTest(
				new String[] {
					"p1/X.java",
					"package p1;\n"+
					"public sealed class X permits A.Y {\n" +
					"	public static void main(String[] args) {}\n" +
					"}\n" +
					"class A {\n" +
					"	sealed class Y extends X {\n" +
					"		final class SubInnerY extends Y {}\n" +
					"	} \n" +
					"	final class Z extends Y {}\n" +
					"}",
				},
				"");
			String expectedOutput =
					"PermittedSubclasses:\n" +
					"   #24 p1/A$Y$SubInnerY,\n" +
					"   #26 p1/A$Z\n" +
					"}";
			verifyClassFile(expectedOutput, "p1/A$Y.class", ClassFileBytesDisassembler.SYSTEM);
			expectedOutput =
					"PermittedSubclasses:\n" +
					"   #21 p1/A$Y\n";
			verifyClassFile(expectedOutput, "p1/X.class", ClassFileBytesDisassembler.SYSTEM);
	}
	public void testBug564498_2() throws IOException, ClassFormatException {
		runConformTest(
				new String[] {
					"p1/X.java",
					"package p1;\n"+
					"public sealed class X permits A.Y {\n" +
					"	public static void main(String[] args) {}\n" +
					"}\n" +
					"class A {\n" +
					"	sealed class Y extends X {} \n" +
					"	final class Z extends Y {}\n" +
					"   final class SubY extends Y {}" +
					"}",
				},
				"");
			String expectedOutput =
					"PermittedSubclasses:\n" +
					"   #22 p1/A$SubY,\n" +
					"   #24 p1/A$Z\n" +
					"}";
			verifyClassFile(expectedOutput, "p1/A$Y.class", ClassFileBytesDisassembler.SYSTEM);
			expectedOutput =
					"PermittedSubclasses:\n" +
					"   #21 p1/A$Y\n";
			verifyClassFile(expectedOutput, "p1/X.class", ClassFileBytesDisassembler.SYSTEM);
	}
	public void testBug564498_3() throws IOException, ClassFormatException {
		runConformTest(
				new String[] {
					"p1/X.java",
					"package p1;\n"+
					"public sealed class X permits A.Y {\n" +
					"	public static void main(String[] args) {}\n" +
					"}\n" +
					"class A {\n" +
					"	sealed class Y extends X {\n" +
					"		final class SubInnerY extends Y {}\n" +
					"	} \n" +
					"	final class Z extends Y {}\n" +
					"   final class SubY extends Y {}" +
					"}",
				},
				"");
			String expectedOutput =
					"PermittedSubclasses:\n" +
					"   #24 p1/A$SubY,\n" +
					"   #26 p1/A$Y$SubInnerY,\n" +
					"   #28 p1/A$Z\n";
			verifyClassFile(expectedOutput, "p1/A$Y.class", ClassFileBytesDisassembler.SYSTEM);
	}
	public void testBug564498_4() throws IOException, ClassFormatException {
		runConformTest(
				new String[] {
					"p1/X.java",
					"package p1;\n"+
					"public sealed class X permits A.Y {\n" +
					"	public static void main(String[] args) {}\n" +
					"}\n" +
					"class A {\n" +
					"	sealed class Y extends X permits Y.SubInnerY {\n" +
					"		final class SubInnerY extends Y {}\n" +
					"	} \n" +
					"}",
				},
				"");
			String expectedOutput =
					"PermittedSubclasses:\n" +
					"   #24 p1/A$Y$SubInnerY\n";
			verifyClassFile(expectedOutput, "p1/A$Y.class", ClassFileBytesDisassembler.SYSTEM);
	}
	// Reject references of membertype without qualifier of enclosing type in permits clause
	public void testBug564498_5() throws IOException, ClassFormatException {
		runNegativeTest(
				new String[] {
					"p1/X.java",
					"package p1;\n"+
					"public sealed class X permits A.Y {\n" +
					"	public static void main(String[] args) {}\n" +
					"}\n" +
					"class A {\n" +
					"	sealed class Y extends X permits SubInnerY {\n" +
					"		final class SubInnerY extends Y {}\n" +
					"	} \n" +
					"}",
				},
				"----------\n" +
				"1. ERROR in p1\\X.java (at line 6)\n" +
				"	sealed class Y extends X permits SubInnerY {\n" +
				"	                                 ^^^^^^^^^\n" +
				"SubInnerY cannot be resolved to a type\n" +
				"----------\n" +
				"2. ERROR in p1\\X.java (at line 7)\n" +
				"	final class SubInnerY extends Y {}\n" +
				"	                              ^\n" +
				"The class SubInnerY cannot extend the class A.Y as it is not a permitted subtype of A.Y\n" +
				"----------\n");
	}
	// accept references of membertype without qualifier of enclosing type in permits clause
	// provided it is imported
	public void testBug564498_6() throws IOException, ClassFormatException {
		runConformTest(
				new String[] {
						"p1/X.java",
						"package p1;\n"+
						"import p1.Y.Z;\n" +
						"public class X {\n" +
						"	public static void main(String[] args) {}\n" +
						"}\n" +
						"sealed class Y permits Z {\n" +
						"	final class Z extends Y {}\n" +
						"}",
				},
				"");
	}
	public void testBug564613_001() {
		runConformTest(
			new String[] {
				"X.java",
				"public class X {\n"+
				"\n"+
				"       public boolean permits( String s ) {\n"+
				"               return true;\n"+
				"       }\n"+
				"       public static void main(String[] args) {\n"+
				"               boolean b = new X().permits(\"hello\");\n"+
				"               System.out.println(b ? \"Hello\" : \"World\");\n"+
				"       }\n"+
				"}",
			},
			"Hello");
	}
	public void testBug564613_002() {
		runNegativeTest(
			new String[] {
				"X.java",
				"public sealed class X permits permits Y, Z {}\n"+
				"final class Y extends X{}\n" +
				"final class Z extends X{}",
			},
			"----------\n" +
			"1. ERROR in X.java (at line 1)\n" +
			"	public sealed class X permits permits Y, Z {}\n" +
			"	                      ^^^^^^^\n" +
			"Syntax error on token \"permits\", delete this token\n" +
			"----------\n");
	}
	public void testBug564638_001() {
		this.runNegativeTest(
			new String[] {
				"X.java",
				"class permits {\n"+
				"  void foo() {\n" +
				"    Zork();\n" +
				"  }\n" +
				"}",
			},
			"----------\n" +
			"1. ERROR in X.java (at line 1)\n" +
			"	class permits {\n" +
			"	      ^^^^^^^\n" +
			"\'permits\' is not a valid type name; it is a restricted identifier and not allowed as a type identifier in Java 17\n" +
			"----------\n" +
			"2. ERROR in X.java (at line 3)\n" +
			"	Zork();\n" +
			"	^^^^\n" +
			"The method Zork() is undefined for the type permits\n" +
			"----------\n",
			null,
			true);
	}
	public void testBug564638_002() {
		runNegativeTest(
			new String[] {
				"X.java",
				"class permits {\n"+
				"  void foo() {\n" +
				"    Zork();\n" +
				"  }\n" +
				"}",
			},
			"----------\n" +
			"1. ERROR in X.java (at line 1)\n" +
			"	class permits {\n" +
			"	      ^^^^^^^\n" +
			"\'permits\' is not a valid type name; it is a restricted identifier and not allowed as a type identifier in Java 17\n" +
			"----------\n" +
			"2. ERROR in X.java (at line 3)\n" +
			"	Zork();\n" +
			"	^^^^\n" +
			"The method Zork() is undefined for the type permits\n" +
			"----------\n");
	}
	public void testBug564638_003() {
		this.runNegativeTest(
			new String[] {
				"X.java",
				"class X {\n"+
				"  permits p;\n" +
				"  void foo() {\n" +
				"    Zork();\n" +
				"  }\n" +
				"}",
				"permits.java",
				"public class permits {\n"+
				"}",
			},
			"----------\n" +
			"----------\n" +
			"1. ERROR in X.java (at line 2)\n" +
			"	permits p;\n" +
			"	^^^^^^^\n" +
			"\'permits\' is not a valid type name; it is a restricted identifier and not allowed as a type identifier in Java 17\n" +
			"----------\n" +
			"2. ERROR in X.java (at line 4)\n" +
			"	Zork();\n" +
			"	^^^^\n" +
			"The method Zork() is undefined for the type X\n" +
			"----------\n" +
			"----------\n" +
			"1. ERROR in permits.java (at line 1)\n" +
			"	public class permits {\n" +
			"	             ^^^^^^^\n" +
			"\'permits\' is not a valid type name; it is a restricted identifier and not allowed as a type identifier in Java 17\n" +
			"----------\n",
			null,
			true);
	}
	public void testBug564638_004() {
		runNegativeTest(
			new String[] {
				"X.java",
				"class X {\n"+
				"  permits p;\n" +
				"  void foo() {\n" +
				"    Zork();\n" +
				"  }\n" +
				"}",
				"permits.java",
				"public class permits {\n"+
				"}",
			},
			"----------\n" +
			"1. ERROR in X.java (at line 2)\n" +
			"	permits p;\n" +
			"	^^^^^^^\n" +
			"\'permits\' is not a valid type name; it is a restricted identifier and not allowed as a type identifier in Java 17\n" +
			"----------\n" +
			"2. ERROR in X.java (at line 4)\n" +
			"	Zork();\n" +
			"	^^^^\n" +
			"The method Zork() is undefined for the type X\n" +
			"----------\n" +
			"----------\n" +
			"1. ERROR in permits.java (at line 1)\n" +
			"	public class permits {\n" +
			"	             ^^^^^^^\n" +
			"\'permits\' is not a valid type name; it is a restricted identifier and not allowed as a type identifier in Java 17\n" +
			"----------\n");
	}
	public void testBug564638_005() {
		this.runNegativeTest(
			new String[] {
				"X.java",
				"class X<permits> {\n"+
				"  void foo() {\n" +
				"    Zork();\n" +
				"  }\n" +
				"}",
			},
			"----------\n" +
			"1. ERROR in X.java (at line 1)\n" +
			"	class X<permits> {\n" +
			"	        ^^^^^^^\n" +
			"\'permits\' is not a valid type name; it is a restricted identifier and not allowed as a type identifier in Java 17\n" +
			"----------\n" +
			"2. ERROR in X.java (at line 3)\n" +
			"	Zork();\n" +
			"	^^^^\n" +
			"The method Zork() is undefined for the type X<permits>\n" +
			"----------\n",
			null,
			true);
	}
	public void testBug564638_006() {
		runNegativeTest(
			new String[] {
				"X.java",
				"class X<permits> {\n"+
				"  void foo() {\n" +
				"    Zork();\n" +
				"  }\n" +
				"}",
			},
			"----------\n" +
			"1. ERROR in X.java (at line 1)\n" +
			"	class X<permits> {\n" +
			"	        ^^^^^^^\n" +
			"\'permits\' is not a valid type name; it is a restricted identifier and not allowed as a type identifier in Java 17\n" +
			"----------\n" +
			"2. ERROR in X.java (at line 3)\n" +
			"	Zork();\n" +
			"	^^^^\n" +
			"The method Zork() is undefined for the type X<permits>\n" +
			"----------\n");
	}
	public void testBug564638_007() {
		runNegativeTest(
			new String[] {
				"X.java",
				"class X extends permits {\n"+
				"  void foo() {\n" +
				"    Zork();\n" +
				"  }\n" +
				"}\n" +
				"class permits {\n"+
				"}",
			},
			"----------\n" +
			"1. ERROR in X.java (at line 1)\n" +
			"	class X extends permits {\n" +
			"	                ^^^^^^^\n" +
			"\'permits\' is not a valid type name; it is a restricted identifier and not allowed as a type identifier in Java 17\n" +
			"----------\n" +
			"2. ERROR in X.java (at line 3)\n" +
			"	Zork();\n" +
			"	^^^^\n" +
			"The method Zork() is undefined for the type X\n" +
			"----------\n" +
			"3. ERROR in X.java (at line 6)\n" +
			"	class permits {\n" +
			"	      ^^^^^^^\n" +
			"\'permits\' is not a valid type name; it is a restricted identifier and not allowed as a type identifier in Java 17\n" +
			"----------\n");
	}
	public void testBug564638_008() {
		this.runNegativeTest(
			new String[] {
				"X.java",
				"class X extends permits {\n"+
				"  void foo() {\n" +
				"    Zork();\n" +
				"  }\n" +
				"}\n" +
				"class permits {\n"+
				"}",
			},
			"----------\n" +
			"1. ERROR in X.java (at line 1)\n" +
			"	class X extends permits {\n" +
			"	                ^^^^^^^\n" +
			"\'permits\' is not a valid type name; it is a restricted identifier and not allowed as a type identifier in Java 17\n" +
			"----------\n" +
			"2. ERROR in X.java (at line 3)\n" +
			"	Zork();\n" +
			"	^^^^\n" +
			"The method Zork() is undefined for the type X\n" +
			"----------\n" +
			"3. ERROR in X.java (at line 6)\n" +
			"	class permits {\n" +
			"	      ^^^^^^^\n" +
			"\'permits\' is not a valid type name; it is a restricted identifier and not allowed as a type identifier in Java 17\n" +
			"----------\n",
			null,
			true);
	}
	public void testBug564638_009() {
		runNegativeTest(
			new String[] {
				"X.java",
				"class X implements permits {\n"+
				"  void foo() {\n" +
				"    Zork();\n" +
				"  }\n" +
				"}\n" +
				"interface permits {\n"+
				"}",
			},
			"----------\n" +
			"1. ERROR in X.java (at line 1)\n" +
			"	class X implements permits {\n" +
			"	                   ^^^^^^^\n" +
			"\'permits\' is not a valid type name; it is a restricted identifier and not allowed as a type identifier in Java 17\n" +
			"----------\n" +
			"2. ERROR in X.java (at line 3)\n" +
			"	Zork();\n" +
			"	^^^^\n" +
			"The method Zork() is undefined for the type X\n" +
			"----------\n" +
			"3. ERROR in X.java (at line 6)\n" +
			"	interface permits {\n" +
			"	          ^^^^^^^\n" +
			"\'permits\' is not a valid type name; it is a restricted identifier and not allowed as a type identifier in Java 17\n" +
			"----------\n");
	}
	public void testBug564638_010() {
		this.runNegativeTest(
			new String[] {
				"X.java",
				"class X implements permits {\n"+
				"  void foo() {\n" +
				"    Zork();\n" +
				"  }\n" +
				"}\n" +
				"interface permits {\n"+
				"}",
			},
			"----------\n" +
			"1. ERROR in X.java (at line 1)\n" +
			"	class X implements permits {\n" +
			"	                   ^^^^^^^\n" +
			"\'permits\' is not a valid type name; it is a restricted identifier and not allowed as a type identifier in Java 17\n" +
			"----------\n" +
			"2. ERROR in X.java (at line 3)\n" +
			"	Zork();\n" +
			"	^^^^\n" +
			"The method Zork() is undefined for the type X\n" +
			"----------\n" +
			"3. ERROR in X.java (at line 6)\n" +
			"	interface permits {\n" +
			"	          ^^^^^^^\n" +
			"\'permits\' is not a valid type name; it is a restricted identifier and not allowed as a type identifier in Java 17\n" +
			"----------\n",
			null,
			true);
	}
	public void testBug564638_011() {
		runNegativeTest(
			new String[] {
				"X.java",
				"interface X extends permits {\n"+
				"  default void foo() {\n" +
				"    Zork();\n" +
				"  }\n" +
				"}\n" +
				"interface permits {\n"+
				"}",
			},
			"----------\n" +
			"1. ERROR in X.java (at line 1)\n" +
			"	interface X extends permits {\n" +
			"	                    ^^^^^^^\n" +
			"\'permits\' is not a valid type name; it is a restricted identifier and not allowed as a type identifier in Java 17\n" +
			"----------\n" +
			"2. ERROR in X.java (at line 3)\n" +
			"	Zork();\n" +
			"	^^^^\n" +
			"The method Zork() is undefined for the type X\n" +
			"----------\n" +
			"3. ERROR in X.java (at line 6)\n" +
			"	interface permits {\n" +
			"	          ^^^^^^^\n" +
			"\'permits\' is not a valid type name; it is a restricted identifier and not allowed as a type identifier in Java 17\n" +
			"----------\n");
	}
	public void testBug564638_012() {
		this.runNegativeTest(
			new String[] {
				"X.java",
				"interface X extends permits {\n"+
				"  default void foo() {\n" +
				"    Zork();\n" +
				"  }\n" +
				"}\n" +
				"interface permits {\n"+
				"}",
			},
			"----------\n" +
			"1. ERROR in X.java (at line 1)\n" +
			"	interface X extends permits {\n" +
			"	                    ^^^^^^^\n" +
			"\'permits\' is not a valid type name; it is a restricted identifier and not allowed as a type identifier in Java 17\n" +
			"----------\n" +
			"2. ERROR in X.java (at line 3)\n" +
			"	Zork();\n" +
			"	^^^^\n" +
			"The method Zork() is undefined for the type X\n" +
			"----------\n" +
			"3. ERROR in X.java (at line 6)\n" +
			"	interface permits {\n" +
			"	          ^^^^^^^\n" +
			"\'permits\' is not a valid type name; it is a restricted identifier and not allowed as a type identifier in Java 17\n" +
			"----------\n",
			null,
			true);
	}
	public void testBug564638_013() {
		runNegativeTest(
			new String[] {
				"X.java",
				"class X extends {\n"+
				"  permits foo() {\n" +
				"    Zork();\n" +
				"    return null;\n" +
				"  }\n" +
				"}",
			},
			"----------\n" +
			"1. ERROR in X.java (at line 1)\n" +
			"	class X extends {\n" +
			"	        ^^^^^^^\n" +
			"Syntax error on token \"extends\", Type expected after this token\n" +
			"----------\n" +
			"2. ERROR in X.java (at line 2)\n" +
			"	permits foo() {\n" +
			"	^^^^^^^\n" +
			"\'permits\' is not a valid type name; it is a restricted identifier and not allowed as a type identifier in Java 17\n" +
			"----------\n" +
			"3. ERROR in X.java (at line 3)\n" +
			"	Zork();\n" +
			"	^^^^\n" +
			"The method Zork() is undefined for the type X\n" +
			"----------\n");
	}
	public void testBug564638_014() {
		this.runNegativeTest(
			new String[] {
				"X.java",
				"class X {\n"+
				"  permits foo() {\n" +
				"    Zork();\n" +
				"    return null;\n" +
				"  }\n" +
				"}",
			},
			"----------\n" +
			"1. ERROR in X.java (at line 2)\n" +
			"	permits foo() {\n" +
			"	^^^^^^^\n" +
			"\'permits\' is not a valid type name; it is a restricted identifier and not allowed as a type identifier in Java 17\n" +
			"----------\n" +
			"3. ERROR in X.java (at line 3)\n" +
			"	Zork();\n" +
			"	^^^^\n" +
			"The method Zork() is undefined for the type X\n" +
			"----------\n",
			null,
			true);
	}
	public void testBug564638_015() {
		runNegativeTest(
			new String[] {
				"X.java",
				"class X  {\n"+
				"  void foo() throws permits{\n" +
				"    Zork();\n" +
				"  }\n" +
				"}",
			},
			"----------\n" +
			"1. ERROR in X.java (at line 2)\n" +
			"	void foo() throws permits{\n" +
			"	                  ^^^^^^^\n" +
			"\'permits\' is not a valid type name; it is a restricted identifier and not allowed as a type identifier in Java 17\n" +
			"----------\n" +
			"2. ERROR in X.java (at line 3)\n" +
			"	Zork();\n" +
			"	^^^^\n" +
			"The method Zork() is undefined for the type X\n" +
			"----------\n");
	}
	public void testBug564638_016() {
		this.runNegativeTest(
			new String[] {
				"X.java",
				"class X {\n"+
				"  void foo() throws permits{\n" +
				"    Zork();\n" +
				"  }\n" +
				"}",
			},
			"----------\n" +
			"1. ERROR in X.java (at line 2)\n" +
			"	void foo() throws permits{\n" +
			"	                  ^^^^^^^\n" +
			"\'permits\' is not a valid type name; it is a restricted identifier and not allowed as a type identifier in Java 17\n" +
			"----------\n" +
			"3. ERROR in X.java (at line 3)\n" +
			"	Zork();\n" +
			"	^^^^\n" +
			"The method Zork() is undefined for the type X\n" +
			"----------\n",
			null,
			true);
	}
	public void testBug564638_017() {
		runNegativeTest(
			new String[] {
				"X.java",
				"class X <T extends permits> {\n"+
				"  <T> void foo(T extends permits) {\n" +
				"    Zork();\n" +
				"  }\n" +
				"}",
			},
			"----------\n" +
			"1. ERROR in X.java (at line 1)\n" +
			"	class X <T extends permits> {\n" +
			"	                   ^^^^^^^\n" +
			"\'permits\' is not a valid type name; it is a restricted identifier and not allowed as a type identifier in Java 17\n" +
			"----------\n" +
			"2. ERROR in X.java (at line 1)\n" +
			"	class X <T extends permits> {\n" +
			"	                            ^\n" +
			"Syntax error, insert \"}\" to complete ClassBody\n" +
			"----------\n" +
			"3. WARNING in X.java (at line 2)\n" +
			"	<T> void foo(T extends permits) {\n" +
			"	 ^\n" +
			"The type parameter T is hiding the type T\n" +
			"----------\n" +
			"4. ERROR in X.java (at line 2)\n" +
			"	<T> void foo(T extends permits) {\n" +
			"	               ^^^^^^^\n" +
			"Syntax error on token \"extends\", delete this token\n" +
			"----------\n" +
			"5. ERROR in X.java (at line 5)\n" +
			"	}\n" +
			"	^\n" +
			"Syntax error on token \"}\", delete this token\n" +
			"----------\n");
	}
	public void testBug564638_018() {
		this.runNegativeTest(
			new String[] {
				"X.java",
				"class X <T extends permits>{\n"+
				"  <T> void foo(T extends permits) {\n" +
				"    Zork();\n" +
				"  }\n" +
				"}",
			},
			"----------\n" +
			"1. ERROR in X.java (at line 1)\n" +
			"	class X <T extends permits>{\n" +
			"	                   ^^^^^^^\n" +
			"\'permits\' is not a valid type name; it is a restricted identifier and not allowed as a type identifier in Java 17\n" +
			"----------\n" +
			"3. ERROR in X.java (at line 1)\n" +
			"	class X <T extends permits>{\n" +
			"	                           ^\n" +
			"Syntax error, insert \"}\" to complete ClassBody\n" +
			"----------\n" +
			"4. WARNING in X.java (at line 2)\n" +
			"	<T> void foo(T extends permits) {\n" +
			"	 ^\n" +
			"The type parameter T is hiding the type T\n" +
			"----------\n" +
			"5. ERROR in X.java (at line 2)\n" +
			"	<T> void foo(T extends permits) {\n" +
			"	               ^^^^^^^\n" +
			"Syntax error on token \"extends\", delete this token\n" +
			"----------\n" +
			"6. ERROR in X.java (at line 5)\n" +
			"	}\n" +
			"	^\n" +
			"Syntax error on token \"}\", delete this token\n" +
			"----------\n",
			null,
			true);
	}
	public void testBug564638_019() {
		runNegativeTest(
			new String[] {
				"X.java",
				"enum X {\n"+
				"  ONE(1);\n" +
				"  private final permits p;\n" +
				"  X(int p) {\n" +
				"    Zork();\n" +
				"  }\n" +
				"}",
			},
			"----------\n" +
			"1. ERROR in X.java (at line 3)\n" +
			"	private final permits p;\n" +
			"	              ^^^^^^^\n" +
			"\'permits\' is not a valid type name; it is a restricted identifier and not allowed as a type identifier in Java 17\n" +
			"----------\n" +
			"2. ERROR in X.java (at line 5)\n" +
			"	Zork();\n" +
			"	^^^^\n" +
			"The method Zork() is undefined for the type X\n" +
			"----------\n");
	}
	public void testBug564638_020() {
		this.runNegativeTest(
			new String[] {
				"X.java",
				"enum X {\n"+
				"  ONE(1);\n" +
				"  private final permits p;\n" +
				"  X(int p) {\n" +
				"    Zork();\n" +
				"  }\n" +
				"}",
			},
			"----------\n" +
			"1. ERROR in X.java (at line 3)\n" +
			"	private final permits p;\n" +
			"	              ^^^^^^^\n" +
			"\'permits\' is not a valid type name; it is a restricted identifier and not allowed as a type identifier in Java 17\n" +
			"----------\n" +
			"3. ERROR in X.java (at line 5)\n" +
			"	Zork();\n" +
			"	^^^^\n" +
			"The method Zork() is undefined for the type X\n" +
			"----------\n",
			null,
			true);
	}
	public void testBug564638_021() {
		runNegativeTest(
			new String[] {
				"X.java",
				"class X {\n"+
				"  public static void main(String[] args) {\n" +
				"    I i = (permits p)-> {};\n" +
//				"    Zork();\n" +
				"  }\n" +
				"}\n" +
				"interface I {\n" +
				"  void apply(Object o);\n" +
				"}",
			},
			"----------\n" +
			"1. ERROR in X.java (at line 3)\n" +
			"	I i = (permits p)-> {};\n" +
			"	      ^^^^^^^^^^^^^\n" +
			"This lambda expression refers to the missing type permits\n" +
			"----------\n" +
			"2. ERROR in X.java (at line 3)\n" +
			"	I i = (permits p)-> {};\n" +
			"	       ^^^^^^^\n" +
			"\'permits\' is not a valid type name; it is a restricted identifier and not allowed as a type identifier in Java 17\n" +
			"----------\n");
	}
	public void testBug564638_022() {
		this.runNegativeTest(
			new String[] {
				"X.java",
				"class X {\n"+
				"  public static void main(String[] args) {\n" +
				"    I i = (permits p)-> {};\n" +
				"    Zork();\n" +
				"  }\n" +
				"}\n" +
				"interface I {\n" +
				"  void apply(Object o);\n" +
				"}",
			},
			"----------\n" +
			"1. ERROR in X.java (at line 3)\n" +
			"	I i = (permits p)-> {};\n" +
			"	      ^^^^^^^^^^^^^\n" +
			"This lambda expression refers to the missing type permits\n" +
			"----------\n" +
			"2. ERROR in X.java (at line 3)\n" +
			"	I i = (permits p)-> {};\n" +
			"	       ^^^^^^^\n" +
			"\'permits\' is not a valid type name; it is a restricted identifier and not allowed as a type identifier in Java 17\n" +
			"----------\n" +
			"4. ERROR in X.java (at line 4)\n" +
			"	Zork();\n" +
			"	^^^^\n" +
			"The method Zork() is undefined for the type X\n" +
			"----------\n",
			null,
			true);
	}
	public void testBug564638_023() {
		runNegativeTest(
			new String[] {
				"X.java",
				"class X {\n"+
				"  public void foo(permits this) {}\n" +
				"}",
			},
			"----------\n" +
			"1. ERROR in X.java (at line 2)\n" +
			"	public void foo(permits this) {}\n" +
			"	                ^^^^^^^\n" +
			"\'permits\' is not a valid type name; it is a restricted identifier and not allowed as a type identifier in Java 17\n" +
			"----------\n");
	}
	public void testBug564638_024() {
		this.runNegativeTest(
			new String[] {
				"X.java",
				"class X {\n"+
				"  public void foo(permits this) {}\n" +
				"}",
			},
			"----------\n" +
			"1. ERROR in X.java (at line 2)\n" +
			"	public void foo(permits this) {}\n" +
			"	                ^^^^^^^\n" +
			"\'permits\' is not a valid type name; it is a restricted identifier and not allowed as a type identifier in Java 17\n" +
			"----------\n",
			null,
			true);
	}
	public void testBug564638_025() {
		runNegativeTest(
			new String[] {
				"X.java",
				"class X {\n"+
				"  public void foo(permits this) {}\n" +
				"}",
			},
			"----------\n" +
			"1. ERROR in X.java (at line 2)\n" +
			"	public void foo(permits this) {}\n" +
			"	                ^^^^^^^\n" +
			"\'permits\' is not a valid type name; it is a restricted identifier and not allowed as a type identifier in Java 17\n" +
			"----------\n");
	}
	public void testBug564638_026() {
		this.runNegativeTest(
			new String[] {
				"X.java",
				"class X {\n"+
				"  public void foo(permits this) {}\n" +
				"}",
			},
			"----------\n" +
			"1. ERROR in X.java (at line 2)\n" +
			"	public void foo(permits this) {}\n" +
			"	                ^^^^^^^\n" +
			"\'permits\' is not a valid type name; it is a restricted identifier and not allowed as a type identifier in Java 17\n" +
			"----------\n",
			null,
			true);
	}
	public void testBug564638_027() {
		runNegativeTest(
			new String[] {
				"X.java",
				"class X {\n"+
				"  class permits {\n"+
				"     public void foo(permits this) {}\n" +
				"  }\n" +
				"}",
			},
			"----------\n" +
			"1. ERROR in X.java (at line 2)\n" +
			"	class permits {\n" +
			"	      ^^^^^^^\n" +
			"\'permits\' is not a valid type name; it is a restricted identifier and not allowed as a type identifier in Java 17\n" +
			"----------\n" +
			"2. ERROR in X.java (at line 3)\n" +
			"	public void foo(permits this) {}\n" +
			"	                ^^^^^^^\n" +
			"\'permits\' is not a valid type name; it is a restricted identifier and not allowed as a type identifier in Java 17\n" +
			"----------\n");
	}
	public void testBug564638_028() {
		this.runNegativeTest(
			new String[] {
				"X.java",
				"class X {\n"+
				"  class permits {\n"+
				"     public void foo(permits this) {}\n" +
				"  }\n" +
				"}",
			},
			"----------\n" +
			"1. ERROR in X.java (at line 2)\n" +
			"	class permits {\n" +
			"	      ^^^^^^^\n" +
			"\'permits\' is not a valid type name; it is a restricted identifier and not allowed as a type identifier in Java 17\n" +
			"----------\n" +
			"2. ERROR in X.java (at line 3)\n" +
			"	public void foo(permits this) {}\n" +
			"	                ^^^^^^^\n" +
			"\'permits\' is not a valid type name; it is a restricted identifier and not allowed as a type identifier in Java 17\n" +
			"----------\n",
			null,
			true);
	}
	public void testBug564638_029() {
		runNegativeTest(
			new String[] {
				"X.java",
				"class X {\n"+
				"  public static void main(String[] args) {\n" +
				"    permits p;\n" +
				"    Zork();\n" +
				"  }\n" +
				"}",
			},
			"----------\n" +
			"1. ERROR in X.java (at line 3)\n" +
			"	permits p;\n" +
			"	^^^^^^^\n" +
			"\'permits\' is not a valid type name; it is a restricted identifier and not allowed as a type identifier in Java 17\n" +
			"----------\n" +
			"2. ERROR in X.java (at line 4)\n" +
			"	Zork();\n" +
			"	^^^^\n" +
			"The method Zork() is undefined for the type X\n" +
			"----------\n");
	}
	public void testBug564638_030() {
		this.runNegativeTest(
			new String[] {
				"X.java",
				"class X {\n"+
				"  public static void main(String[] args) {\n" +
				"    permits p;\n" +
				"    Zork();\n" +
				"  }\n" +
				"}",
			},
			"----------\n" +
			"1. ERROR in X.java (at line 3)\n" +
			"	permits p;\n" +
			"	^^^^^^^\n" +
			"\'permits\' is not a valid type name; it is a restricted identifier and not allowed as a type identifier in Java 17\n" +
			"----------\n" +
			"3. ERROR in X.java (at line 4)\n" +
			"	Zork();\n" +
			"	^^^^\n" +
			"The method Zork() is undefined for the type X\n" +
			"----------\n",
			null,
			true);
	}
	public void testBug564638_031() {
		runNegativeTest(
			new String[] {
				"X.java",
				"class X {\n"+
				"  public static void main(String[] args) {\n" +
				"    for (permits i = 0; i < 10; ++i) {} \n" +
				"  }\n" +
				"  void foo() {\n" +
				"    Zork();\n" +
				"  }\n" +
				"}",
			},
			"----------\n" +
			"1. ERROR in X.java (at line 3)\n" +
			"	for (permits i = 0; i < 10; ++i) {} \n" +
			"	     ^^^^^^^\n" +
			"\'permits\' is not a valid type name; it is a restricted identifier and not allowed as a type identifier in Java 17\n" +
			"----------\n" +
			"2. ERROR in X.java (at line 6)\n" +
			"	Zork();\n" +
			"	^^^^\n" +
			"The method Zork() is undefined for the type X\n" +
			"----------\n");
	}
	public void testBug564638_032() {
		this.runNegativeTest(
			new String[] {
				"X.java",
				"class X {\n"+
				"  public static void main(String[] args) {\n" +
				"    for (permits i = 0; i < 10; ++i) {} \n" +
				"  }\n" +
				"  void foo() {\n" +
				"    Zork();\n" +
				"  }\n" +
				"}",
			},
			"----------\n" +
			"1. ERROR in X.java (at line 3)\n" +
			"	for (permits i = 0; i < 10; ++i) {} \n" +
			"	     ^^^^^^^\n" +
			"\'permits\' is not a valid type name; it is a restricted identifier and not allowed as a type identifier in Java 17\n" +
			"----------\n" +
			"3. ERROR in X.java (at line 6)\n" +
			"	Zork();\n" +
			"	^^^^\n" +
			"The method Zork() is undefined for the type X\n" +
			"----------\n",
			null,
			true);
	}
	public void testBug564638_033() {
		runNegativeTest(
			new String[] {
				"X.java",
				"class X {\n"+
				"  public static void main(permits[] args) {\n" +
				"    for (permits p : args) {} \n" +
				"  }\n" +
				"}",
			},
			"----------\n" +
			"1. ERROR in X.java (at line 2)\n" +
			"	public static void main(permits[] args) {\n" +
			"	                        ^^^^^^^^^\n" +
			"\'permits\' is not a valid type name; it is a restricted identifier and not allowed as a type identifier in Java 17\n" +
			"----------\n" +
			"2. ERROR in X.java (at line 3)\n" +
			"	for (permits p : args) {} \n" +
			"	     ^^^^^^^\n" +
			"\'permits\' is not a valid type name; it is a restricted identifier and not allowed as a type identifier in Java 17\n" +
			"----------\n");
	}
	public void testBug564638_034() {
		this.runNegativeTest(
			new String[] {
				"X.java",
				"class X {\n"+
				"  public static void main(permits[] args) {\n" +
				"    for (permits p : args) {} \n" +
				"  }\n" +
				"}",
			},
			"----------\n" +
			"1. ERROR in X.java (at line 2)\n" +
			"	public static void main(permits[] args) {\n" +
			"	                        ^^^^^^^^^\n" +
			"\'permits\' is not a valid type name; it is a restricted identifier and not allowed as a type identifier in Java 17\n" +
			"----------\n" +
			"3. ERROR in X.java (at line 3)\n" +
			"	for (permits p : args) {} \n" +
			"	     ^^^^^^^\n" +
			"\'permits\' is not a valid type name; it is a restricted identifier and not allowed as a type identifier in Java 17\n" +
			"----------\n",
			null,
			true);
	}
	public void testBug564638_035() {
		runNegativeTest(
			new String[] {
				"X.java",
				"class X {\n"+
				"       public static void main(String[] args) {\n"+
				"               try (permits y = new Y()) {\n"+
				"                       \n"+
				"               } catch (Exception e) {\n"+
				"                       e.printStackTrace();\n"+
				"               } finally {\n"+
				"                       \n"+
				"               }\n"+
				"       }\n"+
				"}\n"+
				"class Y implements AutoCloseable {\n"+
				"       @Override\n"+
				"       public void close() throws Exception {}\n"+
				"}\n",
			},
			"----------\n" +
			"1. ERROR in X.java (at line 3)\n" +
			"	try (permits y = new Y()) {\n" +
			"	     ^^^^^^^\n" +
			"\'permits\' is not a valid type name; it is a restricted identifier and not allowed as a type identifier in Java 17\n" +
			"----------\n");
	}
	public void testBug564638_036() {
		this.runNegativeTest(
			new String[] {
				"X.java",
				"class X {\n"+
				"       public static void main(String[] args) {\n"+
				"               try (permits y = new Y()) {\n"+
				"                       \n"+
				"               } catch (Exception e) {\n"+
				"                       e.printStackTrace();\n"+
				"               } finally {\n"+
				"                       \n"+
				"               }\n"+
				"       }\n"+
				"}\n"+
				"class Y implements AutoCloseable {\n"+
				"       @Override\n"+
				"       public void close() throws Exception {}\n"+
				"}\n",
			},
			"----------\n" +
			"1. ERROR in X.java (at line 3)\n" +
			"	try (permits y = new Y()) {\n" +
			"	     ^^^^^^^\n" +
			"\'permits\' is not a valid type name; it is a restricted identifier and not allowed as a type identifier in Java 17\n" +
			"----------\n",
			null,
			true);
	}
	public void testBug564638_037() {
		runNegativeTest(
			new String[] {
				"X.java",
				"class X {\n"+
				"       public static void main(String[] args) {\n"+
				"               try (Y y = new Y()) {\n"+
				"                       \n"+
				"               } catch (permits e) {\n"+
				"                       e.printStackTrace();\n"+
				"               } finally {\n"+
				"                       \n"+
				"               }\n"+
				"       }\n"+
				"}\n"+
				"class Y implements AutoCloseable {\n"+
				"       @Override\n"+
				"       public void close() throws Exception {}\n"+
				"}\n",
			},
			"----------\n" +
			"1. ERROR in X.java (at line 5)\n" +
			"	} catch (permits e) {\n" +
			"	         ^^^^^^^\n" +
			"\'permits\' is not a valid type name; it is a restricted identifier and not allowed as a type identifier in Java 17\n" +
			"----------\n");
	}
	public void testBug564638_038() {
		this.runNegativeTest(
			new String[] {
				"X.java",
				"class X {\n"+
				"       public static void main(String[] args) {\n"+
				"               try (Y y = new Y()) {\n"+
				"                       \n"+
				"               } catch (permits e) {\n"+
				"                       e.printStackTrace();\n"+
				"               } finally {\n"+
				"                       \n"+
				"               }\n"+
				"       }\n"+
				"}\n"+
				"class Y implements AutoCloseable {\n"+
				"       @Override\n"+
				"       public void close() throws Exception {}\n"+
				"}\n",
			},
			"----------\n" +
			"1. ERROR in X.java (at line 5)\n" +
			"	} catch (permits e) {\n" +
			"	         ^^^^^^^\n" +
			"\'permits\' is not a valid type name; it is a restricted identifier and not allowed as a type identifier in Java 17\n" +
			"----------\n",
			null,
			true);
	}
	public void testBug564638_039() {
		runNegativeTest(
			new String[] {
				"X.java",
				"record X(permits p) {\n"+
				"}\n",
			},
			"----------\n" +
			"1. ERROR in X.java (at line 1)\n" +
			"	record X(permits p) {\n" +
			"	^\n" +
			"permits cannot be resolved to a type\n" +
			"----------\n" +
			"2. ERROR in X.java (at line 1)\n" +
			"	record X(permits p) {\n" +
			"	         ^^^^^^^\n" +
			"\'permits\' is not a valid type name; it is a restricted identifier and not allowed as a type identifier in Java 17\n" +
			"----------\n");
	}
	public void testBug564638_040() {
		this.runNegativeTest(
			new String[] {
				"X.java",
				"record X(permits p) {\n"+
				"}\n",
			},
			"----------\n" +
			"1. ERROR in X.java (at line 1)\n" +
			"	record X(permits p) {\n" +
			"	^\n" +
			"permits cannot be resolved to a type\n" +
			"----------\n" +
			"2. ERROR in X.java (at line 1)\n" +
			"	record X(permits p) {\n" +
			"	         ^^^^^^^\n" +
			"\'permits\' is not a valid type name; it is a restricted identifier and not allowed as a type identifier in Java 17\n" +
			"----------\n",
			null,
			true);
	}
	public void testBug564638_041() {
		runNegativeTest(
			new String[] {
				"X.java",
				"class X {\n"+
				"       public <T> X(T t) {}\n"+
				"       \n"+
				"       public X(int t, char c) {\n"+
				"               <permits>this(t);\n"+
				"       }\n"+
				"}\n",
			},
			"----------\n" +
			"1. ERROR in X.java (at line 5)\n" +
			"	<permits>this(t);\n" +
			"	 ^^^^^^^\n" +
			"\'permits\' is not a valid type name; it is a restricted identifier and not allowed as a type identifier in Java 17\n" +
			"----------\n" +
			"2. ERROR in X.java (at line 5)\n" +
			"	<permits>this(t);\n" +
			"	         ^^^^^^^^\n" +
			"The constructor X(permits) refers to the missing type permits\n" +
			"----------\n");
	}
	public void testBug564638_042() {
		this.runNegativeTest(
			new String[] {
				"X.java",
				"class X {\n"+
				"       public <T> X(T t) {}\n"+
				"       \n"+
				"       public X(int t, char c) {\n"+
				"               <permits>this(t);\n"+
				"       }\n"+
				"}\n",
			},
			"----------\n" +
			"1. ERROR in X.java (at line 5)\n" +
			"	<permits>this(t);\n" +
			"	 ^^^^^^^\n" +
			"\'permits\' is not a valid type name; it is a restricted identifier and not allowed as a type identifier in Java 17\n" +
			"----------\n" +
			"3. ERROR in X.java (at line 5)\n" +
			"	<permits>this(t);\n" +
			"	         ^^^^^^^^\n" +
			"The constructor X(permits) refers to the missing type permits\n" +
			"----------\n",
			null,
			true);
	}
	public void testBug564638_043() {
		runNegativeTest(
			new String[] {
				"X.java",
				"class X {\n"+
				"       public <T> X(T t) {}\n"+
				"       \n"+
				"       public X(int t, char c) {\n"+
				"           new <permits>X(t).foo();\n"+
				"       }\n"+
				"       public void foo() {}\n"+
				"}\n",
			},
			"----------\n" +
			"1. ERROR in X.java (at line 5)\n" +
			"	new <permits>X(t).foo();\n" +
			"	^^^^^^^^^^^^^^^^^\n" +
			"The constructor X(permits) refers to the missing type permits\n" +
			"----------\n" +
			"2. ERROR in X.java (at line 5)\n" +
			"	new <permits>X(t).foo();\n" +
			"	     ^^^^^^^\n" +
			"\'permits\' is not a valid type name; it is a restricted identifier and not allowed as a type identifier in Java 17\n" +
			"----------\n");
	}
	public void testBug564638_044() {
		this.runNegativeTest(
			new String[] {
				"X.java",
				"class X {\n"+
				"       public <T> X(T t) {}\n"+
				"       \n"+
				"       public X(int t, char c) {\n"+
				"           new <permits>X(t).foo();\n"+
				"       }\n"+
				"       public void foo() {}\n"+
				"}\n",
			},
			"----------\n" +
			"1. ERROR in X.java (at line 5)\n" +
			"	new <permits>X(t).foo();\n" +
			"	^^^^^^^^^^^^^^^^^\n" +
			"The constructor X(permits) refers to the missing type permits\n" +
			"----------\n" +
			"2. ERROR in X.java (at line 5)\n" +
			"	new <permits>X(t).foo();\n" +
			"	     ^^^^^^^\n" +
			"\'permits\' is not a valid type name; it is a restricted identifier and not allowed as a type identifier in Java 17\n" +
			"----------\n",
			null,
			true);
	}
	public void testBug564638_045() {
		runNegativeTest(
			new String[] {
				"X.java",
				"class X {\n"+
				"       public <T> void foo(T t) {}\n"+
				"       \n"+
				"       public X() {\n"+
				"               X x = new X();\n"+
				"               x.<permits>foo(0);\n"+
				"       }\n"+
				"}",
			},
			"----------\n" +
			"1. ERROR in X.java (at line 6)\n" +
			"	x.<permits>foo(0);\n" +
			"	   ^^^^^^^\n" +
			"\'permits\' is not a valid type name; it is a restricted identifier and not allowed as a type identifier in Java 17\n" +
			"----------\n" +
			"2. ERROR in X.java (at line 6)\n" +
			"	x.<permits>foo(0);\n" +
			"	           ^^^\n" +
			"The method foo(permits) from the type X refers to the missing type permits\n" +
			"----------\n");
	}
	public void testBug564638_046() {
		this.runNegativeTest(
			new String[] {
				"X.java",
				"class X {\n"+
				"       public <T> void foo(T t) {}\n"+
				"       \n"+
				"       public X() {\n"+
				"               X x = new X();\n"+
				"               x.<permits>foo(0);\n"+
				"       }\n"+
				"}\n",
			},
			"----------\n" +
			"1. ERROR in X.java (at line 6)\n" +
			"	x.<permits>foo(0);\n" +
			"	   ^^^^^^^\n" +
			"\'permits\' is not a valid type name; it is a restricted identifier and not allowed as a type identifier in Java 17\n" +
			"----------\n" +
			"3. ERROR in X.java (at line 6)\n" +
			"	x.<permits>foo(0);\n" +
			"	           ^^^\n" +
			"The method foo(permits) from the type X refers to the missing type permits\n" +
			"----------\n",
			null,
			true);
	}
	public void testBug564638_047() {
		runNegativeTest(
			new String[] {
				"X.java",
				"class X {\n"+
				"       public <T> void foo(T t) {}\n"+
				"       \n"+
				"       public X() {\n"+
				"               X x = new permits();\n"+
				"       }\n"+
				"}",
			},
			"----------\n" +
			"1. ERROR in X.java (at line 5)\n" +
			"	X x = new permits();\n" +
			"	          ^^^^^^^\n" +
			"\'permits\' is not a valid type name; it is a restricted identifier and not allowed as a type identifier in Java 17\n" +
			"----------\n");
	}
	public void testBug564638_048() {
		this.runNegativeTest(
			new String[] {
				"X.java",
				"class X {\n"+
				"       public <T> void foo(T t) {}\n"+
				"       \n"+
				"       public X() {\n"+
				"               X x = new permits();\n"+
				"       }\n"+
				"}\n",
			},
			"----------\n" +
			"1. ERROR in X.java (at line 5)\n" +
			"	X x = new permits();\n" +
			"	          ^^^^^^^\n" +
			"\'permits\' is not a valid type name; it is a restricted identifier and not allowed as a type identifier in Java 17\n" +
			"----------\n",
			null,
			true);
	}
	public void testBug564638_049() {
		runNegativeTest(
			new String[] {
				"X.java",
				"class X {\n"+
				"       public X() {\n"+
				"               new permits() {\n"+
				"                       @Override\n"+
				"                       void foo() {}\n"+
				"               }.foo();\n"+
				"       }\n"+
				"}\n"+
				"abstract class permits {\n"+
				"       abstract void foo();\n"+
				"}",
			},
			"----------\n" +
			"1. ERROR in X.java (at line 3)\n" +
			"	new permits() {\n" +
			"	    ^^^^^^^\n" +
			"\'permits\' is not a valid type name; it is a restricted identifier and not allowed as a type identifier in Java 17\n" +
			"----------\n" +
			"2. ERROR in X.java (at line 9)\n" +
			"	abstract class permits {\n" +
			"	               ^^^^^^^\n" +
			"\'permits\' is not a valid type name; it is a restricted identifier and not allowed as a type identifier in Java 17\n" +
			"----------\n");
	}
	public void testBug564638_050() {
		this.runNegativeTest(
			new String[] {
				"X.java",
				"class X {\n"+
				"    public X() {\n"+
				"       new permits() {\n"+
				"          @Override\n"+
				"          void foo() {\n"+
				"            Zork();\n"+
				"          }\n"+
				"       }.foo();\n"+
				"       }\n"+
				"}\n"+
				"abstract class permits {\n"+
				"       abstract void foo();\n"+
				"}\n",
			},
			"----------\n" +
			"1. ERROR in X.java (at line 3)\n" +
			"	new permits() {\n" +
			"	    ^^^^^^^\n" +
			"\'permits\' is not a valid type name; it is a restricted identifier and not allowed as a type identifier in Java 17\n" +
			"----------\n" +
			"2. ERROR in X.java (at line 6)\n" +
			"	Zork();\n" +
			"	^^^^\n" +
			"The method Zork() is undefined for the type new permits(){}\n" +
			"----------\n" +
			"3. ERROR in X.java (at line 11)\n" +
			"	abstract class permits {\n" +
			"	               ^^^^^^^\n" +
			"\'permits\' is not a valid type name; it is a restricted identifier and not allowed as a type identifier in Java 17\n" +
			"----------\n",
			null,
			true);
	}
	public void testBug564638_051() {
		runNegativeTest(
			new String[] {
				"X.java",
				"class X {\n"+
				"  public X() {\n"+
				"    Object[] p = new permits[10];\n"+
			    "  }\n"+
				"}",
			},
			"----------\n" +
			"1. ERROR in X.java (at line 3)\n" +
			"	Object[] p = new permits[10];\n" +
			"	                 ^^^^^^^\n" +
			"\'permits\' is not a valid type name; it is a restricted identifier and not allowed as a type identifier in Java 17\n" +
			"----------\n");
	}
	public void testBug564638_052() {
		this.runNegativeTest(
			new String[] {
				"X.java",
				"class X {\n"+
				"  public X() {\n"+
				"    Object[] p = new permits[10];\n"+
			    "  }\n"+
				"}",
			},
			"----------\n" +
			"1. ERROR in X.java (at line 3)\n" +
			"	Object[] p = new permits[10];\n" +
			"	                 ^^^^^^^\n" +
			"\'permits\' is not a valid type name; it is a restricted identifier and not allowed as a type identifier in Java 17\n" +
			"----------\n",
			null,
			true);
	}
	public void testBug564638_053() {
		runNegativeTest(
			new String[] {
				"X.java",
				"class X {\n"+
				" public static void main(String[] args) {\n"+
				"   new X().foo((permits) null);\n"+
				" }\n"+
				" private void foo(permits o) {}\n"+
				"}",
			},
			"----------\n" +
			"1. ERROR in X.java (at line 3)\n" +
			"	new X().foo((permits) null);\n" +
			"	        ^^^\n" +
			"The method foo(permits) from the type X refers to the missing type permits\n" +
			"----------\n" +
			"2. ERROR in X.java (at line 3)\n" +
			"	new X().foo((permits) null);\n" +
			"	             ^^^^^^^\n" +
			"\'permits\' is not a valid type name; it is a restricted identifier and not allowed as a type identifier in Java 17\n" +
			"----------\n" +
			"3. ERROR in X.java (at line 5)\n" +
			"	private void foo(permits o) {}\n" +
			"	                 ^^^^^^^\n" +
			"\'permits\' is not a valid type name; it is a restricted identifier and not allowed as a type identifier in Java 17\n" +
			"----------\n");
	}
	public void testBug564638_054() {
		this.runNegativeTest(
			new String[] {
				"X.java",
				"class X {\n"+
				" public static void main(String[] args) {\n"+
				"   new X().foo((permits) null);\n"+
				" }\n"+
				" private void foo(permits o) {}\n"+
				"}",
			},
			"----------\n" +
			"1. ERROR in X.java (at line 3)\n" +
			"	new X().foo((permits) null);\n" +
			"	        ^^^\n" +
			"The method foo(permits) from the type X refers to the missing type permits\n" +
			"----------\n" +
			"2. ERROR in X.java (at line 3)\n" +
			"	new X().foo((permits) null);\n" +
			"	             ^^^^^^^\n" +
			"\'permits\' is not a valid type name; it is a restricted identifier and not allowed as a type identifier in Java 17\n" +
			"----------\n" +
			"4. ERROR in X.java (at line 5)\n" +
			"	private void foo(permits o) {}\n" +
			"	                 ^^^^^^^\n" +
			"\'permits\' is not a valid type name; it is a restricted identifier and not allowed as a type identifier in Java 17\n" +
			"----------\n",
			null,
			true);
	}
	public void testBug564638_055() {
		runNegativeTest(
			new String[] {
				"X.java",
				"class X {\n"+
				" private void foo(Object o) {\n"+
				"   if (o instanceof permits) {}\n"+
				" }\n"+
				"}",
			},
			"----------\n" +
			"1. ERROR in X.java (at line 3)\n" +
			"	if (o instanceof permits) {}\n" +
			"	                 ^^^^^^^\n" +
			"\'permits\' is not a valid type name; it is a restricted identifier and not allowed as a type identifier in Java 17\n" +
			"----------\n");
	}
	public void testBug564638_056() {
		this.runNegativeTest(
			new String[] {
				"X.java",
				"class X {\n"+
				" private void foo(Object o) {\n"+
				"   if (o instanceof permits) {}\n"+
				" }\n"+
				"}",
			},
			"----------\n" +
			"1. ERROR in X.java (at line 3)\n" +
			"	if (o instanceof permits) {}\n" +
			"	                 ^^^^^^^\n" +
			"\'permits\' is not a valid type name; it is a restricted identifier and not allowed as a type identifier in Java 17\n" +
			"----------\n",
			null,
			true);
	}
	public void testBug564638_057() {
		runNegativeTest(
			new String[] {
				"X.java",
				"class X {\n"+
				" public static void main(String[] args) {\n"+
				"   @SuppressWarnings(\"unused\")\n"+
				"   I i = permits :: new;\n"+
				"   Zork();\n"+
				" }\n"+
				"}\n"+
				"class permits{}\n" +
				"interface I {\n"+
				" Object gen();\n"+
				"}",
			},
			"----------\n" +
			"1. ERROR in X.java (at line 5)\n" +
			"	Zork();\n" +
			"	^^^^\n" +
			"The method Zork() is undefined for the type X\n" +
			"----------\n" +
			"2. ERROR in X.java (at line 8)\n" +
			"	class permits{}\n" +
			"	      ^^^^^^^\n" +
			"\'permits\' is not a valid type name; it is a restricted identifier and not allowed as a type identifier in Java 17\n" +
			"----------\n");
	}
	public void testBug564638_058() {
		this.runNegativeTest(
			new String[] {
				"X.java",
				"class X {\n"+
				" public static void main(String[] args) {\n"+
				"   @SuppressWarnings(\"unused\")\n"+
				"   I i = permits :: new;\n"+
				"   Zork();\n"+
				" }\n"+
				"}\n"+
				"class permits{}\n" +
				"interface I {\n"+
				" Object gen();\n"+
				"}",
			},
			"----------\n" +
			"1. ERROR in X.java (at line 5)\n" +
			"	Zork();\n" +
			"	^^^^\n" +
			"The method Zork() is undefined for the type X\n" +
			"----------\n" +
			"2. ERROR in X.java (at line 8)\n" +
			"	class permits{}\n" +
			"	      ^^^^^^^\n" +
			"\'permits\' is not a valid type name; it is a restricted identifier and not allowed as a type identifier in Java 17\n" +
			"----------\n",
			null,
			true);
	}
	public void testBug564638b_001() {
		this.runNegativeTest(
			new String[] {
				"X.java",
				"class sealed {\n"+
				"  void foo() {\n" +
				"    Zork();\n" +
				"  }\n" +
				"}",
			},
			"----------\n" +
			"1. ERROR in X.java (at line 1)\n" +
			"	class sealed {\n" +
			"	      ^^^^^^\n" +
			"\'sealed\' is not a valid type name; it is a restricted identifier and not allowed as a type identifier in Java 17\n" +
			"----------\n" +
			"2. ERROR in X.java (at line 3)\n" +
			"	Zork();\n" +
			"	^^^^\n" +
			"The method Zork() is undefined for the type sealed\n" +
			"----------\n",
			null,
			true);
	}
	public void testBug564638b_002() {
		runNegativeTest(
			new String[] {
				"X.java",
				"class sealed {\n"+
				"  void foo() {\n" +
				"    Zork();\n" +
				"  }\n" +
				"}",
			},
			"----------\n" +
			"1. ERROR in X.java (at line 1)\n" +
			"	class sealed {\n" +
			"	      ^^^^^^\n" +
			"\'sealed\' is not a valid type name; it is a restricted identifier and not allowed as a type identifier in Java 17\n" +
			"----------\n" +
			"2. ERROR in X.java (at line 3)\n" +
			"	Zork();\n" +
			"	^^^^\n" +
			"The method Zork() is undefined for the type sealed\n" +
			"----------\n");
	}

	public void testBug564638b_003() {
		this.runNegativeTest(
			new String[] {
				"X.java",
				"class X {\n"+
				"  sealed p;\n" +
				"  void foo() {\n" +
				"    Zork();\n" +
				"  }\n" +
				"}",
				"sealed.java",
				"public class sealed {\n"+
				"}",
			},
			"----------\n" +
			"----------\n" +
			"1. ERROR in X.java (at line 2)\n" +
			"	sealed p;\n" +
			"	^^^^^^\n" +
			"\'sealed\' is not a valid type name; it is a restricted identifier and not allowed as a type identifier in Java 17\n" +
			"----------\n" +
			"2. ERROR in X.java (at line 4)\n" +
			"	Zork();\n" +
			"	^^^^\n" +
			"The method Zork() is undefined for the type X\n" +
			"----------\n" +
			"----------\n" +
			"1. ERROR in sealed.java (at line 1)\n" +
			"	public class sealed {\n" +
			"	             ^^^^^^\n" +
			"\'sealed\' is not a valid type name; it is a restricted identifier and not allowed as a type identifier in Java 17\n" +
			"----------\n",
			null,
			true);
	}
	public void testBug564638b_004() {
		runNegativeTest(
			new String[] {
				"X.java",
				"class X {\n"+
				"  sealed p;\n" +
				"  void foo() {\n" +
				"    Zork();\n" +
				"  }\n" +
				"}",
				"sealed.java",
				"public class sealed {\n"+
				"}",
			},
			"----------\n" +
			"1. ERROR in X.java (at line 2)\n" +
			"	sealed p;\n" +
			"	^^^^^^\n" +
			"\'sealed\' is not a valid type name; it is a restricted identifier and not allowed as a type identifier in Java 17\n" +
			"----------\n" +
			"2. ERROR in X.java (at line 4)\n" +
			"	Zork();\n" +
			"	^^^^\n" +
			"The method Zork() is undefined for the type X\n" +
			"----------\n" +
			"----------\n" +
			"1. ERROR in sealed.java (at line 1)\n" +
			"	public class sealed {\n" +
			"	             ^^^^^^\n" +
			"\'sealed\' is not a valid type name; it is a restricted identifier and not allowed as a type identifier in Java 17\n" +
			"----------\n");
	}

	public void testBug564638b_005() {
		this.runNegativeTest(
			new String[] {
				"X.java",
				"class X<sealed> {\n"+
				"  void foo() {\n" +
				"    Zork();\n" +
				"  }\n" +
				"}",
			},
			"----------\n" +
			"1. ERROR in X.java (at line 1)\n" +
			"	class X<sealed> {\n" +
			"	        ^^^^^^\n" +
			"\'sealed\' is not a valid type name; it is a restricted identifier and not allowed as a type identifier in Java 17\n" +
			"----------\n" +
			"2. ERROR in X.java (at line 3)\n" +
			"	Zork();\n" +
			"	^^^^\n" +
			"The method Zork() is undefined for the type X<sealed>\n" +
			"----------\n",
			null,
			true);
	}
	public void testBug564638b_006() {
		runNegativeTest(
			new String[] {
				"X.java",
				"class X<sealed> {\n"+
				"  void foo() {\n" +
				"    Zork();\n" +
				"  }\n" +
				"}",
			},
			"----------\n" +
			"1. ERROR in X.java (at line 1)\n" +
			"	class X<sealed> {\n" +
			"	        ^^^^^^\n" +
			"\'sealed\' is not a valid type name; it is a restricted identifier and not allowed as a type identifier in Java 17\n" +
			"----------\n" +
			"2. ERROR in X.java (at line 3)\n" +
			"	Zork();\n" +
			"	^^^^\n" +
			"The method Zork() is undefined for the type X<sealed>\n" +
			"----------\n");
	}
	public void testBug564638b_007() {
		runNegativeTest(
			new String[] {
				"X.java",
				"class X extends sealed {\n"+
				"  void foo() {\n" +
				"    Zork();\n" +
				"  }\n" +
				"}\n" +
				"class sealed {\n"+
				"}",
			},
			"----------\n" +
			"1. ERROR in X.java (at line 1)\n" +
			"	class X extends sealed {\n" +
			"	                ^^^^^^\n" +
			"\'sealed\' is not a valid type name; it is a restricted identifier and not allowed as a type identifier in Java 17\n" +
			"----------\n" +
			"2. ERROR in X.java (at line 3)\n" +
			"	Zork();\n" +
			"	^^^^\n" +
			"The method Zork() is undefined for the type X\n" +
			"----------\n" +
			"3. ERROR in X.java (at line 6)\n" +
			"	class sealed {\n" +
			"	      ^^^^^^\n" +
			"\'sealed\' is not a valid type name; it is a restricted identifier and not allowed as a type identifier in Java 17\n" +
			"----------\n");
	}
	public void testBug564638b_008() {
		this.runNegativeTest(
			new String[] {
				"X.java",
				"class X extends sealed {\n"+
				"  void foo() {\n" +
				"    Zork();\n" +
				"  }\n" +
				"}\n" +
				"class sealed {\n"+
				"}",
			},
			"----------\n" +
			"1. ERROR in X.java (at line 1)\n" +
			"	class X extends sealed {\n" +
			"	                ^^^^^^\n" +
			"\'sealed\' is not a valid type name; it is a restricted identifier and not allowed as a type identifier in Java 17\n" +
			"----------\n" +
			"2. ERROR in X.java (at line 3)\n" +
			"	Zork();\n" +
			"	^^^^\n" +
			"The method Zork() is undefined for the type X\n" +
			"----------\n" +
			"3. ERROR in X.java (at line 6)\n" +
			"	class sealed {\n" +
			"	      ^^^^^^\n" +
			"\'sealed\' is not a valid type name; it is a restricted identifier and not allowed as a type identifier in Java 17\n" +
			"----------\n",
			null,
			true);
	}
	public void testBug564638b_009() {
		runNegativeTest(
			new String[] {
				"X.java",
				"class X implements sealed {\n"+
				"  void foo() {\n" +
				"    Zork();\n" +
				"  }\n" +
				"}\n" +
				"interface sealed {\n"+
				"}",
			},
			"----------\n" +
			"1. ERROR in X.java (at line 1)\n" +
			"	class X implements sealed {\n" +
			"	                   ^^^^^^\n" +
			"\'sealed\' is not a valid type name; it is a restricted identifier and not allowed as a type identifier in Java 17\n" +
			"----------\n" +
			"2. ERROR in X.java (at line 3)\n" +
			"	Zork();\n" +
			"	^^^^\n" +
			"The method Zork() is undefined for the type X\n" +
			"----------\n" +
			"3. ERROR in X.java (at line 6)\n" +
			"	interface sealed {\n" +
			"	          ^^^^^^\n" +
			"\'sealed\' is not a valid type name; it is a restricted identifier and not allowed as a type identifier in Java 17\n" +
			"----------\n");
	}
	public void testBug564638b_010() {
		this.runNegativeTest(
			new String[] {
				"X.java",
				"class X implements sealed {\n"+
				"  void foo() {\n" +
				"    Zork();\n" +
				"  }\n" +
				"}\n" +
				"interface sealed {\n"+
				"}",
			},
			"----------\n" +
			"1. ERROR in X.java (at line 1)\n" +
			"	class X implements sealed {\n" +
			"	                   ^^^^^^\n" +
			"\'sealed\' is not a valid type name; it is a restricted identifier and not allowed as a type identifier in Java 17\n" +
			"----------\n" +
			"2. ERROR in X.java (at line 3)\n" +
			"	Zork();\n" +
			"	^^^^\n" +
			"The method Zork() is undefined for the type X\n" +
			"----------\n" +
			"3. ERROR in X.java (at line 6)\n" +
			"	interface sealed {\n" +
			"	          ^^^^^^\n" +
			"\'sealed\' is not a valid type name; it is a restricted identifier and not allowed as a type identifier in Java 17\n" +
			"----------\n",
			null,
			true);
	}
	public void testBug564638b_011() {
		runNegativeTest(
			new String[] {
				"X.java",
				"interface X extends sealed {\n"+
				"  default void foo() {\n" +
				"    Zork();\n" +
				"  }\n" +
				"}\n" +
				"interface sealed {\n"+
				"}",
			},
			"----------\n" +
			"1. ERROR in X.java (at line 1)\n" +
			"	interface X extends sealed {\n" +
			"	                    ^^^^^^\n" +
			"\'sealed\' is not a valid type name; it is a restricted identifier and not allowed as a type identifier in Java 17\n" +
			"----------\n" +
			"2. ERROR in X.java (at line 3)\n" +
			"	Zork();\n" +
			"	^^^^\n" +
			"The method Zork() is undefined for the type X\n" +
			"----------\n" +
			"3. ERROR in X.java (at line 6)\n" +
			"	interface sealed {\n" +
			"	          ^^^^^^\n" +
			"\'sealed\' is not a valid type name; it is a restricted identifier and not allowed as a type identifier in Java 17\n" +
			"----------\n");
	}

	public void testBug564638b_012() {
		this.runNegativeTest(
			new String[] {
				"X.java",
				"interface X extends sealed {\n"+
				"  default void foo() {\n" +
				"    Zork();\n" +
				"  }\n" +
				"}\n" +
				"interface sealed {\n"+
				"}",
			},
			"----------\n" +
			"1. ERROR in X.java (at line 1)\n" +
			"	interface X extends sealed {\n" +
			"	                    ^^^^^^\n" +
			"\'sealed\' is not a valid type name; it is a restricted identifier and not allowed as a type identifier in Java 17\n" +
			"----------\n" +
			"2. ERROR in X.java (at line 3)\n" +
			"	Zork();\n" +
			"	^^^^\n" +
			"The method Zork() is undefined for the type X\n" +
			"----------\n" +
			"3. ERROR in X.java (at line 6)\n" +
			"	interface sealed {\n" +
			"	          ^^^^^^\n" +
			"\'sealed\' is not a valid type name; it is a restricted identifier and not allowed as a type identifier in Java 17\n" +
			"----------\n",
			null,
			true);
	}
	public void testBug564638b_013() {
		runNegativeTest(
			new String[] {
				"X.java",
				"class X extends {\n"+
				"  sealed foo() {\n" +
				"    Zork();\n" +
				"    return null;\n" +
				"  }\n" +
				"}",
			},
			"----------\n" +
			"1. ERROR in X.java (at line 1)\n" +
			"	class X extends {\n" +
			"	        ^^^^^^^\n" +
			"Syntax error on token \"extends\", Type expected after this token\n" +
			"----------\n" +
			"2. ERROR in X.java (at line 2)\n" +
			"	sealed foo() {\n" +
			"	^^^^^^\n" +
			"\'sealed\' is not a valid type name; it is a restricted identifier and not allowed as a type identifier in Java 17\n" +
			"----------\n" +
			"3. ERROR in X.java (at line 3)\n" +
			"	Zork();\n" +
			"	^^^^\n" +
			"The method Zork() is undefined for the type X\n" +
			"----------\n");
	}

	public void testBug564638b_014() {
		this.runNegativeTest(
			new String[] {
				"X.java",
				"class X {\n"+
				"  sealed foo() {\n" +
				"    Zork();\n" +
				"    return null;\n" +
				"  }\n" +
				"}",
			},
			"----------\n" +
			"1. ERROR in X.java (at line 2)\n" +
			"	sealed foo() {\n" +
			"	^^^^^^\n" +
			"\'sealed\' is not a valid type name; it is a restricted identifier and not allowed as a type identifier in Java 17\n" +
			"----------\n" +
			"3. ERROR in X.java (at line 3)\n" +
			"	Zork();\n" +
			"	^^^^\n" +
			"The method Zork() is undefined for the type X\n" +
			"----------\n",
			null,
			true);
	}
	public void testBug564638b_015() {
		runNegativeTest(
			new String[] {
				"X.java",
				"class X  {\n"+
				"  void foo() throws sealed{\n" +
				"    Zork();\n" +
				"  }\n" +
				"}",
			},
			"----------\n" +
			"1. ERROR in X.java (at line 2)\n" +
			"	void foo() throws sealed{\n" +
			"	                  ^^^^^^\n" +
			"\'sealed\' is not a valid type name; it is a restricted identifier and not allowed as a type identifier in Java 17\n" +
			"----------\n" +
			"2. ERROR in X.java (at line 3)\n" +
			"	Zork();\n" +
			"	^^^^\n" +
			"The method Zork() is undefined for the type X\n" +
			"----------\n");
	}

	public void testBug564638b_016() {
		this.runNegativeTest(
			new String[] {
				"X.java",
				"class X {\n"+
				"  void foo() throws sealed{\n" +
				"    Zork();\n" +
				"  }\n" +
				"}",
			},
			"----------\n" +
			"1. ERROR in X.java (at line 2)\n" +
			"	void foo() throws sealed{\n" +
			"	                  ^^^^^^\n" +
			"\'sealed\' is not a valid type name; it is a restricted identifier and not allowed as a type identifier in Java 17\n" +
			"----------\n" +
			"3. ERROR in X.java (at line 3)\n" +
			"	Zork();\n" +
			"	^^^^\n" +
			"The method Zork() is undefined for the type X\n" +
			"----------\n",
			null,
			true);
	}
	public void testBug564638b_017() {
		runNegativeTest(
			new String[] {
				"X.java",
				"class X <T extends sealed> {\n"+
				"  <T> void foo(T extends sealed) {\n" +
				"    Zork();\n" +
				"  }\n" +
				"}",
			},
			"----------\n" +
			"1. ERROR in X.java (at line 1)\n" +
			"	class X <T extends sealed> {\n" +
			"	                   ^^^^^^\n" +
			"\'sealed\' is not a valid type name; it is a restricted identifier and not allowed as a type identifier in Java 17\n" +
			"----------\n" +
			"2. ERROR in X.java (at line 1)\n" +
			"	class X <T extends sealed> {\n" +
			"	                           ^\n" +
			"Syntax error, insert \"}\" to complete ClassBody\n" +
			"----------\n" +
			"3. WARNING in X.java (at line 2)\n" +
			"	<T> void foo(T extends sealed) {\n" +
			"	 ^\n" +
			"The type parameter T is hiding the type T\n" +
			"----------\n" +
			"4. ERROR in X.java (at line 2)\n" +
			"	<T> void foo(T extends sealed) {\n" +
			"	               ^^^^^^^\n" +
			"Syntax error on token \"extends\", delete this token\n" +
			"----------\n" +
			"5. ERROR in X.java (at line 5)\n" +
			"	}\n" +
			"	^\n" +
			"Syntax error on token \"}\", delete this token\n" +
			"----------\n");
	}

	public void testBug564638b_018() {
		this.runNegativeTest(
			new String[] {
				"X.java",
				"class X <T extends sealed>{\n"+
				"  <T> void foo(T extends sealed) {\n" +
				"    Zork();\n" +
				"  }\n" +
				"}",
			},
			"----------\n" +
			"1. ERROR in X.java (at line 1)\n" +
			"	class X <T extends sealed>{\n" +
			"	                   ^^^^^^\n" +
			"\'sealed\' is not a valid type name; it is a restricted identifier and not allowed as a type identifier in Java 17\n" +
			"----------\n" +
			"3. ERROR in X.java (at line 1)\n" +
			"	class X <T extends sealed>{\n" +
			"	                          ^\n" +
			"Syntax error, insert \"}\" to complete ClassBody\n" +
			"----------\n" +
			"4. WARNING in X.java (at line 2)\n" +
			"	<T> void foo(T extends sealed) {\n" +
			"	 ^\n" +
			"The type parameter T is hiding the type T\n" +
			"----------\n" +
			"5. ERROR in X.java (at line 2)\n" +
			"	<T> void foo(T extends sealed) {\n" +
			"	               ^^^^^^^\n" +
			"Syntax error on token \"extends\", delete this token\n" +
			"----------\n" +
			"6. ERROR in X.java (at line 5)\n" +
			"	}\n" +
			"	^\n" +
			"Syntax error on token \"}\", delete this token\n" +
			"----------\n",
			null,
			true);
	}
	public void testBug564638b_019() {
		runNegativeTest(
			new String[] {
				"X.java",
				"enum X {\n"+
				"  ONE(1);\n" +
				"  private final sealed p;\n" +
				"  X(int p) {\n" +
				"    Zork();\n" +
				"  }\n" +
				"}",
			},
			"----------\n" +
			"1. ERROR in X.java (at line 3)\n" +
			"	private final sealed p;\n" +
			"	              ^^^^^^\n" +
			"\'sealed\' is not a valid type name; it is a restricted identifier and not allowed as a type identifier in Java 17\n" +
			"----------\n" +
			"2. ERROR in X.java (at line 5)\n" +
			"	Zork();\n" +
			"	^^^^\n" +
			"The method Zork() is undefined for the type X\n" +
			"----------\n");
	}

	public void testBug564638b_020() {
		this.runNegativeTest(
			new String[] {
				"X.java",
				"enum X {\n"+
				"  ONE(1);\n" +
				"  private final sealed p;\n" +
				"  X(int p) {\n" +
				"    Zork();\n" +
				"  }\n" +
				"}",
			},
			"----------\n" +
			"1. ERROR in X.java (at line 3)\n" +
			"	private final sealed p;\n" +
			"	              ^^^^^^\n" +
			"\'sealed\' is not a valid type name; it is a restricted identifier and not allowed as a type identifier in Java 17\n" +
			"----------\n" +
			"3. ERROR in X.java (at line 5)\n" +
			"	Zork();\n" +
			"	^^^^\n" +
			"The method Zork() is undefined for the type X\n" +
			"----------\n",
			null,
			true);
	}
	public void testBug564638b_021() {
		runNegativeTest(
			new String[] {
				"X.java",
				"class X {\n"+
				"  public static void main(String[] args) {\n" +
				"    I i = (sealed p)-> {};\n" +
//				"    Zork();\n" +
				"  }\n" +
				"}\n" +
				"interface I {\n" +
				"  void apply(Object o);\n" +
				"}",
			},
			"----------\n" +
			"1. ERROR in X.java (at line 3)\n" +
			"	I i = (sealed p)-> {};\n" +
			"	      ^^^^^^^^^^^^\n" +
			"This lambda expression refers to the missing type sealed\n" +
			"----------\n" +
			"2. ERROR in X.java (at line 3)\n" +
			"	I i = (sealed p)-> {};\n" +
			"	       ^^^^^^\n" +
			"\'sealed\' is not a valid type name; it is a restricted identifier and not allowed as a type identifier in Java 17\n" +
			"----------\n");
	}

	public void testBug564638b_022() {
		this.runNegativeTest(
			new String[] {
				"X.java",
				"class X {\n"+
				"  public static void main(String[] args) {\n" +
				"    I i = (sealed p)-> {};\n" +
				"    Zork();\n" +
				"  }\n" +
				"}\n" +
				"interface I {\n" +
				"  void apply(Object o);\n" +
				"}",
			},
			"----------\n" +
			"1. ERROR in X.java (at line 3)\n" +
			"	I i = (sealed p)-> {};\n" +
			"	      ^^^^^^^^^^^^\n" +
			"This lambda expression refers to the missing type sealed\n" +
			"----------\n" +
			"2. ERROR in X.java (at line 3)\n" +
			"	I i = (sealed p)-> {};\n" +
			"	       ^^^^^^\n" +
			"\'sealed\' is not a valid type name; it is a restricted identifier and not allowed as a type identifier in Java 17\n" +
			"----------\n" +
			"4. ERROR in X.java (at line 4)\n" +
			"	Zork();\n" +
			"	^^^^\n" +
			"The method Zork() is undefined for the type X\n" +
			"----------\n",
			null,
			true);
	}
	public void testBug564638b_023() {
		runNegativeTest(
			new String[] {
				"X.java",
				"class X {\n"+
				"  public void foo(sealed this) {}\n" +
				"}",
			},
			"----------\n" +
			"1. ERROR in X.java (at line 2)\n" +
			"	public void foo(sealed this) {}\n" +
			"	                ^^^^^^\n" +
			"\'sealed\' is not a valid type name; it is a restricted identifier and not allowed as a type identifier in Java 17\n" +
			"----------\n");
	}

	public void testBug564638b_024() {
		this.runNegativeTest(
			new String[] {
				"X.java",
				"class X {\n"+
				"  public void foo(sealed this) {}\n" +
				"}",
			},
			"----------\n" +
			"1. ERROR in X.java (at line 2)\n" +
			"	public void foo(sealed this) {}\n" +
			"	                ^^^^^^\n" +
			"\'sealed\' is not a valid type name; it is a restricted identifier and not allowed as a type identifier in Java 17\n" +
			"----------\n",
			null,
			true
		);
	}
	public void testBug564638b_025() {
		runNegativeTest(
			new String[] {
				"X.java",
				"class X {\n"+
				"  public void foo(sealed this) {}\n" +
				"}",
			},
			"----------\n" +
			"1. ERROR in X.java (at line 2)\n" +
			"	public void foo(sealed this) {}\n" +
			"	                ^^^^^^\n" +
			"\'sealed\' is not a valid type name; it is a restricted identifier and not allowed as a type identifier in Java 17\n" +
			"----------\n");
	}

	public void testBug564638b_026() {
		this.runNegativeTest(
			new String[] {
				"X.java",
				"class X {\n"+
				"  public void foo(sealed this) {}\n" +
				"}",
			},
			"----------\n" +
			"1. ERROR in X.java (at line 2)\n" +
			"	public void foo(sealed this) {}\n" +
			"	                ^^^^^^\n" +
			"\'sealed\' is not a valid type name; it is a restricted identifier and not allowed as a type identifier in Java 17\n" +
			"----------\n",
			null,
			true
		);
	}
	public void testBug564638b_027() {
		runNegativeTest(
			new String[] {
				"X.java",
				"class X {\n"+
				"  class sealed {\n"+
				"     public void foo(sealed this) {}\n" +
				"  }\n" +
				"}",
			},
			"----------\n" +
			"1. ERROR in X.java (at line 2)\n" +
			"	class sealed {\n" +
			"	      ^^^^^^\n" +
			"\'sealed\' is not a valid type name; it is a restricted identifier and not allowed as a type identifier in Java 17\n" +
			"----------\n" +
			"2. ERROR in X.java (at line 3)\n" +
			"	public void foo(sealed this) {}\n" +
			"	                ^^^^^^\n" +
			"\'sealed\' is not a valid type name; it is a restricted identifier and not allowed as a type identifier in Java 17\n" +
			"----------\n");
	}

	public void testBug564638b_028() {
		this.runNegativeTest(
			new String[] {
				"X.java",
				"class X {\n"+
				"  class sealed {\n"+
				"     public void foo(sealed this) {}\n" +
				"  }\n" +
				"}",
			},
			"----------\n" +
			"1. ERROR in X.java (at line 2)\n" +
			"	class sealed {\n" +
			"	      ^^^^^^\n" +
			"\'sealed\' is not a valid type name; it is a restricted identifier and not allowed as a type identifier in Java 17\n" +
			"----------\n" +
			"2. ERROR in X.java (at line 3)\n" +
			"	public void foo(sealed this) {}\n" +
			"	                ^^^^^^\n" +
			"\'sealed\' is not a valid type name; it is a restricted identifier and not allowed as a type identifier in Java 17\n" +
			"----------\n",
			null,
			true
		);
	}
	public void testBug564638b_029() {
		runNegativeTest(
			new String[] {
				"X.java",
				"class X {\n"+
				"  public static void main(String[] args) {\n" +
				"    sealed p;\n" +
				"    Zork();\n" +
				"  }\n" +
				"}",
			},
			"----------\n" +
			"1. ERROR in X.java (at line 3)\n" +
			"	sealed p;\n" +
			"	^^^^^^\n" +
			"\'sealed\' is not a valid type name; it is a restricted identifier and not allowed as a type identifier in Java 17\n" +
			"----------\n" +
			"2. ERROR in X.java (at line 4)\n" +
			"	Zork();\n" +
			"	^^^^\n" +
			"The method Zork() is undefined for the type X\n" +
			"----------\n");
	}

	public void testBug564638b_030() {
		this.runNegativeTest(
			new String[] {
				"X.java",
				"class X {\n"+
				"  public static void main(String[] args) {\n" +
				"    sealed p;\n" +
				"    Zork();\n" +
				"  }\n" +
				"}",
			},
			"----------\n" +
			"1. ERROR in X.java (at line 3)\n" +
			"	sealed p;\n" +
			"	^^^^^^\n" +
			"\'sealed\' is not a valid type name; it is a restricted identifier and not allowed as a type identifier in Java 17\n" +
			"----------\n" +
			"3. ERROR in X.java (at line 4)\n" +
			"	Zork();\n" +
			"	^^^^\n" +
			"The method Zork() is undefined for the type X\n" +
			"----------\n",
			null,
			true
		);
	}
	public void testBug564638b_031() {
		runNegativeTest(
			new String[] {
				"X.java",
				"class X {\n"+
				"  public static void main(String[] args) {\n" +
				"    for (sealed i = 0; i < 10; ++i) {} \n" +
				"  }\n" +
				"  void foo() {\n" +
				"    Zork();\n" +
				"  }\n" +
				"}",
			},
			"----------\n" +
			"1. ERROR in X.java (at line 3)\n" +
			"	for (sealed i = 0; i < 10; ++i) {} \n" +
			"	     ^^^^^^\n" +
			"\'sealed\' is not a valid type name; it is a restricted identifier and not allowed as a type identifier in Java 17\n" +
			"----------\n" +
			"2. ERROR in X.java (at line 6)\n" +
			"	Zork();\n" +
			"	^^^^\n" +
			"The method Zork() is undefined for the type X\n" +
			"----------\n");
	}

	public void testBug564638b_032() {
		this.runNegativeTest(
			new String[] {
				"X.java",
				"class X {\n"+
				"  public static void main(String[] args) {\n" +
				"    for (sealed i = 0; i < 10; ++i) {} \n" +
				"  }\n" +
				"  void foo() {\n" +
				"    Zork();\n" +
				"  }\n" +
				"}",
			},
			"----------\n" +
			"1. ERROR in X.java (at line 3)\n" +
			"	for (sealed i = 0; i < 10; ++i) {} \n" +
			"	     ^^^^^^\n" +
			"\'sealed\' is not a valid type name; it is a restricted identifier and not allowed as a type identifier in Java 17\n" +
			"----------\n" +
			"3. ERROR in X.java (at line 6)\n" +
			"	Zork();\n" +
			"	^^^^\n" +
			"The method Zork() is undefined for the type X\n" +
			"----------\n",
			null,
			true
		);
	}
	public void testBug564638b_033() {
		runNegativeTest(
			new String[] {
				"X.java",
				"class X {\n"+
				"  public static void main(sealed[] args) {\n" +
				"    for (sealed p : args) {} \n" +
				"  }\n" +
				"}",
			},
			"----------\n" +
			"1. ERROR in X.java (at line 2)\n" +
			"	public static void main(sealed[] args) {\n" +
			"	                        ^^^^^^^^\n" +
			"\'sealed\' is not a valid type name; it is a restricted identifier and not allowed as a type identifier in Java 17\n" +
			"----------\n" +
			"2. ERROR in X.java (at line 3)\n" +
			"	for (sealed p : args) {} \n" +
			"	     ^^^^^^\n" +
			"\'sealed\' is not a valid type name; it is a restricted identifier and not allowed as a type identifier in Java 17\n" +
			"----------\n");
	}

	public void testBug564638b_034() {
		this.runNegativeTest(
			new String[] {
				"X.java",
				"class X {\n"+
				"  public static void main(sealed[] args) {\n" +
				"    for (sealed p : args) {} \n" +
				"  }\n" +
				"}",
			},
			"----------\n" +
			"1. ERROR in X.java (at line 2)\n" +
			"	public static void main(sealed[] args) {\n" +
			"	                        ^^^^^^^^\n" +
			"\'sealed\' is not a valid type name; it is a restricted identifier and not allowed as a type identifier in Java 17\n" +
			"----------\n" +
			"3. ERROR in X.java (at line 3)\n" +
			"	for (sealed p : args) {} \n" +
			"	     ^^^^^^\n" +
			"\'sealed\' is not a valid type name; it is a restricted identifier and not allowed as a type identifier in Java 17\n" +
			"----------\n",
			null,
			true
		);
	}
	public void testBug564638b_035() {
		runNegativeTest(
			new String[] {
				"X.java",
				"class X {\n"+
				"       public static void main(String[] args) {\n"+
				"               try (sealed y = new Y()) {\n"+
				"                       \n"+
				"               } catch (Exception e) {\n"+
				"                       e.printStackTrace();\n"+
				"               } finally {\n"+
				"                       \n"+
				"               }\n"+
				"       }\n"+
				"}\n"+
				"class Y implements AutoCloseable {\n"+
				"       @Override\n"+
				"       public void close() throws Exception {}\n"+
				"}\n",
			},
			"----------\n" +
			"1. ERROR in X.java (at line 3)\n" +
			"	try (sealed y = new Y()) {\n" +
			"	     ^^^^^^\n" +
			"\'sealed\' is not a valid type name; it is a restricted identifier and not allowed as a type identifier in Java 17\n" +
			"----------\n");
	}

	public void testBug564638b_036() {
		this.runNegativeTest(
			new String[] {
				"X.java",
				"class X {\n"+
				"       public static void main(String[] args) {\n"+
				"               try (sealed y = new Y()) {\n"+
				"                       \n"+
				"               } catch (Exception e) {\n"+
				"                       e.printStackTrace();\n"+
				"               } finally {\n"+
				"                       \n"+
				"               }\n"+
				"       }\n"+
				"}\n"+
				"class Y implements AutoCloseable {\n"+
				"       @Override\n"+
				"       public void close() throws Exception {}\n"+
				"}\n",
			},
			"----------\n" +
			"1. ERROR in X.java (at line 3)\n" +
			"	try (sealed y = new Y()) {\n" +
			"	     ^^^^^^\n" +
			"\'sealed\' is not a valid type name; it is a restricted identifier and not allowed as a type identifier in Java 17\n" +
			"----------\n",
			null,
			true
		);
	}
	public void testBug564638b_037() {
		runNegativeTest(
			new String[] {
				"X.java",
				"class X {\n"+
				"       public static void main(String[] args) {\n"+
				"               try (Y y = new Y()) {\n"+
				"                       \n"+
				"               } catch (sealed e) {\n"+
				"                       e.printStackTrace();\n"+
				"               } finally {\n"+
				"                       \n"+
				"               }\n"+
				"       }\n"+
				"}\n"+
				"class Y implements AutoCloseable {\n"+
				"       @Override\n"+
				"       public void close() throws Exception {}\n"+
				"}\n",
			},
			"----------\n" +
			"1. ERROR in X.java (at line 5)\n" +
			"	} catch (sealed e) {\n" +
			"	         ^^^^^^\n" +
			"\'sealed\' is not a valid type name; it is a restricted identifier and not allowed as a type identifier in Java 17\n" +
			"----------\n");
	}

	public void testBug564638b_038() {
		this.runNegativeTest(
			new String[] {
				"X.java",
				"class X {\n"+
				"       public static void main(String[] args) {\n"+
				"               try (Y y = new Y()) {\n"+
				"                       \n"+
				"               } catch (sealed e) {\n"+
				"                       e.printStackTrace();\n"+
				"               } finally {\n"+
				"                       \n"+
				"               }\n"+
				"       }\n"+
				"}\n"+
				"class Y implements AutoCloseable {\n"+
				"       @Override\n"+
				"       public void close() throws Exception {}\n"+
				"}\n",
			},
			"----------\n" +
			"1. ERROR in X.java (at line 5)\n" +
			"	} catch (sealed e) {\n" +
			"	         ^^^^^^\n" +
			"\'sealed\' is not a valid type name; it is a restricted identifier and not allowed as a type identifier in Java 17\n" +
			"----------\n",
			null,
			true
		);
	}
	public void testBug564638b_039() {
		runNegativeTest(
			new String[] {
				"X.java",
				"record X(sealed p) {\n"+
				"}\n",
			},
			"----------\n" +
			"1. ERROR in X.java (at line 1)\n" +
			"	record X(sealed p) {\n" +
			"	^\n" +
			"sealed cannot be resolved to a type\n" +
			"----------\n" +
			"2. ERROR in X.java (at line 1)\n" +
			"	record X(sealed p) {\n" +
			"	         ^^^^^^\n" +
			"\'sealed\' is not a valid type name; it is a restricted identifier and not allowed as a type identifier in Java 17\n" +
			"----------\n");
	}

	public void testBug564638b_040() {
		this.runNegativeTest(
			new String[] {
				"X.java",
				"record X(sealed p) {\n"+
				"}\n",
			},
			"----------\n" +
			"1. ERROR in X.java (at line 1)\n" +
			"	record X(sealed p) {\n" +
			"	^\n" +
			"sealed cannot be resolved to a type\n" +
			"----------\n" +
			"2. ERROR in X.java (at line 1)\n" +
			"	record X(sealed p) {\n" +
			"	         ^^^^^^\n" +
			"\'sealed\' is not a valid type name; it is a restricted identifier and not allowed as a type identifier in Java 17\n" +
			"----------\n",
			null,
			true
		);
	}
	public void testBug564638b_041() {
		runNegativeTest(
			new String[] {
				"X.java",
				"class X {\n"+
				"       public <T> X(T t) {}\n"+
				"       \n"+
				"       public X(int t, char c) {\n"+
				"               <sealed>this(t);\n"+
				"       }\n"+
				"}\n",
			},
			"----------\n" +
			"1. ERROR in X.java (at line 5)\n" +
			"	<sealed>this(t);\n" +
			"	 ^^^^^^\n" +
			"\'sealed\' is not a valid type name; it is a restricted identifier and not allowed as a type identifier in Java 17\n" +
			"----------\n" +
			"2. ERROR in X.java (at line 5)\n" +
			"	<sealed>this(t);\n" +
			"	        ^^^^^^^^\n" +
			"The constructor X(sealed) refers to the missing type sealed\n" +
			"----------\n");
	}

	public void testBug564638b_042() {
		this.runNegativeTest(
			new String[] {
				"X.java",
				"class X {\n"+
				"       public <T> X(T t) {}\n"+
				"       \n"+
				"       public X(int t, char c) {\n"+
				"               <sealed>this(t);\n"+
				"       }\n"+
				"}\n",
			},
			"----------\n" +
			"1. ERROR in X.java (at line 5)\n" +
			"	<sealed>this(t);\n" +
			"	 ^^^^^^\n" +
			"\'sealed\' is not a valid type name; it is a restricted identifier and not allowed as a type identifier in Java 17\n" +
			"----------\n" +
			"3. ERROR in X.java (at line 5)\n" +
			"	<sealed>this(t);\n" +
			"	        ^^^^^^^^\n" +
			"The constructor X(sealed) refers to the missing type sealed\n" +
			"----------\n",
			null,
			true
		);
	}
	public void testBug564638b_043() {
		runNegativeTest(
			new String[] {
				"X.java",
				"class X {\n"+
				"       public <T> X(T t) {}\n"+
				"       \n"+
				"       public X(int t, char c) {\n"+
				"           new <sealed>X(t).foo();\n"+
				"       }\n"+
				"       public void foo() {}\n"+
				"}\n",
			},
			"----------\n" +
			"1. ERROR in X.java (at line 5)\n" +
			"	new <sealed>X(t).foo();\n" +
			"	^^^^^^^^^^^^^^^^\n" +
			"The constructor X(sealed) refers to the missing type sealed\n" +
			"----------\n" +
			"2. ERROR in X.java (at line 5)\n" +
			"	new <sealed>X(t).foo();\n" +
			"	     ^^^^^^\n" +
			"\'sealed\' is not a valid type name; it is a restricted identifier and not allowed as a type identifier in Java 17\n" +
			"----------\n");
	}

	public void testBug564638b_044() {
		this.runNegativeTest(
			new String[] {
				"X.java",
				"class X {\n"+
				"       public <T> X(T t) {}\n"+
				"       \n"+
				"       public X(int t, char c) {\n"+
				"           new <sealed>X(t).foo();\n"+
				"       }\n"+
				"       public void foo() {}\n"+
				"}\n",
			},
			"----------\n" +
			"1. ERROR in X.java (at line 5)\n" +
			"	new <sealed>X(t).foo();\n" +
			"	^^^^^^^^^^^^^^^^\n" +
			"The constructor X(sealed) refers to the missing type sealed\n" +
			"----------\n" +
			"2. ERROR in X.java (at line 5)\n" +
			"	new <sealed>X(t).foo();\n" +
			"	     ^^^^^^\n" +
			"\'sealed\' is not a valid type name; it is a restricted identifier and not allowed as a type identifier in Java 17\n" +
			"----------\n",
			null,
			true
		);
	}
	public void testBug564638b_045() {
		runNegativeTest(
			new String[] {
				"X.java",
				"class X {\n"+
				"       public <T> void foo(T t) {}\n"+
				"       \n"+
				"       public X() {\n"+
				"               X x = new X();\n"+
				"               x.<sealed>foo(0);\n"+
				"       }\n"+
				"}",
			},
			"----------\n" +
			"1. ERROR in X.java (at line 6)\n" +
			"	x.<sealed>foo(0);\n" +
			"	   ^^^^^^\n" +
			"\'sealed\' is not a valid type name; it is a restricted identifier and not allowed as a type identifier in Java 17\n" +
			"----------\n" +
			"2. ERROR in X.java (at line 6)\n" +
			"	x.<sealed>foo(0);\n" +
			"	          ^^^\n" +
			"The method foo(sealed) from the type X refers to the missing type sealed\n" +
			"----------\n");
	}

	public void testBug564638b_046() {
		this.runNegativeTest(
			new String[] {
				"X.java",
				"class X {\n"+
				"       public <T> void foo(T t) {}\n"+
				"       \n"+
				"       public X() {\n"+
				"               X x = new X();\n"+
				"               x.<sealed>foo(0);\n"+
				"       }\n"+
				"}\n",
			},
			"----------\n" +
			"1. ERROR in X.java (at line 6)\n" +
			"	x.<sealed>foo(0);\n" +
			"	   ^^^^^^\n" +
			"\'sealed\' is not a valid type name; it is a restricted identifier and not allowed as a type identifier in Java 17\n" +
			"----------\n" +
			"3. ERROR in X.java (at line 6)\n" +
			"	x.<sealed>foo(0);\n" +
			"	          ^^^\n" +
			"The method foo(sealed) from the type X refers to the missing type sealed\n" +
			"----------\n",
			null,
			true
		);
	}
	public void testBug564638b_047() {
		runNegativeTest(
			new String[] {
				"X.java",
				"class X {\n"+
				"       public <T> void foo(T t) {}\n"+
				"       \n"+
				"       public X() {\n"+
				"               X x = new sealed();\n"+
				"       }\n"+
				"}",
			},
			"----------\n" +
			"1. ERROR in X.java (at line 5)\n" +
			"	X x = new sealed();\n" +
			"	          ^^^^^^\n" +
			"\'sealed\' is not a valid type name; it is a restricted identifier and not allowed as a type identifier in Java 17\n" +
			"----------\n");
	}

	public void testBug564638b_048() {
		this.runNegativeTest(
			new String[] {
				"X.java",
				"class X {\n"+
				"       public <T> void foo(T t) {}\n"+
				"       \n"+
				"       public X() {\n"+
				"               X x = new sealed();\n"+
				"       }\n"+
				"}\n",
			},
			"----------\n" +
			"1. ERROR in X.java (at line 5)\n" +
			"	X x = new sealed();\n" +
			"	          ^^^^^^\n" +
			"\'sealed\' is not a valid type name; it is a restricted identifier and not allowed as a type identifier in Java 17\n" +
			"----------\n",
			null,
			true
		);
	}
	public void testBug564638b_049() {
		runNegativeTest(
			new String[] {
				"X.java",
				"class X {\n"+
				"       public X() {\n"+
				"               new sealed() {\n"+
				"                       @Override\n"+
				"                       void foo() {}\n"+
				"               }.foo();\n"+
				"       }\n"+
				"}\n"+
				"abstract class sealed {\n"+
				"       abstract void foo();\n"+
				"}",
			},
			"----------\n" +
			"1. ERROR in X.java (at line 3)\n" +
			"	new sealed() {\n" +
			"	    ^^^^^^\n" +
			"\'sealed\' is not a valid type name; it is a restricted identifier and not allowed as a type identifier in Java 17\n" +
			"----------\n" +
			"2. ERROR in X.java (at line 9)\n" +
			"	abstract class sealed {\n" +
			"	               ^^^^^^\n" +
			"\'sealed\' is not a valid type name; it is a restricted identifier and not allowed as a type identifier in Java 17\n" +
			"----------\n");
	}

	public void testBug564638b_050() {
		this.runNegativeTest(
			new String[] {
				"X.java",
				"class X {\n"+
				"    public X() {\n"+
				"       new sealed() {\n"+
				"          @Override\n"+
				"          void foo() {\n"+
				"            Zork();\n"+
				"          }\n"+
				"       }.foo();\n"+
				"       }\n"+
				"}\n"+
				"abstract class sealed {\n"+
				"       abstract void foo();\n"+
				"}\n",
			},
			"----------\n" +
			"1. ERROR in X.java (at line 3)\n" +
			"	new sealed() {\n" +
			"	    ^^^^^^\n" +
			"\'sealed\' is not a valid type name; it is a restricted identifier and not allowed as a type identifier in Java 17\n" +
			"----------\n" +
			"2. ERROR in X.java (at line 6)\n" +
			"	Zork();\n" +
			"	^^^^\n" +
			"The method Zork() is undefined for the type new sealed(){}\n" +
			"----------\n" +
			"3. ERROR in X.java (at line 11)\n" +
			"	abstract class sealed {\n" +
			"	               ^^^^^^\n" +
			"\'sealed\' is not a valid type name; it is a restricted identifier and not allowed as a type identifier in Java 17\n" +
			"----------\n",
			null,
			true
		);
	}
	public void testBug564638b_051() {
		runNegativeTest(
			new String[] {
				"X.java",
				"class X {\n"+
				"  public X() {\n"+
				"    Object[] p = new sealed[10];\n"+
			    "  }\n"+
				"}",
			},
			"----------\n" +
			"1. ERROR in X.java (at line 3)\n" +
			"	Object[] p = new sealed[10];\n" +
			"	                 ^^^^^^\n" +
			"\'sealed\' is not a valid type name; it is a restricted identifier and not allowed as a type identifier in Java 17\n" +
			"----------\n");
	}

	public void testBug564638b_052() {
		this.runNegativeTest(
			new String[] {
				"X.java",
				"class X {\n"+
				"  public X() {\n"+
				"    Object[] p = new sealed[10];\n"+
			    "  }\n"+
				"}",
			},
			"----------\n" +
			"1. ERROR in X.java (at line 3)\n" +
			"	Object[] p = new sealed[10];\n" +
			"	                 ^^^^^^\n" +
			"\'sealed\' is not a valid type name; it is a restricted identifier and not allowed as a type identifier in Java 17\n" +
			"----------\n",
			null,
			true
		);
	}
	public void testBug564638b_053() {
		runNegativeTest(
			new String[] {
				"X.java",
				"class X {\n"+
				" public static void main(String[] args) {\n"+
				"   new X().foo((sealed) null);\n"+
				" }\n"+
				" private void foo(sealed o) {}\n"+
				"}",
			},
			"----------\n" +
			"1. ERROR in X.java (at line 3)\n" +
			"	new X().foo((sealed) null);\n" +
			"	        ^^^\n" +
			"The method foo(sealed) from the type X refers to the missing type sealed\n" +
			"----------\n" +
			"2. ERROR in X.java (at line 3)\n" +
			"	new X().foo((sealed) null);\n" +
			"	             ^^^^^^\n" +
			"\'sealed\' is not a valid type name; it is a restricted identifier and not allowed as a type identifier in Java 17\n" +
			"----------\n" +
			"3. ERROR in X.java (at line 5)\n" +
			"	private void foo(sealed o) {}\n" +
			"	                 ^^^^^^\n" +
			"\'sealed\' is not a valid type name; it is a restricted identifier and not allowed as a type identifier in Java 17\n" +
			"----------\n");
	}

	public void testBug564638b_054() {
		this.runNegativeTest(
			new String[] {
				"X.java",
				"class X {\n"+
				" public static void main(String[] args) {\n"+
				"   new X().foo((sealed) null);\n"+
				" }\n"+
				" private void foo(sealed o) {}\n"+
				"}",
			},
			"----------\n" +
			"1. ERROR in X.java (at line 3)\n" +
			"	new X().foo((sealed) null);\n" +
			"	        ^^^\n" +
			"The method foo(sealed) from the type X refers to the missing type sealed\n" +
			"----------\n" +
			"2. ERROR in X.java (at line 3)\n" +
			"	new X().foo((sealed) null);\n" +
			"	             ^^^^^^\n" +
			"\'sealed\' is not a valid type name; it is a restricted identifier and not allowed as a type identifier in Java 17\n" +
			"----------\n" +
			"4. ERROR in X.java (at line 5)\n" +
			"	private void foo(sealed o) {}\n" +
			"	                 ^^^^^^\n" +
			"\'sealed\' is not a valid type name; it is a restricted identifier and not allowed as a type identifier in Java 17\n" +
			"----------\n",
			null,
			true
		);
	}
	public void testBug564638b_055() {
		runNegativeTest(
			new String[] {
				"X.java",
				"class X {\n"+
				" private void foo(Object o) {\n"+
				"   if (o instanceof sealed) {}\n"+
				" }\n"+
				"}",
			},
			"----------\n" +
			"1. ERROR in X.java (at line 3)\n" +
			"	if (o instanceof sealed) {}\n" +
			"	                 ^^^^^^\n" +
			"\'sealed\' is not a valid type name; it is a restricted identifier and not allowed as a type identifier in Java 17\n" +
			"----------\n");
	}

	public void testBug564638b_056() {
		this.runNegativeTest(
			new String[] {
				"X.java",
				"class X {\n"+
				" private void foo(Object o) {\n"+
				"   if (o instanceof sealed) {}\n"+
				" }\n"+
				"}",
			},
			"----------\n" +
			"1. ERROR in X.java (at line 3)\n" +
			"	if (o instanceof sealed) {}\n" +
			"	                 ^^^^^^\n" +
			"\'sealed\' is not a valid type name; it is a restricted identifier and not allowed as a type identifier in Java 17\n" +
			"----------\n",
			null,
			true
		);
	}
	public void testBug564638b_057() {
		runNegativeTest(
			new String[] {
				"X.java",
				"class X {\n"+
				" public static void main(String[] args) {\n"+
				"   @SuppressWarnings(\"unused\")\n"+
				"   I i = sealed :: new;\n"+
				"   Zork();\n"+
				" }\n"+
				"}\n"+
				"class sealed{}\n" +
				"interface I {\n"+
				" Object gen();\n"+
				"}",
			},
			"----------\n" +
			"1. ERROR in X.java (at line 5)\n" +
			"	Zork();\n" +
			"	^^^^\n" +
			"The method Zork() is undefined for the type X\n" +
			"----------\n" +
			"2. ERROR in X.java (at line 8)\n" +
			"	class sealed{}\n" +
			"	      ^^^^^^\n" +
			"\'sealed\' is not a valid type name; it is a restricted identifier and not allowed as a type identifier in Java 17\n" +
			"----------\n");
	}

	public void testBug564638b_058() {
		this.runNegativeTest(
			new String[] {
				"X.java",
				"class X {\n"+
				" public static void main(String[] args) {\n"+
				"   @SuppressWarnings(\"unused\")\n"+
				"   I i = sealed :: new;\n"+
				"   Zork();\n"+
				" }\n"+
				"}\n"+
				"class sealed{}\n" +
				"interface I {\n"+
				" Object gen();\n"+
				"}",
			},
			"----------\n" +
			"1. ERROR in X.java (at line 5)\n" +
			"	Zork();\n" +
			"	^^^^\n" +
			"The method Zork() is undefined for the type X\n" +
			"----------\n" +
			"2. ERROR in X.java (at line 8)\n" +
			"	class sealed{}\n" +
			"	      ^^^^^^\n" +
			"\'sealed\' is not a valid type name; it is a restricted identifier and not allowed as a type identifier in Java 17\n" +
			"----------\n",
			null,
			true
		);
	}
	public void testBug565561_001() throws IOException, ClassFormatException {
		runConformTest(
			new String[] {
				"X.java",
				"public sealed class X permits Outer.Inner {\n" +
				"  public static void main(String[] args){\n"+
				"     System.out.println(0);\n" +
				"  }\n"+
				"}\n" +
				"class Outer{\n" +
				"   final class Inner extends X{}\n"+
				"}",
			},
			"0");
		String expectedOutput =
			"  Inner classes:\n" +
			"    [inner class info: #33 Outer$Inner, outer class info: #36 Outer\n" +
			"     inner name: #38 Inner, accessflags: 16 final]\n" +
			"\n" +
			"PermittedSubclasses:\n" +
			"   #33 Outer$Inner\n" +
			"}";
		verifyClassFile(expectedOutput, "X.class", ClassFileBytesDisassembler.SYSTEM);
	}
	public void testBug565116_001() throws IOException, ClassFormatException {
		runConformTest(
			new String[] {
				"permits/X.java",
				"package permits;\n"+
				"class X {\n"+
				"  public static void main(String[] args) {\n"+
				"    X x = new permits.X();\n"+
				"  }\n"+
				"}",
			},
			"");
	}
	public void testBug565638_001() throws IOException, ClassFormatException {
		runConformTest(
			new String[] {
				"X.java",
				"sealed class X {\n"+
				"  public static void main(String[] args) {\n"+
				"    System.out.println(0);\n"+
				"  }\n"+
				"}\n"+
				"final class Outer {\n"+
				"    final class Inner extends X{\n"+
				"  }\n"+
				"}",
			},
			"0");
	}
	public void testBug565782_001() throws IOException, ClassFormatException {
		runConformTest(
			new String[] {
				"X.java",
				"sealed interface I permits X {}\n"+
				"enum X implements I {\n"+
				"    ONE {};\n"+
				"    public static void main(String[] args) {\n"+
				"        System.out.println(0);\n"+
				"   }\n"+
				"}",
			},
			"0");
		String expectedOutput =
				"PermittedSubclasses:\n" +
				"   #14 X$1\n" +
				"}";
		verifyClassFile(expectedOutput, "X.class", ClassFileBytesDisassembler.SYSTEM);
	}
	public void testBug565782_002() throws IOException, ClassFormatException {
		runConformTest(
			new String[] {
				"X.java",
				"sealed interface I permits X {}\n"+
				"public enum X implements I {\n"+
				"    ONE ;\n"+
				"    public static void main(String[] args) {\n"+
				"        System.out.println(0);\n"+
				"   }\n"+
				"}",
			},
			"0");
		String expectedOutput =	"public final enum X implements I {\n";
		verifyClassFile(expectedOutput, "X.class", ClassFileBytesDisassembler.SYSTEM);
	}
	public void testBug565782_003() throws IOException, ClassFormatException {
		runConformTest(
			new String[] {
				"X.java",
				"sealed interface I {}\n"+
				"enum X implements I {\n"+
				"    ONE {};\n"+
				"    public static void main(String[] args) {\n"+
				"        System.out.println(0);\n"+
				"   }\n"+
				"}",
			},
			"0");
		String expectedOutput =
				"PermittedSubclasses:\n" +
				"   #14 X$1\n" +
				"}";
		verifyClassFile(expectedOutput, "X.class", ClassFileBytesDisassembler.SYSTEM);
	}
	public void testBug565782_004() throws IOException, ClassFormatException {
		runConformTest(
			new String[] {
				"X.java",
				"sealed interface I {}\n"+
				"class X {\n"+
				"	enum E implements I {\n"+
				"   	ONE {};\n"+
				"	}\n"+
				"   public static void main(String[] args) {\n"+
				"      	System.out.println(0);\n"+
				"   }\n"+
				"}",
			},
			"0");
		String expectedOutput =
				"PermittedSubclasses:\n" +
				"   #14 X$E$1\n" +
				"}";
		verifyClassFile(expectedOutput, "X$E.class", ClassFileBytesDisassembler.SYSTEM);
	}
	public void testBug565782_005() throws IOException, ClassFormatException {
		runConformTest(
			new String[] {
				"X.java",
				"sealed interface I permits X {}\n"+
				"enum X implements I {\n"+
				"    ONE {},\n"+
				"    TWO {},\n"+
				"    THREE {};\n"+
				"    public static void main(String[] args) {\n"+
				"        System.out.println(0);\n"+
				"   }\n"+
				"}",
			},
			"0");
		String expectedOutput =
				"PermittedSubclasses:\n" +
				"   #16 X$1,\n" +
				"   #25 X$2,\n" +
				"   #31 X$3\n" +
				"}";
		verifyClassFile(expectedOutput, "X.class", ClassFileBytesDisassembler.SYSTEM);
	}
	public void testBug565847_001() {
		this.runNegativeTest(
			new String[] {
				"X.java",
				"public sealed class X  permits Y {" +
				"Zork();\n" +
				"}\n" +
				"final class  Y extends X{}\n" +
				"sealed interface I{}\n" +
				"final class Z implements I{}",
			},
			"----------\n" +
			"1. ERROR in X.java (at line 1)\n" +
			"	public sealed class X  permits Y {Zork();\n" +
			"	                                  ^^^^^^\n" +
			"Return type for the method is missing\n" +
			"----------\n" +
			"2. ERROR in X.java (at line 1)\n" +
			"	public sealed class X  permits Y {Zork();\n" +
			"	                                  ^^^^^^\n" +
			"This method requires a body instead of a semicolon\n" +
			"----------\n",
			null,
			true
		);
	}
	public void testBug566979_001() {
		this.runNegativeTest(
			new String[] {
				"X.java",
				"class X {\n"+
				"    public sealed void main(String[] args){ }\n"+
				"}\n",
			},
			"----------\n" +
			"1. ERROR in X.java (at line 2)\n" +
			"	public sealed void main(String[] args){ }\n" +
			"	       ^^^^^^\n" +
			"Syntax error on token \"sealed\", static expected\n" +
			"----------\n",
			null,
			true
		);
	}

	public void testBug566979_002() {
		this.runNegativeTest(
			new String[] {
				"X.java",
				"class X {\n"+
				"    public sealed void main(String[] args){ }\n"+
				"}\n",
			},
			"----------\n" +
			"1. ERROR in X.java (at line 2)\n" +
			"	public sealed void main(String[] args){ }\n" +
			"	       ^^^^^^\n" +
			"Syntax error on token \"sealed\", static expected\n" +
			"----------\n",
			null,
			true
		);
	}
	public void testBug566980_001() {
		this.runNegativeTest(
			new String[] {
				"X.java",
				"class X {\n"+
				"    public permits void main(String[] args){ }\n"+
				"}\n",
			},
			"----------\n" +
			"1. ERROR in X.java (at line 2)\n" +
			"	public permits void main(String[] args){ }\n" +
			"	               ^^^^\n" +
			"Syntax error on token \"void\", delete this token\n" +
			"----------\n",
			null,
			true
		);
	}

	public void testBug566980_002() {
		this.runNegativeTest(
			new String[] {
				"X.java",
				"class X {\n"+
				"    public permits void main(String[] args){ }\n"+
				"}\n",
			},
			"----------\n" +
			"1. ERROR in X.java (at line 2)\n" +
			"	public permits void main(String[] args){ }\n" +
			"	               ^^^^\n" +
			"Syntax error on token \"void\", delete this token\n" +
			"----------\n",
			null,
<<<<<<< HEAD
			true,
			options
		);
	}
	@SuppressWarnings({ "rawtypes" })
	public void testBug566846_001() {
		Map options = getCompilerOptions();
		this.runNegativeTest(
			new String[] {
				"X.java",
				"record X;\n",
			},
			"----------\n" +
			"1. ERROR in X.java (at line 1)\n" +
			"	record X;\n" +
			"	^\n" +
			"The preview feature Implicitly Declared Classes and Instance Main Methods is only available with source level 24 and above\n" +
			"----------\n" +
			"2. ERROR in X.java (at line 1)\n" +
			"	record X;\n" +
			"	^^^^^^\n" +
			"\'record\' is not a valid type name; it is a restricted identifier and not allowed as a type identifier in Java 16\n" +
			"----------\n" +
			"3. ERROR in X.java (at line 1)\n" +
			"	record X;\n" +
			"	^\n" +
			"Implicitly declared class must have a candidate main method\n" +
			"----------\n",
			null,
			true,
			options
=======
			true
>>>>>>> 1cf69bb9
		);
	}
	public void testBug568428_001() {
		this.runNegativeTest(
			new String[] {
				"X.java",
				"class X {\n"+
				"    public void foo() {\n" +
				"        sealed interface I {}\n"+
				"    }\n"+
				"}\n",
			},
			"----------\n" +
			"1. ERROR in X.java (at line 3)\n" +
			"	sealed interface I {}\n" +
			"	                 ^\n" +
			"Illegal modifier for the local interface I; abstract and strictfp are the only modifiers allowed explicitly \n" +
			"----------\n"
		);
	}
	public void testBug568428_002() {
		this.runNegativeTest(
			new String[] {
				"X.java",
				"class X {\n"+
				"    public void foo() {\n" +
				"        non-sealed interface I {}\n"+
				"    }\n"+
				"}\n",
			},
			"----------\n" +
			"1. ERROR in X.java (at line 3)\n" +
			"	non-sealed interface I {}\n" +
			"	                     ^\n" +
			"Illegal modifier for the local interface I; abstract and strictfp are the only modifiers allowed explicitly \n" +
			"----------\n"
		);
	}
	public void testBug568514_001() {
		this.runNegativeTest(
			new String[] {
				"X.java",
				"class X {\n"+
				"    public void foo() {\n" +
				"        sealed enum I {}\n"+
				"    }\n"+
				"}\n",
			},
			"----------\n" +
			"1. ERROR in X.java (at line 3)\n" +
			"	sealed enum I {}\n" +
			"	            ^\n" +
			"Illegal modifier for local enum I; no explicit modifier is permitted\n" +
			"----------\n"
		);
	}
	public void testBug568514_002() {
		this.runNegativeTest(
			new String[] {
				"X.java",
				"class X {\n"+
				"    public void foo() {\n" +
				"        non-sealed enum I {}\n"+
				"    }\n"+
				"}\n",
			},
			"----------\n" +
			"1. ERROR in X.java (at line 3)\n" +
			"	non-sealed enum I {}\n" +
			"	                ^\n" +
			"Illegal modifier for local enum I; no explicit modifier is permitted\n" +
			"----------\n"
		);
	}
	public void testBug568758_001() {
		this.runNegativeTest(
			new String[] {
				"X.java",
				"public sealed interface X{}\n",
				"Y.java",
				"public final class Y implements X{}",
			},
			"----------\n" +
			"1. ERROR in X.java (at line 1)\n" +
			"	public sealed interface X{}\n" +
			"	                        ^\n" +
			"Sealed type X lacks a permits clause and no type from the same compilation unit declares X as its direct supertype\n" +
			"----------\n" +
			"----------\n" +
			"1. ERROR in Y.java (at line 1)\n" +
			"	public final class Y implements X{}\n" +
			"	                                ^\n" +
			"The type Y that implements the sealed interface X should be a permitted subtype of X\n" +
			"----------\n");
	}
	public void testBug569522_001() throws IOException, ClassFormatException {
		runConformTest(
			new String[] {
				"X.java",
				"public class X {\n"+
				"  sealed interface Foo<T> permits Bar { }\n"+
				"  final class Bar<T> implements Foo<T> { }\n"+
				"  public static void main(String[] args) {\n"+
				"       System.out.println(\"\");\n"+
				"  }\n"+
				"}",
			},
			"");
	}
	public void testBug569522_002() throws IOException, ClassFormatException {
		runConformTest(
			new String[] {
				"X.java",
				"public class X {\n"+
				"  sealed class Foo<T> permits Bar { }\n"+
				"  final class Bar<T> extends Foo<T> { }\n"+
				"  public static void main(String[] args) {\n"+
				"       System.out.println(\"\");\n"+
				"  }\n"+
				"}",
			},
			"");
	}
	public void testBug570359_001() throws IOException, ClassFormatException {
		runConformTest(
			new String[] {
				"X.java",
				"import java.lang.reflect.Modifier;\n"+
				"\n"+
				"sealed interface I {\n"+
				" void foo();\n"+
				"}\n"+
				"\n"+
				"class Y {\n"+
				" enum E implements I {\n"+
				"   ONE() {\n"+
				"     public void foo() {\n"+
				"     }\n"+
				"   };\n"+
				" }\n"+
				"}\n"+
				"\n"+
				"public class X {\n"+
				" public static void main(String argv[]) {\n"+
				"   Class<? extends Y.E> c = Y.E.ONE.getClass();\n"+
				"   System.out.println(c != null ? (c.getModifiers() & Modifier.FINAL) != 0 : false);\n"+
				" }\n"+
				"}",
			},
			"true");
		String expectedOutput = "final enum Y$E$1 {\n";
		SealedTypesTests.verifyClassFile(expectedOutput, "Y$E$1.class", ClassFileBytesDisassembler.SYSTEM);
		expectedOutput =
				"  Inner classes:\n" +
				"    [inner class info: #3 Y$E, outer class info: #20 Y\n" +
				"     inner name: #22 E, accessflags: 17416 abstract static],\n" +
				"    [inner class info: #1 Y$E$1, outer class info: #0\n" +
				"     inner name: #0, accessflags: 16400 final]\n" +
				"  Enclosing Method: #3  #0 Y$E\n";
		SealedTypesTests.verifyClassFile(expectedOutput, "Y$E$1.class", ClassFileBytesDisassembler.SYSTEM);
	}
	public void testBug568854_001() {
		this.runNegativeTest(
			new String[] {
				"X.java",
				" public class X {\n"+
				"   sealed interface Foo permits A {}\n"+
				"   record A() implements Foo {}\n"+
				"   record B() implements Foo {}\n"+
				" }",
			},
			"----------\n" +
			"1. ERROR in X.java (at line 4)\n" +
			"	record B() implements Foo {}\n" +
			"	                      ^^^\n" +
			"The type B that implements the sealed interface X.Foo should be a permitted subtype of X.Foo\n" +
			"----------\n");
	}
	public void testBug568854_002() {
		this.runNegativeTest(
			new String[] {
				"X.java",
				" sealed interface Foo permits X.A {}\n"+
				" public class X {\n"+
				"   record A() implements Foo {}\n"+
				"   record B() implements Foo {}\n"+
				" }",
			},
			"----------\n" +
			"1. ERROR in X.java (at line 4)\n" +
			"	record B() implements Foo {}\n" +
			"	                      ^^^\n" +
			"The type B that implements the sealed interface Foo should be a permitted subtype of Foo\n" +
			"----------\n");
	}
	public void testBug568854_003() {
		this.runNegativeTest(
			new String[] {
				"X.java",
				" sealed interface Foo permits A {}\n"+
				" record A() implements Foo {}\n"+
				" record B() implements Foo {}\n"+
				" public class X {\n"+
				" }",
			},
			"----------\n" +
			"1. ERROR in X.java (at line 3)\n" +
			"	record B() implements Foo {}\n" +
			"	                      ^^^\n" +
			"The type B that implements the sealed interface Foo should be a permitted subtype of Foo\n" +
			"----------\n");
	}
	public void testBug568854_004() {
		this.runNegativeTest(
			new String[] {
				"X.java",
				" public class X {\n"+
				"   sealed interface Foo permits A {}\n"+
				"   class A implements Foo {}\n"+
				"   final class B implements Foo {}\n"+
				" }",
			},
			"----------\n" +
			"1. ERROR in X.java (at line 3)\n" +
			"	class A implements Foo {}\n" +
			"	      ^\n" +
			"The class A with a sealed direct supertype X.Foo should be declared either final, sealed, or non-sealed\n" +
			"----------\n" +
			"2. ERROR in X.java (at line 4)\n" +
			"	final class B implements Foo {}\n" +
			"	                         ^^^\n" +
			"The type B that implements the sealed interface X.Foo should be a permitted subtype of X.Foo\n" +
			"----------\n");
	}
	public void testBug568854_005() {
		this.runNegativeTest(
			new String[] {
				"X.java",
				" sealed interface Foo permits X.A {}\n"+
				" public class X {\n"+
				"   class A implements Foo {}\n"+
				"   final class B implements Foo {}\n"+
				" }",
			},
			"----------\n" +
			"1. ERROR in X.java (at line 3)\n" +
			"	class A implements Foo {}\n" +
			"	      ^\n" +
			"The class A with a sealed direct supertype Foo should be declared either final, sealed, or non-sealed\n" +
			"----------\n" +
			"2. ERROR in X.java (at line 4)\n" +
			"	final class B implements Foo {}\n" +
			"	                         ^^^\n" +
			"The type B that implements the sealed interface Foo should be a permitted subtype of Foo\n" +
			"----------\n");
	}
	public void testBug568854_006() {
		this.runNegativeTest(
			new String[] {
				"X.java",
				" sealed interface Foo permits A {}\n"+
				" class A implements Foo {}\n"+
				" final class B implements Foo {}\n"+
				" public class X {\n"+
				" }",
			},
			"----------\n" +
			"1. ERROR in X.java (at line 2)\n" +
			"	class A implements Foo {}\n" +
			"	      ^\n" +
			"The class A with a sealed direct supertype Foo should be declared either final, sealed, or non-sealed\n" +
			"----------\n" +
			"2. ERROR in X.java (at line 3)\n" +
			"	final class B implements Foo {}\n" +
			"	                         ^^^\n" +
			"The type B that implements the sealed interface Foo should be a permitted subtype of Foo\n" +
			"----------\n");
	}
	public void testBug568854_007() {
		this.runNegativeTest(
			new String[] {
				"X.java",
				"sealed interface I permits A {}\n"+
				"final class A implements I {}\n"+
				"enum B {\n"+
				"   ONE {\n"+
				"     class Y implements I {}\n"+
				"   }\n"+
				"}\n"+
				"public class    X {\n"+
				" public static void main(String[] args) {\n"+
				"   class Z implements I{}\n"+
				" }\n"+
				"}",
			},
			"----------\n" +
			"1. ERROR in X.java (at line 5)\n" +
			"	class Y implements I {}\n" +
			"	                   ^\n" +
			"The local type Y may not have a sealed supertype I\n" +
			"----------\n" +
			"2. ERROR in X.java (at line 10)\n" +
			"	class Z implements I{}\n" +
			"	                   ^\n" +
			"The local type Z may not have a sealed supertype I\n" +
			"----------\n");
	}
	public void testBug568854_008() {
		this.runNegativeTest(
			new String[] {
				"X.java",
				"sealed interface I permits X.A {}\n"+
				"public class    X {\n"+
				"final class A implements I {}\n"+
				"enum B {\n"+
				"   ONE {\n"+
				"     class Y implements I {}\n"+
				"   }\n"+
				"}\n"+
				" public static void main(String[] args) {\n"+
				"   class Z implements I{}\n"+
				" }\n"+
				"}",
			},
			"----------\n" +
			"1. ERROR in X.java (at line 6)\n" +
			"	class Y implements I {}\n" +
			"	                   ^\n" +
			"The local type Y may not have a sealed supertype I\n" +
			"----------\n" +
			"2. ERROR in X.java (at line 10)\n" +
			"	class Z implements I{}\n" +
			"	                   ^\n" +
			"The local type Z may not have a sealed supertype I\n" +
			"----------\n");
	}
	public void testBug571332_001() {
		this.runNegativeTest(
			new String[] {
				"X.java",
				"sealed interface I {\n"+
				"       void foo();\n"+
				"}\n"+
				"non-sealed interface I1 extends I {}\n"+
				"public class X {\n"+
				"    public static void main(String argv[]) {\n"+
				"        I lambda = () -> {};\n"+
				"    }\n"+
				"}",
			},
			"----------\n" +
			"1. ERROR in X.java (at line 7)\n" +
			"	I lambda = () -> {};\n" +
			"	           ^^^^^\n" +
			"The target type of this expression must be a functional interface\n" +
			"----------\n");
	}
	public void testBug570605_001() {
		runNegativeTest(
				new String[] {
					"X.java",
					"sealed class Y {}\n"+
					"non-sealed class Z extends Y {}\n"+
					"public class X {\n"+
					" public void foo() {\n"+
					"        record R()  {\n"+
					"            class L extends Y {}\n"+
					"        }\n"+
					"    }\n"+
					"}"
				},
				"----------\n" +
				"1. ERROR in X.java (at line 6)\n" +
				"	class L extends Y {}\n" +
				"	                ^\n" +
				"The local type L may not have a sealed supertype Y\n" +
				"----------\n");
	}
	public void testBug570218_001() {
		runConformTest(
			new String[] {
				"X.java",
				"interface I {}\n" +
				"sealed class A permits X {}\n"+
				"final class X extends A implements I { \n" +
				"  public static void main(String[] args){\n"+
				"     System.out.println(0);\n" +
				"  }\n"+
				"}\n",
			},
			"0");
	}
	public void testBug570218_002() {
		runConformTest(
			new String[] {
				"X.java",
				"sealed interface I permits X{}\n" +
				"class A  {}\n"+
				"final class X extends A implements I { \n" +
				"  public static void main(String[] args){\n"+
				"     System.out.println(0);\n" +
				"  }\n"+
				"}\n",
			},
			"0");
	}
	public void testBug572205_001() {
		runNegativeTest(
			new String[] {
				"X.java",
				"public class X{\n" +
				"  public static void main(String[] args) {\n" +
				"	 class Circle implements Shape{}\n" +
				"  }\n" +
				"  sealed interface Shape {}\n" +
				"}",
			},
			"----------\n" +
			"1. ERROR in X.java (at line 3)\n" +
			"	class Circle implements Shape{}\n" +
			"	                        ^^^^^\n" +
			"The local type Circle may not have a sealed supertype X.Shape\n" +
			"----------\n" +
			"2. ERROR in X.java (at line 5)\n" +
			"	sealed interface Shape {}\n" +
			"	                 ^^^^^\n" +
			"Sealed type Shape lacks a permits clause and no type from the same compilation unit declares Shape as its direct supertype\n" +
			"----------\n");
	}
	public void testBug573450_001() {
		runConformTest(
				new String[] {
					"X.java",
					"sealed interface Foo permits Foo.Bar {\n" +
					"	interface Interface {}\n" +
					"	record Bar() implements Foo, Interface { }\n" +
					"}\n" +
					"public class X { \n" +
					"  public static void main(String[] args){\n"+
					"     System.out.println(0);\n" +
					"  }\n"+
					"}",
				},
				"0");
	}

	public void testBug573450_002() {
		runConformTest(
				new String[] {
					"X.java",
					"interface Interface {}\n" +
					"sealed interface Foo extends Interface permits Foo.Bar {\n" +
					"	record Bar() implements Foo, Interface {}\n" +
					"}\n" +
					"public class X { \n" +
					"  public static void main(String[] args){\n"+
					"     System.out.println(0);\n" +
					"  }\n"+
					"}"
				},
				"0");
	}
	public void testBug573450_003() {
		runNegativeTest(
				new String[] {
					"X.java",
					"sealed interface Interface extends Foo{}\n" +
					"sealed interface Foo extends Interface permits Foo.Bar, Interface {\n" +
					"	record Bar() implements Foo, Interface {} \n" +
					"}"
				},
				"----------\n" +
				"1. ERROR in X.java (at line 1)\n" +
				"	sealed interface Interface extends Foo{}\n" +
				"	                 ^^^^^^^^^\n" +
				"The hierarchy of the type Interface is inconsistent\n" +
				"----------\n" +
				"2. ERROR in X.java (at line 2)\n" +
				"	sealed interface Foo extends Interface permits Foo.Bar, Interface {\n" +
				"	                             ^^^^^^^^^\n" +
				"Cycle detected: a cycle exists in the type hierarchy between Foo and Interface\n" +
				"----------\n" +
				"3. ERROR in X.java (at line 3)\n" +
				"	record Bar() implements Foo, Interface {} \n" +
				"	       ^^^\n" +
				"The hierarchy of the type Bar is inconsistent\n" +
				"----------\n");
	}
	public void testBug573450_004() {
		runConformTest(
				new String[] {
					"X.java",
					"public sealed class X permits X.Y {\n" +
					"	final class Y extends X {}\n" +
					"	public static void main(String[] args){\n"+
					"		System.out.println(0);\n" +
					"	}\n"+
					"}"
				},
				"0");
	}
	public void testBug573450_005() {
		runNegativeTest(
				new String[] {
					"X.java",
					"public sealed class X permits Y {\n" +
					"	final class Y extends X {}\n" +
					"}"
				},
				"----------\n" +
				"1. ERROR in X.java (at line 1)\n" +
				"	public sealed class X permits Y {\n" +
				"	                              ^\n" +
				"Y cannot be resolved to a type\n" +
				"----------\n" +
				"2. ERROR in X.java (at line 2)\n" +
				"	final class Y extends X {}\n" +
				"	                      ^\n" +
				"The class Y cannot extend the class X as it is not a permitted subtype of X\n" +
				"----------\n");
	}
	public void testBug578619_1() {
		runConformTest(
				new String[] {
						"Bug578619.java",
						"public class Bug578619 {\n"
						+ "	public static void main(String[] args) {\n"
						+ "		System.out.println(\"Hola\");\n"
						+ "	}\n"
						+ "}\n"
						+ "sealed interface I1 permits I2, I3 {}\n"
						+ "non-sealed interface I2 extends I1 {}\n"
						+ "non-sealed interface I3 extends I2, I1 {}"
				},
				"Hola");
	}
	public void testBug578619_2() {
		runNegativeTest(
				new String[] {
						"Bug578619.java",
						"public class Bug578619 {\n"
						+ "	public static void main(String[] args) {\n"
						+ "		System.out.println(\"Hola\");\n"
						+ "	}\n"
						+ "}\n"
						+ "sealed interface I1 permits I2, I3 {}\n"
						+ "non-sealed interface I2 extends I1 {}\n"
						+ "non-sealed interface I3 extends I2 {}"
				},
				"----------\n" +
				"1. ERROR in Bug578619.java (at line 6)\n" +
				"	sealed interface I1 permits I2, I3 {}\n" +
				"	                                ^^\n" +
				"Permitted type I3 does not declare I1 as direct super interface \n" +
				"----------\n" +
				"2. ERROR in Bug578619.java (at line 8)\n" +
				"	non-sealed interface I3 extends I2 {}\n" +
				"	                     ^^\n" +
				"The non-sealed interface I3 must have a sealed direct superinterface\n" +
				"----------\n");
	}
	// https://bugs.eclipse.org/bugs/show_bug.cgi?id=576378
	// [compiler] Wrong rawtype warning and wrong compilation of generic type reference in permits clause
	public void testBug576378() {
		runNegativeTest(
				new String[] {
						"X.java",
						"sealed interface I permits J {}\r\n" +
						"record J<T>() implements I {}\n" +
						"public class X {\n" +
						"    public static void main(String [] args) {\n" +
						"        J j; K k;\n" +
						"    }\n" +
						"}\n"
				},
				"----------\n"
				+ "1. WARNING in X.java (at line 5)\n"
				+ "	J j; K k;\n"
				+ "	^\n"
				+ "J is a raw type. References to generic type J<T> should be parameterized\n"
				+ "----------\n"
				+ "2. ERROR in X.java (at line 5)\n"
				+ "	J j; K k;\n"
				+ "	     ^\n"
				+ "K cannot be resolved to a type\n"
				+ "----------\n");
	}
	// https://bugs.eclipse.org/bugs/show_bug.cgi?id=576378
	// [compiler] Wrong rawtype warning and wrong compilation of generic type reference in permits clause
	public void testBug576378_2() {
		runNegativeTest(
				new String[] {
						"X.java",
						"sealed interface I permits J<Object> {}\r\n" +
						"record J<T>() implements I {}\n"
				},
				"----------\n"
				+ "1. ERROR in X.java (at line 1)\n"
				+ "	sealed interface I permits J<Object> {}\n"
				+ "	                             ^^^^^^\n"
				+ "Type arguments are not allowed here\n"
				+ "----------\n");
	}
	// https://bugs.eclipse.org/bugs/show_bug.cgi?id=576378
	// [compiler] Wrong rawtype warning and wrong compilation of generic type reference in permits clause
	public void testBug576378_3() {
		runNegativeTest(
				new String[] {
						"X.java",
						"sealed interface I permits J<Object>.K<String> {}\r\n" +
						"final class J<T> {\n" +
						"    final class K<P> implements I {}\n" +
						"}\n"
				},
				"----------\n"
				+ "1. ERROR in X.java (at line 1)\n"
				+ "	sealed interface I permits J<Object>.K<String> {}\n"
				+ "	                             ^^^^^^\n"
				+ "Type arguments are not allowed here\n"
				+ "----------\n"
				+ "2. ERROR in X.java (at line 1)\n"
				+ "	sealed interface I permits J<Object>.K<String> {}\n"
				+ "	                                       ^^^^^^\n"
				+ "Type arguments are not allowed here\n"
				+ "----------\n");
	}
	// https://bugs.eclipse.org/bugs/show_bug.cgi?id=576378
	// [compiler] Wrong rawtype warning and wrong compilation of generic type reference in permits clause
	public void testBug576378_4() {
		runNegativeTest(
				new String[] {
						"X.java",
						"sealed interface I permits J.K<String> {}\r\n" +
						"final class J<T> {\n" +
						"    final static class K<P> implements I {}\n" +
						"}\n"
				},
				"----------\n"
				+ "1. ERROR in X.java (at line 1)\n"
				+ "	sealed interface I permits J.K<String> {}\n"
				+ "	                               ^^^^^^\n"
				+ "Type arguments are not allowed here\n"
				+ "----------\n");
	}
	// https://github.com/eclipse-jdt/eclipse.jdt.core/issues/2093
	// [sealed types] ECJ complains of cycles in hierarchy where none exists
	public void testIssue2093() {
		runConformTest(
				new String[] {
						"X.java",
						"""
						record Bar() implements TheA.FooOrBar {
						}

						record Foo() implements TheA.FooOrBar {
						}

						sealed interface Base permits TheA, TheB {
						}

						record TheA() implements Base {
							public sealed interface FooOrBar permits Foo, Bar {
							}
						}

						record TheB<T extends TheA.FooOrBar>() implements Base {
						}
						public class X {
						    public static void main(String [] args) {
						        System.out.println("Compiled and ran fine!");
					        }
				        }
						"""
				},
				"Compiled and ran fine!");
	}

	// https://bugs.eclipse.org/bugs/show_bug.cgi?id=576471
	// Sealed type hierarchy doesn't compile if there are redundant type references
	public void testBug576471() {
		runConformTest(
				new String[] {
						"X.java",
						"""
						public class X {
							public sealed interface I permits IA, C1, C2 {}
							public sealed interface IA extends I permits A {}
							public abstract sealed class A implements IA permits C1, C2 {}
							public final class C1 extends A implements I {}
							public final class C2 extends A implements I {}
							public static void main(String [] args) {
						        System.out.println("Compiled and ran fine!");
					        }
						}
						"""
				},
				"Compiled and ran fine!");
	}

	// https://github.com/eclipse-jdt/eclipse.jdt.core/issues/1808
	// [sealed-classes] Incorrect unused import warning
	public void testIssue1808() {
		runNegativeTest(
				new String[] {
						"X.java",
						"""
						public sealed interface X permits B {
						    record B(int data) {}
						    public static void main(String [] args) {
						        System.out.println("Compiled and ran fine!");
					        }
						}
						"""
				},
				"----------\n" +
				"1. ERROR in X.java (at line 1)\n" +
				"	public sealed interface X permits B {\n" +
				"	                                  ^\n" +
				"B cannot be resolved to a type\n");
	}

	// https://github.com/eclipse-jdt/eclipse.jdt.core/issues/1808
	// [sealed-classes] Incorrect unused import warning
	public void testIssue1808_1() {
		runNegativeTest(
				new String[] {
						"X.java",
						"""
						public sealed interface X permits B {
						    record B(int data) implements X {}
						    public static void main(String [] args) {
						        System.out.println("Compiled and ran fine!");
					        }
						}
						"""
				},
				"----------\n" +
				"1. ERROR in X.java (at line 1)\n" +
				"	public sealed interface X permits B {\n" +
				"	                                  ^\n" +
				"B cannot be resolved to a type\n" +
				"----------\n" +
				"2. ERROR in X.java (at line 2)\n" +
				"	record B(int data) implements X {}\n" +
				"	                              ^\n" +
				"The type B that implements the sealed interface X should be a permitted subtype of X\n" +
				"----------\n");
	}

	// https://github.com/eclipse-jdt/eclipse.jdt.core/issues/1808
	// [sealed-classes] Incorrect unused import warning
	public void testIssue1808_2() {
		runConformTest(
				new String[] {
						"X.java",
						"""
						public sealed interface X permits X.B {
						    record B(int data)  implements X {}
						    public static void main(String [] args) {
						        System.out.println("Compiled and ran fine!");
					        }
						}
						"""
				},
				"Compiled and ran fine!");
	}

	// https://github.com/eclipse-jdt/eclipse.jdt.core/issues/1808
	// [sealed-classes] Incorrect unused import warning
	public void testIssue1808_3() {
		runWarningTest(
				new String[] {
						"foo/X.java",
						"""
						package foo;
						import foo.X.B;
						public sealed interface X permits B {
						    record B(int data) implements X {}
						    public static void main(String [] args) {
						        System.out.println("Compiled and ran fine!");
					        }
						}
						"""
				},
				"",
				"Compiled and ran fine!");
	}

	// https://github.com/eclipse-jdt/eclipse.jdt.core/issues/1808
	// [sealed-classes] Incorrect unused import warning
	public void testIssue1808_4() {
		Runner runner = new Runner();
		runner.testFiles =
				new String[] {
						"foo/X.java",
						"""
						package foo;
						import foo.X.B;
						public sealed interface X permits X.B {
						    record B(int data) implements X {}
						    public static void main(String [] args) {
						        System.out.println("Compiled and ran fine!");
					        }
						}
						"""
				};
		runner.expectedCompilerLog =
				"----------\n"
				+ "1. WARNING in foo\\X.java (at line 2)\n"
				+ "	import foo.X.B;\n"
				+ "	       ^^^^^^^\n"
				+ "The import foo.X.B is never used\n"
				+ "----------\n";
		runner.expectedOutputString =
				"Compiled and ran fine!";
		runner.javacTestOptions = Excuse.EclipseHasSomeMoreWarnings;
		runner.runWarningTest();
	}

	// https://github.com/eclipse-jdt/eclipse.jdt.core/issues/2595
	// [sealed types] ECJ accepts a cast from a disjoint interface to a sealed interface
	public void testIssue2595_0() {
		runNegativeTest(
				new String[] {
						"X.java",
						"""
						interface I {
						}

						final class C {
						}

						public class X {
							void test(C c) {
								if (c instanceof I) // Compile-time error!
									System.out.println("It's an I");
							}
							void test(I i) {
								if (i instanceof C) // Compile-time error!
									System.out.println("It's a C");
							}
						}
						"""
				},
				"----------\n" +
				"1. ERROR in X.java (at line 9)\n" +
				"	if (c instanceof I) // Compile-time error!\n" +
				"	    ^^^^^^^^^^^^^^\n" +
				"Incompatible conditional operand types C and I\n" +
				"----------\n" +
				"2. ERROR in X.java (at line 13)\n" +
				"	if (i instanceof C) // Compile-time error!\n" +
				"	    ^^^^^^^^^^^^^^\n" +
				"Incompatible conditional operand types I and C\n" +
				"----------\n");
	}

	// https://github.com/eclipse-jdt/eclipse.jdt.core/issues/2595
	// [sealed types] ECJ accepts a cast from a disjoint interface to a sealed interface
	public void testIssue2595_1() {
		runNegativeTest(
				new String[] {
						"X.java",
						"""
						public class X {
							interface I {
							}

							sealed class C permits D {
							}

							final class D extends C {
							}

							void test(C c) {
								if (c instanceof I) // Compile-time error!
									System.out.println("It's an I");
							}

							void test(I i) {
								if (i instanceof C) // Compile-time error!
									System.out.println("It's a C");
							}
						}
						"""
				},
				"----------\n" +
				"1. ERROR in X.java (at line 12)\n" +
				"	if (c instanceof I) // Compile-time error!\n" +
				"	    ^^^^^^^^^^^^^^\n" +
				"Incompatible conditional operand types X.C and X.I\n" +
				"----------\n" +
				"2. ERROR in X.java (at line 17)\n" +
				"	if (i instanceof C) // Compile-time error!\n" +
				"	    ^^^^^^^^^^^^^^\n" +
				"Incompatible conditional operand types X.I and X.C\n" +
				"----------\n");
	}

	// https://github.com/eclipse-jdt/eclipse.jdt.core/issues/2595
	// [sealed types] ECJ accepts a cast from a disjoint interface to a sealed interface
	public void testIssue2595_2() {
		runConformTest(
				new String[] {
						"X.java",
						"""
						public class X {
							interface I {}
							sealed class C permits D, E {}
							non-sealed class D extends C {}
							final class E extends C {}
						    class F extends D implements I {}

							void test (C c) {
							    if (c instanceof I)
							        System.out.println("It's an I");
							}

							void test (I i) {
							    if (i instanceof C)
							        System.out.println("It's a C");
							}

						    public static void main(String [] args) {
						        new X().test(((C) new X().new F()));
						        new X().test(((I) new X().new F()));
						    }
						}
						"""
				},
				"It's an I\nIt's a C");
	}

	// https://github.com/eclipse-jdt/eclipse.jdt.core/issues/2595
	// [sealed types] ECJ accepts a cast from a disjoint interface to a sealed interface
	public void testIssue2595_3() {
		runNegativeTest(
				new String[] {
						"X.java",
						"""
						sealed interface Intf permits PermittedA {}
						final class PermittedA implements Intf {}
						interface Standalone {}
						public class X {
						    public Intf foo(Standalone st) {
						    	return (Intf) st;
						    }
						}
						"""
				},
				"----------\n" +
				"1. ERROR in X.java (at line 6)\r\n" +
				"	return (Intf) st;\r\n" +
				"	       ^^^^^^^^^\n" +
				"Cannot cast from Standalone to Intf\n" +
				"----------\n");
	}

	// https://github.com/eclipse-jdt/eclipse.jdt.core/issues/2667
	// [Sealed Types] Failure to cast an Object to a generic sealed interface type
	public void testIssue2667() {
		runWarningTest(
				new String[] {
						"Either.java",
						"""
						import java.util.NoSuchElementException;

						public sealed interface Either<L,R> {

						    L getLeft();
						    R getRight();

						    record Left<L, R>(L error) implements Either<L, R> {
						        @Override
						        public L getLeft() {
						            return error;
						        }
						        @Override
						        public R getRight() {
						            throw new NoSuchElementException();
						        }
						    }

						    record Right<L, R>(R value) implements Either<L, R> {
						        @Override
						        public L getLeft() {
						            throw new NoSuchElementException();
						        }
						        @Override
						        public R getRight() {
						            return value;
						        }
						    }

						    public static void main(String[] args) {
						        Object o = new Left<String, Integer>("boo");
						        var either = (Either<String, Integer>) o;
						        System.out.println(either.getLeft());
						    }
						}
						"""
				},
				"----------\n" +
				"1. WARNING in Either.java (at line 32)\n" +
				"	var either = (Either<String, Integer>) o;\n" +
				"	             ^^^^^^^^^^^^^^^^^^^^^^^^^^^\n" +
				"Type safety: Unchecked cast from Object to Either<String,Integer>\n" +
				"----------\n",
				"boo");
	}

	// https://github.com/eclipse-jdt/eclipse.jdt.core/issues/2672
	// [Sealed Types] Strange error from ECJ: Syntax error on token "permits", permits expected
	public void testIssue2672() {
		runNegativeTest(
				new String[] {
						"test/IShape.java",
						"""
						package test;

						public sealed interface IShape permits Circle {\\n\
						}
						class Circle {
						}
						"""
				},
				"----------\n" +
				"1. ERROR in test\\IShape.java (at line 3)\n" +
				"	public sealed interface IShape permits Circle {\\n}\n" +
				"	                                       ^^^^^^\n" +
				"Permitted type Circle does not declare test.IShape as direct super interface \n" +
				"----------\n" +
				"2. ERROR in test\\IShape.java (at line 3)\n" +
				"	public sealed interface IShape permits Circle {\\n}\n" +
				"	                                               ^^\n" +
				"Syntax error on tokens, delete these tokens\n" +
				"----------\n");
	}

	// https://github.com/eclipse-jdt/eclipse.jdt.core/issues/2654
	// [Sealed Types] Compiler does not handle non-sealed contextual keyword correctly
	public void testIssue2654() {
		runNegativeTest(
				new String[] {
						"X.java",
						"""
						non-sealed public class X {
							int foo(int non, int sealed) {
								return non-sealed;
							}
						}
						"""
				},
				"----------\n" +
				"1. ERROR in X.java (at line 1)\n" +
				"	non-sealed public class X {\n" +
				"	                        ^\n" +
				"The non-sealed class X must have a sealed direct supertype\n" +
				"----------\n");
	}

	// https://github.com/eclipse-jdt/eclipse.jdt.core/issues/2654
	// [Sealed Types] Compiler does not handle non-sealed contextual keyword correctly
	public void testIssue2654_2() {
		runConformTest(
				new String[] {
						"X.java",
						"""
						public class X {
							static int foo(int non, int sealed) {
								return non-sealed;
							}
						    public static void main(String [] args) {
						        System.out.println(foo(142, 100));
						    }
						}
						"""
				},
				"42");
	}

	// https://github.com/eclipse-jdt/eclipse.jdt.core/issues/2707
	// [Sealed types] ECJ allows a class to be declared as both sealed and non-sealed
	public void testIssue2707() {
		runNegativeTest(
				new String[] {
						"X.java",
						"""
						public sealed class X permits Y {
						}

						sealed non-sealed class Y extends X permits K {}

						final class K extends Y {}
						"""
				},
				"----------\n" +
				"1. ERROR in X.java (at line 4)\n" +
				"	sealed non-sealed class Y extends X permits K {}\n" +
				"	                        ^\n" +
				"The type Y may have only one modifier out of sealed, non-sealed, and final\n" +
				"----------\n");
	}

	// https://github.com/eclipse-jdt/eclipse.jdt.core/issues/2707
	// [Sealed types] ECJ allows a class to be declared as both sealed and non-sealed
	public void testIssue2707_2() {
		runNegativeTest(
				new String[] {
						"X.java",
						"""
						public sealed class X permits Y {
						}

						final non-sealed class Y extends X  {}
						"""
				},
				"----------\n" +
				"1. ERROR in X.java (at line 4)\n" +
				"	final non-sealed class Y extends X  {}\n" +
				"	                       ^\n" +
				"The type Y may have only one modifier out of sealed, non-sealed, and final\n" +
				"----------\n");
	}

	// https://github.com/eclipse-jdt/eclipse.jdt.core/issues/2707
	// [Sealed types] ECJ allows a class to be declared as both sealed and non-sealed
	public void testIssue2707_3() {
		runNegativeTest(
				new String[] {
						"X.java",
						"""
						public final sealed class X permits Y {
						}

						final non-sealed class Y extends X  {}
						"""
				},
				"----------\n" +
			    "1. ERROR in X.java (at line 1)\n" +
			    "	public final sealed class X permits Y {\n" +
			    "	                          ^\n" +
			    "The type X may have only one modifier out of sealed, non-sealed, and final\n" +
			    "----------\n" +
			    "2. ERROR in X.java (at line 4)\n" +
			    "	final non-sealed class Y extends X  {}\n" +
			    "	                       ^\n" +
			    "The type Y may have only one modifier out of sealed, non-sealed, and final\n" +
			    "----------\n");
	}

	// https://github.com/eclipse-jdt/eclipse.jdt.core/issues/3100
	// [Sealed types] Duplicate diagnostics for illegal modifier combination
	public void testIssue3100() {
		runNegativeTest(
				new String[] {
						"X.java",
						"""
						public sealed non-sealed interface X {}
						final class Y implements X  {}
						"""
				},
				"----------\n" +
				"1. ERROR in X.java (at line 1)\n" +
				"	public sealed non-sealed interface X {}\n" +
				"	                                   ^\n" +
				"The type X may have only one modifier out of sealed, non-sealed, and final\n" +
				"----------\n");
	}

	// https://github.com/eclipse-jdt/eclipse.jdt.core/issues/3144
	// [Sealed types] Diagnostic can be more direct when a @FunctionalInterface is declared sealed
	public void testIssue3144() {
		runNegativeTest(
				new String[] {
						"I.java",
						"""
						@FunctionalInterface
						public sealed interface I { void doit(); }
						final class Y implements I  { public void doit() {} }
						"""
				},
				"----------\n" +
				"1. ERROR in I.java (at line 2)\n" +
				"	public sealed interface I { void doit(); }\n" +
				"	                        ^\n" +
				"A functional interface may not be declared sealed\n" +
				"----------\n");
	}

	// https://github.com/eclipse-jdt/eclipse.jdt.core/issues/3039
	// [Sealed types] Broken program crashes the compiler
	public void testIssue3039() {
		runNegativeTest(
				new String[] {
						"X.java",
						"""
						public sealed class X permits X.C {
						    private final static class C extends X implements I {}
						}

						sealed interface I permits X.C {}
						record R(X.C xc, R.C rc) {
						    private class C {}
						}
						"""
				},
				"----------\n" +
				"1. ERROR in X.java (at line 5)\n" +
				"	sealed interface I permits X.C {}\n" +
				"	                           ^^^\n" +
				"The type X.C is not visible\n" +
				"----------\n" +
				"2. ERROR in X.java (at line 6)\n" +
				"	record R(X.C xc, R.C rc) {\n" +
				"	         ^^^\n" +
				"The type X.C is not visible\n" +
				"----------\n");
	}

	// https://github.com/eclipse-jdt/eclipse.jdt.core/issues/3121
	// [Sealed types] Regression in instanceof check for sealed generic classes
	public void testIssue3121() {
		runNegativeTest(
				new String[] {
						"X.java",
						"""
						interface SuperInt {}

						abstract sealed class Maybe<N extends Number> {
							final class Maybe1 extends Maybe<Long> {}
							final class Maybe2 extends Maybe<Long> implements SuperInt {}
						}


						abstract sealed class SurelyNot<N extends Number> {
							final class SurelyNot1 extends SurelyNot<Long> {}
							final class SurelyNot2 extends SurelyNot<Long> {}
						}

						abstract sealed class SurelyYes<N extends Number> {
							final class SurelyYes1 extends SurelyYes<Long> implements SuperInt {}
							final class SurelyYes2 extends SurelyYes<Long> implements SuperInt {}
						}

						class Test {

							void testMaybe(Maybe<?> maybe, SurelyNot<?> surelyNot, SurelyYes<?> surelyYes) {
								if (maybe == null || surelyNot == null || surelyYes == null) return;
								if (maybe instanceof SuperInt sup) {}
								if (surelyNot instanceof SuperInt sup) {}
								if (surelyYes instanceof SuperInt sup) {}
							}
						}
						"""
				},
				"----------\n" +
				"1. ERROR in X.java (at line 24)\n" +
				"	if (surelyNot instanceof SuperInt sup) {}\n" +
				"	    ^^^^^^^^^^^^^^^^^^^^^^^^^^^^^^^^^\n" +
				"Incompatible conditional operand types SurelyNot<capture#5-of ?> and SuperInt\n" +
				"----------\n");
	}

	// https://github.com/eclipse-jdt/eclipse.jdt.core/issues/3121
	// [Sealed types] Regression in instanceof check for sealed generic classes
	public void testIssue3121_2() {
		runNegativeTest(
				new String[] {
						"X.java",
						"""
						interface SuperInt {}

						class Outer<T> {
							abstract sealed class Maybe<N extends Number> {
								final class Maybe1 extends Maybe<Long> {}
							}
						}

						class Test {

							void testMaybe(Outer<String>.Maybe<?> maybe) {
								if (maybe instanceof SuperInt sup) {}
								return null;
							}
						}
						"""
				},
				"----------\n" +
				"1. ERROR in X.java (at line 12)\n" +
				"	if (maybe instanceof SuperInt sup) {}\n" +
				"	    ^^^^^^^^^^^^^^^^^^^^^^^^^^^^^\n" +
				"Incompatible conditional operand types Outer<String>.Maybe<capture#1-of ?> and SuperInt\n" +
				"----------\n" +
				"2. ERROR in X.java (at line 13)\n" +
				"	return null;\n" +
				"	^^^^^^^^^^^^\n" +
				"Void methods cannot return a value\n" +
				"----------\n");
	}

	// https://github.com/eclipse-jdt/eclipse.jdt.core/issues/3121
	// [Sealed types] Regression in instanceof check for sealed generic classes
	public void testIssue3121_2_1() {
		runNegativeTest(
				new String[] {
						"X.java",
						"""
						interface SuperInt {}

						class Outer<T> {
							abstract sealed class Maybe<N extends Number> {
								final class Maybe1 extends Maybe<Long> implements SuperInt {}
							}
						}

						class Test {

							void testMaybe(Outer<String>.Maybe<?> maybe) {
								if (maybe instanceof SuperInt sup) {}
								return null;
							}
						}
						"""
				},
				"----------\n" +
				"1. ERROR in X.java (at line 13)\n" +
				"	return null;\n" +
				"	^^^^^^^^^^^^\n" +
				"Void methods cannot return a value\n" +
				"----------\n");
	}

	// https://github.com/eclipse-jdt/eclipse.jdt.core/issues/3121
	// [Sealed types] Regression in instanceof check for sealed generic classes
	public void testIssue3121_3() {
		runNegativeTest(
				new String[] {
						"X.java",
						"""
						interface SuperInt {}

						class Outer<T> {
							abstract sealed class Maybe<N extends Number> {
								final class Maybe1 extends Outer<Test>.Maybe<Long> {}
							}
						}

						class Test {

							void testMaybe(Outer<Test>.Maybe<?> maybe) {
								if (maybe == null) return;
								if (maybe instanceof SuperInt sup) {}
							}
						}
						"""
				},
				"----------\n" +
				"1. ERROR in X.java (at line 13)\n" +
				"	if (maybe instanceof SuperInt sup) {}\n" +
				"	    ^^^^^^^^^^^^^^^^^^^^^^^^^^^^^\n" +
				"Incompatible conditional operand types Outer<Test>.Maybe<capture#2-of ?> and SuperInt\n" +
				"----------\n");
	}

	// https://github.com/eclipse-jdt/eclipse.jdt.core/issues/3121
	// [Sealed types] Regression in instanceof check for sealed generic classes
	public void testIssue3121_4() {
		runNegativeTest(
				new String[] {
						"X.java",
						"""
						interface SuperInt {}

						class Outer<T> {
							abstract sealed class Maybe<N extends Number> {
								final class Maybe1 extends Outer<Test>.Maybe<Long> implements SuperInt {}
							}
						}

						class Test {

							void testMaybe(Outer<Test>.Maybe<?> maybe) {
								if (maybe == null) return;
								if (maybe instanceof SuperInt sup) {}
								return null;
							}
						}
						"""
				},
				"----------\n" +
				"1. ERROR in X.java (at line 14)\n" +
				"	return null;\n" +
				"	^^^^^^^^^^^^\n" +
				"Void methods cannot return a value\n" +
				"----------\n");
	}

	// https://github.com/eclipse-jdt/eclipse.jdt.core/issues/3121
	// [Sealed types] Regression in instanceof check for sealed generic classes
	// NOTE: javac does not report error#1 but that looks like a defect
	public void testIssue3121_5() {
		runNegativeTest(
				new String[] {
						"X.java",
						"""
						interface SuperInt {}

						class Outer<T> {
							abstract sealed class Maybe<N extends Number> {
								final class Maybe1 extends Outer<Test>.Maybe<Long> implements SuperInt {}
							}
						}

						class Test {

							void testMaybe(Outer<String>.Maybe<?> maybe) {
								if (maybe == null) return;
								if (maybe instanceof SuperInt sup) {}
								return null;
							}
						}
						"""
				},
				"----------\n" +
				"1. ERROR in X.java (at line 13)\n" +
				"	if (maybe instanceof SuperInt sup) {}\n" +
				"	    ^^^^^^^^^^^^^^^^^^^^^^^^^^^^^\n" +
				"Incompatible conditional operand types Outer<String>.Maybe<capture#2-of ?> and SuperInt\n" +
				"----------\n" +
				"2. ERROR in X.java (at line 14)\n" +
				"	return null;\n" +
				"	^^^^^^^^^^^^\n" +
				"Void methods cannot return a value\n" +
				"----------\n");
	}

	// https://github.com/eclipse-jdt/eclipse.jdt.core/issues/3007
	// [Sealed types] Extra and spurious error messages with faulty type sealing
	public void testIssue3007() {
		runNegativeTest(
				new String[] {
						"X.java",
						"""
						public sealed class X extends Y<String> permits Y {
							int yield () {
								return this.yield();
							}
						}

						sealed class Y<T> extends X permits X, Z {

						}

						final class Z extends Y<String> {}
						"""
				},
				"----------\n" +
				"1. ERROR in X.java (at line 1)\n" +
				"	public sealed class X extends Y<String> permits Y {\n" +
				"	                    ^\n" +
				"The hierarchy of the type X is inconsistent\n" +
				"----------\n" +
				"2. ERROR in X.java (at line 7)\n" +
				"	sealed class Y<T> extends X permits X, Z {\n" +
				"	                          ^\n" +
				"Cycle detected: a cycle exists in the type hierarchy between Y<T> and X\n" +
				"----------\n" +
				"3. ERROR in X.java (at line 11)\n" +
				"	final class Z extends Y<String> {}\n" +
				"	            ^\n" +
				"The hierarchy of the type Z is inconsistent\n" +
				"----------\n");
	}

	// https://github.com/eclipse-jdt/eclipse.jdt.core/issues/3007
	// [Sealed types] Extra and spurious error messages with faulty type sealing
	public void testIssue3007_2() {
		runNegativeTest(
				new String[] {
						"X.java",
						"""
						public class X extends Y<String> {
							int yield () {
								return this.yield();
							}
						}

						class Y<T> extends X {

						}

						final class Z extends Y<String> {}
						"""
				},
				"----------\n" +
				"1. ERROR in X.java (at line 1)\n" +
				"	public class X extends Y<String> {\n" +
				"	             ^\n" +
				"The hierarchy of the type X is inconsistent\n" +
				"----------\n" +
				"2. ERROR in X.java (at line 7)\n" +
				"	class Y<T> extends X {\n" +
				"	                   ^\n" +
				"Cycle detected: a cycle exists in the type hierarchy between Y<T> and X\n" +
				"----------\n" +
				"3. ERROR in X.java (at line 11)\n" +
				"	final class Z extends Y<String> {}\n" +
				"	            ^\n" +
				"The hierarchy of the type Z is inconsistent\n" +
				"----------\n");
	}

	// https://github.com/eclipse-jdt/eclipse.jdt.core/issues/2709
	// [Sealed types] Disjointness behavior difference vis a vis javac
	/* A class named C is disjoint from an interface named I if (i) it is not the case that C <: I, and (ii) one of the following cases applies:
	– C is freely extensible (§8.1.1.2), and I is sealed, and C is disjoint from all of the permitted direct subclasses and subinterfaces of I.
	*/
	public void testIssue2709() {
		runNegativeTest(
				new String[] {
						"X.java",
						"""
						public class X {
						    sealed interface I permits C1 {}
						    non-sealed class C1 implements I {}
						    class C2 extends C1 {}
						    class C3 {}
						    {
						        I i;
						        i = (I) (C1) null;
						        i = (I) (C2) null;
						        i = (I) (C3) null;
						        i = (C2) (C3) null;
						        i = (C1) (C3) null;
						    }
						}
						"""
				},
				"----------\n" +
				"1. ERROR in X.java (at line 10)\n" +
				"	i = (I) (C3) null;\n" +
				"	    ^^^^^^^^^^^^^\n" +
				"Cannot cast from X.C3 to X.I\n" +
				"----------\n" +
				"2. ERROR in X.java (at line 11)\n" +
				"	i = (C2) (C3) null;\n" +
				"	    ^^^^^^^^^^^^^^\n" +
				"Cannot cast from X.C3 to X.C2\n" +
				"----------\n" +
				"3. ERROR in X.java (at line 12)\n" +
				"	i = (C1) (C3) null;\n" +
				"	    ^^^^^^^^^^^^^^\n" +
				"Cannot cast from X.C3 to X.C1\n" +
				"----------\n");
	}

	public void testJDK8343306() {
		Runner runner = new Runner();
		runner.testFiles = new String[] {
				"X1.java",
				"""
				public class X1 {
				    sealed interface I permits C1 {}
				    non-sealed class C1 implements I {}
				    class C2 extends C1 {}
				    class C3 {}
				    I m2(int s, C3 c3) {
				        return switch (s) {
				            case 0 -> (I) c3;
				            default -> null;
				        };
				    }
				}
				"""};
		runner.expectedCompilerLog =
				"""
				----------
				1. ERROR in X1.java (at line 8)
					case 0 -> (I) c3;
					          ^^^^^^
				Cannot cast from X1.C3 to X1.I
				----------
				""";
		runner.javacTestOptions = JavacHasABug.JavacBug8343306;
		runner.runNegativeTest();
	}
}<|MERGE_RESOLUTION|>--- conflicted
+++ resolved
@@ -4945,7 +4945,9 @@
 		);
 	}
 
+	@SuppressWarnings({ "rawtypes" })
 	public void testBug566980_002() {
+		Map options = getCompilerOptions();
 		this.runNegativeTest(
 			new String[] {
 				"X.java",
@@ -4960,7 +4962,6 @@
 			"Syntax error on token \"void\", delete this token\n" +
 			"----------\n",
 			null,
-<<<<<<< HEAD
 			true,
 			options
 		);
@@ -4992,9 +4993,6 @@
 			null,
 			true,
 			options
-=======
-			true
->>>>>>> 1cf69bb9
 		);
 	}
 	public void testBug568428_001() {
