/*******************************************************************************
 * Copyright (c) 2013, 2016 GK Software AG, and others.
 * All rights reserved. This program and the accompanying materials
 * are made available under the terms of the Eclipse Public License v1.0
 * which accompanies this distribution, and is available at
 * http://www.eclipse.org/legal/epl-v10.html
 *
 * Contributors:
 *     Stephan Herrmann - initial API and implementation
 *     IBM Corporation - additional tests     
 *******************************************************************************/
package org.eclipse.jdt.core.tests.compiler.regression;

import java.util.Map;

import org.eclipse.jdt.core.JavaCore;
import org.eclipse.jdt.internal.compiler.classfmt.ClassFileConstants;
import org.eclipse.jdt.internal.compiler.impl.CompilerOptions;

import junit.framework.Test;

@SuppressWarnings({ "unchecked", "rawtypes" })
public class GenericsRegressionTest_1_8 extends AbstractRegressionTest {

static {
//	TESTS_NAMES = new String[] { "testBug496574_small" };
//	TESTS_NUMBERS = new int[] { 40, 41, 43, 45, 63, 64 };
//	TESTS_RANGE = new int[] { 11, -1 };
}
public GenericsRegressionTest_1_8(String name) {
	super(name);
}
public static Class testClass() {
	return GenericsRegressionTest_1_8.class;
}
public static Test suite() {
	return buildMinimalComplianceTestSuite(testClass(), F_1_8);
}

public void testBug423070() {
	this.runConformTest(
		new String[] {
			"junk/Junk3.java",
			"package junk;\n" + 
			"\n" + 
			"import java.util.ArrayList;\n" + 
			"import java.util.Collections;\n" + 
			"import java.util.List;\n" + 
			"\n" + 
			"class ZZObject extends Object {\n" + 
			"}\n" + 
			"\n" + 
			"public class Junk3 {\n" + 
			"\n" + 
			"    public static final List EMPTY_LIST = new ArrayList<>();\n" + 
			"    public static final <T> List<T> emptyList() {\n" + 
			"        return (List<T>) EMPTY_LIST;\n" + 
			"    }\n" + 
			"    \n" + 
			"    public Junk3(List<ZZObject> list) {\n" + 
			"    }\n" + 
			"    \n" + 
			"    //FAILS - if passed as argument\n" + 
			"    public Junk3() {\n" + 
			"        this(emptyList());\n" + 
			"    }\n" + 
			"    \n" + 
			"\n" + 
			"    //WORKS - if you assign it (and lose type info?)\n" + 
			"    static List works = emptyList();\n" + 
			"    public Junk3(boolean bogus) {\n" + 
			"        this(works);\n" + 
			"    }\n" + 
			"}",
		});
}

public void testConditionalExpression1() {
	runConformTest(
		new String[] {
			"X.java",
			"class A {}\n" +
			"class B extends A {}\n" +
			"public class X {\n" +
			"	<T> T combine(T x, T y) { return x; }\n" +
			"	A test(A a, B b, boolean flag) {\n" +
			"		return combine(flag ? a : b, a);\n" +
			"	}\n" +
			"}\n"
		});
}

public void testConditionalExpression2() {
	runConformTest(
		new String[] {
			"X.java",
			"class A{/**/}\n" + 
			"class B extends A {/**/}\n" + 
			"class C extends B {/**/}\n" + 
			"class G<T> {/**/}\n" + 
			"\n" + 
			"public class X {\n" + 
			"G<A> ga=null;\n" + 
			"G<B> gb=null;\n" + 
			"G<C> gc=null;\n" + 
			"G<? super A> gsa=null;\n" + 
			"G<? super B> gsb=null;\n" + 
			"G<? super C> gsc=null;\n" + 
			"\n" + 
			"@SuppressWarnings(\"unused\")\n" + 
			"    public void test(boolean f) {\n" + 
			"		G<? super B> l1 = (f) ? gsa : gb;\n" +
			"		G<? super B> l2 = (f) ? gsb : gb;\n" +
			"       G<? super C> l3 = (f) ? gsc : gb;\n" +
			"       G<? super B> l4 = (f) ? gsb : gsb;\n" +
			"	}\n" +
			"}"
		});
}
public void testBug423839() {
	runConformTest(
		new String[] {
			"Test.java",
			"import java.util.ArrayList;\n" + 
			"import java.util.Collection;\n" + 
			"import java.util.List;\n" + 
			"\n" + 
			"public class Test<T> {\n" + 
			"\n" + 
			"    public <T> T randomElement(Collection<T> list) {\n" + 
			"        return randomElement(list instanceof List ? list : new ArrayList<>(list));\n" + 
			"    }\n" + 
			"\n" + 
			"}\n"
		});
}
public void testBug418807() {
	runConformTest(
		new String[] {
			"Word.java",
			"import java.util.Arrays;\n" + 
			"import java.util.List;\n" + 
			"import java.util.stream.Collectors;\n" + 
			"import java.util.stream.Stream;\n" + 
			" \n" + 
			"public class Word {\n" + 
			"	private final String str;\n" + 
			"\n" + 
			"	public Word(String s) {\n" + 
			"		str = s;\n" + 
			"	}\n" + 
			"\n" + 
			"	@Override\n" + 
			"	public String toString() {\n" + 
			"		return str;\n" + 
			"	}\n" + 
			"\n" + 
			"	public static void main(String[] args) {\n" + 
			"		List<String> names = Arrays.asList(\"Aaron\", \"Jack\", \"Ben\");\n" + 
			"		Stream<Word> ws = names.stream().map(Word::new);\n" + 
			"		List<Word> words = ws.collect(Collectors.toList());\n" + 
			"		words.forEach(System.out::println);\n" + 
			"	}\n" + 
			"}\n"
		});
}
public void testBug414631() {
	runConformTest(
		new String[] {
			"test/Y.java",
			"package test;\n" + 
			"import java.util.function.Supplier;\n" + 
			"public abstract class Y<E>  {\n" + 
			"  public static <E> Y<E> empty() { return null;}\n" + 
			"  public static <E> Y<E> cons(E head, Supplier<Y<E>> tailFun) {return null;}\n" + 
			"}",
			"test/X.java",
			"package test;\n" + 
			"import static test.Y.*;\n" + 
			"public class X  {\n" + 
			"  public void foo() {\n" + 
			"    Y<String> generated = cons(\"a\", () -> cons(\"b\", Y::<String>empty));\n" + 
			"  }\n" + 
			"}\n"
		});
}
public void testBug424038() {
	runNegativeTest(
		new String[] {
			"Foo.java",
			"import java.util.*;\n" +
			"import java.util.function.*;\n" +
			"public class Foo<E> {\n" + 
			"\n" + 
			"    public void gather() {\n" + 
			"        StreamLike<E> stream = null;\n" + 
			"        List<Stuff<E>> list1 = stream.gather(() -> new Stuff<>()).toList();\n" + 
			"        List<Consumer<E>> list2 = stream.gather(() -> new Stuff<>()).toList(); // ERROR\n" + 
			"    }\n" + 
			"\n" + 
			"    interface StreamLike<E> {\n" + 
			"        <T extends Consumer<E>> StreamLike<T> gather(Supplier<T> gatherer);\n" + 
			"\n" + 
			"        List<E> toList();\n" + 
			"    }\n" + 
			"\n" + 
			"    static class Stuff<T> implements Consumer<T> {\n" + 
			"        public void accept(T t) {}\n" + 
			"    }\n" + 
			"}\n"
		},
		"----------\n" + 
		"1. ERROR in Foo.java (at line 8)\n" + 
		"	List<Consumer<E>> list2 = stream.gather(() -> new Stuff<>()).toList(); // ERROR\n" + 
		"	                          ^^^^^^^^^^^^^^^^^^^^^^^^^^^^^^^^^^^^^^^^^^^\n" + 
		"Type mismatch: cannot convert from List<Foo.Stuff<E>> to List<Consumer<E>>\n" + 
		"----------\n");
}

// https://bugs.eclipse.org/423504 - [1.8] Implement "18.5.3 Functional Interface Parameterization Inference" 
public void testBug423504() {
	runConformTest(
		new String[] {
			"X.java",
			"import java.util.*;\n" +
			"public class X  {\n" + 
			"  public static void main(String argv[]) {\n" + 
			"    I<? extends Collection<String>> sorter = (List<String> m) -> { /* sort */ };\n" + 
			"  }\n" + 
			"} \n" + 
			"\n" + 
			"interface I<T> { \n" + 
			"  public void sort(T col);\n" + 
			"}\n"
		});
}
// https://bugs.eclipse.org/420525 - [1.8] [compiler] Incorrect error "The type Integer does not define sum(Object, Object) that is applicable here"
public void testBug420525() {
	runConformTest(
		new String[] {
			"X.java",
			"import java.util.ArrayList;\n" + 
			"import java.util.List;\n" + 
			"import java.util.concurrent.CompletableFuture;\n" + 
			"import java.util.concurrent.ExecutionException;\n" +
			"public class X {\n" +
			"	void test(List<CompletableFuture<Integer>> futures) {\n" + 
			"		CompletableFuture.allOf(futures.toArray(new CompletableFuture<?>[]{})).thenApplyAsync( (Void v) -> {\n" + 
			"			Integer finalResult = futures.stream().map( (CompletableFuture<Integer> f) -> {\n" + 
			"				try {\n" + 
			"					return f.get();\n" + 
			"				} catch (InterruptedException | ExecutionException e) {\n" + 
			"					return 0;\n" + 
			"				}\n" + 
			"			}).reduce(0, Integer::sum);\n" + 
			"			\n" + 
			"			log(\"final result is \" + finalResult);\n" + 
			"			if (finalResult != 50){\n" + 
			"				throw new RuntimeException(\"FAILED\");\n" + 
			"			} else{\n" + 
			"				log(\"SUCCESS\");\n" + 
			"			}\n" + 
			"			\n" + 
			"			return null;\n" + 
			"		});\n" + 
			"\n" + 
			"	}\n" +
			"	void log(String msg) {}\n" +
			"}\n"
		});
}
//https://bugs.eclipse.org/420525 - [1.8] [compiler] Incorrect error "The type Integer does not define sum(Object, Object) that is applicable here"
public void testBug420525_mini() {
	runConformTest(
		new String[] {
			"X.java",
			"import java.util.ArrayList;\n" + 
			"import java.util.List;\n" + 
			"import java.util.concurrent.CompletableFuture;\n" + 
			"import java.util.concurrent.ExecutionException;\n" +
			"public class X {\n" +
			"	void test(List<CompletableFuture<Integer>> futures, boolean b) {\n" + 
			"		Integer finalResult = futures.stream().map( (CompletableFuture<Integer> f) -> {\n" +
			"					if (b) \n" +
			"						return 1;\n" +
			"					else\n" +
			"						return Integer.valueOf(13);" +
			"				}).reduce(0, Integer::sum);\n" + 
			"	}\n" +
			"}\n"
		});
}

// see https://bugs.eclipse.org/bugs/show_bug.cgi?id=420525#c7
public void testBug420525a() {
	runNegativeTest(
		new String[] {
			"Main.java",
			"interface I<T> {\n" + 
			"    T bold(T t);\n" + 
			"}\n" + 
			"\n" + 
			"class Main {  \n" + 
			"    public String foo(String x) { return \"<b>\" + x + \"</b>\"; }\n" + 
			"    String bar() {\n" + 
			"        I<? extends String> i = this::foo;\n" + 
			"        return i.bold(\"1\");\n" + 
			"    }  \n" + 
			"}\n"
		},
		"----------\n" + 
		"1. ERROR in Main.java (at line 9)\n" + 
		"	return i.bold(\"1\");\n" + 
		"	         ^^^^\n" + 
		"The method bold(capture#1-of ? extends String) in the type I<capture#1-of ? extends String> is not applicable for the arguments (String)\n" + 
		"----------\n");
}

public void testBug424415() {
	runConformTest(
		new String[] {
			"X.java",
			"\n" + 
			"import java.util.ArrayList;\n" + 
			"import java.util.Collection;\n" + 
			"\n" + 
			"interface Functional<T> {\n" + 
			"   T apply();\n" + 
			"}\n" + 
			"\n" + 
			"class X {\n" + 
			"    void foo(Object o) { }\n" + 
			"\n" + 
			"	<Q extends Collection<?>> Q goo(Functional<Q> s) {\n" + 
			"		return null;\n" + 
			"	} \n" + 
			"\n" + 
			"    void test() {\n" + 
			"        foo(goo(ArrayList<String>::new));\n" + 
			"    }\n" + 
			"}\n"
		});
}
// https://bugs.eclipse.org/bugs/show_bug.cgi?id=424415#c6
public void testBug424415b() {
	runConformTest(
		new String[] {
			"X.java",
			"import java.util.ArrayList;\n" + 
			"import java.util.Collection;\n" + 
			"\n" + 
			"interface Functional<T> {\n" + 
			"   T apply();\n" + 
			"}\n" + 
			"\n" + 
			"class X {\n" + 
			"    void foo(Object o) { }\n" + 
			"    void foo(String str) {} \n" + 
			"\n" + 
			"    <Q extends Collection<?>> Q goo(Functional<Q> s) {\n" + 
			"        return null;\n" + 
			"    } \n" + 
			"\n" + 
			"    void test() {\n" + 
			"        foo(goo(ArrayList<String>::new));\n" + 
			"    }\n" + 
			"}\n"
		});
}
// https://bugs.eclipse.org/bugs/show_bug.cgi?id=424415#c8
public void testBug424415c() {
	runConformTest(
		new String[] {
			"com/example/MyEmployee.java",
			"package com.example;\n" + 
			"class MyEmployee {\n" + 
			"	\n" + 
			"	public enum Gender { MALE, FEMALE, OTHERS }\n" + 
			"\n" + 
			"	private int age = 0;\n" + 
			"	private Gender gender = Gender.MALE;\n" + 
			"	\n" + 
			"	public MyEmployee(int age, Gender gender) {\n" + 
			"		this.age = age;\n" + 
			"		this.gender = gender;\n" + 
			"	}	\n" + 
			"	\n" + 
			"	public int getAge() {\n" + 
			"		return age;\n" + 
			"	}\n" + 
			"	\n" + 
			"	public Gender getGender() {\n" + 
			"		return gender;\n" + 
			"	}\n" + 
			"}",
			"com/example/Test.java",
			"package com.example;\n" + 
			"\n" + 
			"import java.util.List;\n" + 
			"import java.util.concurrent.ConcurrentMap;\n" + 
			"import java.util.stream.Collectors;\n" + 
			"\n" + 
			"public class Test {\n" + 
			"\n" + 
			"	ConcurrentMap<MyEmployee.Gender, List<MyEmployee>> test(List<MyEmployee> el) {\n" + 
			"		return el.parallelStream()\n" + 
			"					.collect(\n" + 
			"						Collectors.groupingByConcurrent(MyEmployee::getGender)\n" + 
			"						);\n" + 
			"	}\n" + 
			"	\n" + 
			"}"
		});
}
public void testBug424631() {
	runConformTest(
		new String[] {
			"X.java",
			"import java.util.ArrayList;\n" + 
			"import java.util.Collection;\n" + 
			"\n" + 
			"interface Functional<T> {\n" + 
			"   T apply();\n" + 
			"}\n" + 
			"\n" + 
			"class X {\n" + 
			"    void foo(Collection<String> o) { }\n" + 
			"\n" + 
			"	<Q extends Collection<?>> Q goo(Functional<Q> s) {\n" + 
			"		return null;\n" + 
			"	} \n" + 
			"\n" + 
			"    void test() { \n" + 
			"        foo(goo(ArrayList<String>::new));\n" + 
			"    }\n" + 
			"}\n"
		});
}

public void testBug424403() {
	runConformTest(
		new String[] {
			"X.java",
			"interface Functional { int foo(); }\n" + 
			"\n" + 
			"public class X {\n" + 
			"    static int bar() {\n" + 
			"        return -1;\n" + 
			"    }\n" + 
			"    static <T> T consume(T t) { return null; }\n" + 
			"\n" + 
			"    public static void main(String[] args) {\n" + 
			"    	Functional f = consume(X::bar);\n" + 
			"    }  \n" + 
			"}\n"
		});
}
public void testBug401850a() {
	runNegativeTest(
		false /* skipJavac */,
		this.complianceLevel < ClassFileConstants.JDK1_8 ?
		null : JavacTestOptions.Excuse.EclipseHasSomeMoreWarnings,
		new String[] {
			"X.java",
			"import java.util.List;\n" + 
			"import java.util.ArrayList;\n" + 
			"public class X<T> {\n" + 
			"   X(T t) {}\n" + 
			"   X(String s) {}\n" + 
			"   int m(X<String> xs) { return 0; }\n" + 
			"   int i = m(new X<>(\"\"));\n" + 
			"}\n"
		},
		"----------\n" + 
		"1. WARNING in X.java (at line 1)\n" + 
		"	import java.util.List;\n" + 
		"	       ^^^^^^^^^^^^^^\n" + 
		"The import java.util.List is never used\n" + 
		"----------\n" + 
		"2. WARNING in X.java (at line 2)\n" + 
		"	import java.util.ArrayList;\n" + 
		"	       ^^^^^^^^^^^^^^^^^^^\n" + 
		"The import java.util.ArrayList is never used\n" + 
		"----------\n");
}
public void testBug401850b() {
	runNegativeTest(
		new String[] {
			"X.java",
			"import java.util.List;\n" + 
			"import java.util.ArrayList;\n" + 
			"public class X<T> {\n" + 
			"   X(T t) {}\n" + 
			"   X(String s) {}\n" + 
			"   int m(X<String> xs) { return 0; }\n" + 
			"   int i = m(new X<String>(\"\"));\n" + 
			"}\n"
		},
		"----------\n" + 
		"1. ERROR in X.java (at line 7)\n" + 
		"	int i = m(new X<String>(\"\"));\n" + 
		"	          ^^^^^^^^^^^^^^^^^\n" + 
		"The constructor X<String>(String) is ambiguous\n" + 
		"----------\n");
}

public void testBug424710() {
	runConformTest(
		new String[] {
			"MapperTest.java",
			"import java.util.ArrayList;\n" + 
			"import java.util.Arrays;\n" + 
			"import java.util.List;\n" + 
			"import java.util.function.Function;\n" + 
			"import java.util.regex.Matcher;\n" + 
			"import java.util.regex.Pattern;\n" + 
			"import java.util.stream.Stream;\n" + 
			"\n" + 
			"public class MapperTest {\n" + 
			"\n" + 
			"    public static void main( String... argv ){\n" + 
			"        List<String> data = Arrays.asList(\"abc\", \"123\", \"1a\", \"?!?\");\n" + 
			"        List<Pattern> patterns = Arrays.asList(Pattern.compile(\"[a-z]+\"), Pattern.compile(\"[0-9]+\"));\n" + 
			"		patterns.stream()\n" + 
			"				.flatMap(\n" + 
			"						p -> {\n" + 
			"							Stream<Matcher> map = data.stream().map(p::matcher);\n" + 
			"							Stream<Matcher> filter = map.filter(Matcher::find);\n" + 
			"							Function<? super Matcher, ? extends Object> mapper = Matcher::group;\n" + 
			"							mapper = matcher -> matcher.group();\n" + 
			"							return filter.map(mapper);\n" + 
			"						})\n" + 
			"				.forEach(System.out::println);\n" + 
			"    }\n" + 
			"}\n"
		});
}

public void testBug424075() {
	runConformTest(
		new String[] {
			"X.java",
			"import java.util.*;\n" + 
			"import java.util.function.*;\n" + 
			"public class X {\n" + 
			"    public static void main(String[] args) {\n" + 
			"        Consumer<Object> c = null;\n" + 
			"        Arrays.asList(pred(), c);\n" + 
			"    }\n" + 
			"\n" + 
			"    static <T> Predicate<T> pred() {\n" + 
			"        return null;\n" + 
			"    }\n" + 
			"}\n"
		});
}
public void testBug424205a() {
	runConformTest(
		new String[] {
			"X.java",
			"interface I {\n" + 
			"	void bar(String t);\n" + 
			"}\n" + 
			"class X<T> implements I {\n" + 
			"	public void bar(String t) {}\n" + 
			"	X(String x) {}\n" + 
			"	X(T x) {}\n" + 
			"	public void one(X<I> c){}\n" + 
			"	public void two() {\n" + 
			"		X<I> i = new X<>((String s) -> { });\n" + 
			"		one (i);\n" + 
			"	}\n" + 
			"}\n"
		});
}
public void testBug424205b() {
	runConformTest(
		new String[] {
			"X.java",
			"interface I {\n" + 
			"	void bar(String t);\n" + 
			"}\n" + 
			"public class X<T> implements I {\n" + 
			"	public void bar(String t) {}\n" + 
			"	X(String x) {}\n" + 
			"	X(T x) {}\n" + 
			"	public void one(X<I> c){}\n" + 
			"	public void two() {\n" + 
			"		one(new X<>((String s) -> { })); // 1. Three errors\n" + 
			"		X<I> i = new X<>((String s) -> { }); // 2. Error - Comment out the previous line to see this error go away.\n" + 
			"		one (i);\n" + 
			"	}\n" +
			"	public static void main(String[] args) {\n" +
			"		System.out.println(\"main\");\n" +
			"		new X<Integer>(\"one\").two();\n" +
			"	}\n" + 
			"}\n"
		},
		"main");
}
public void testBug424712a() {
	runNegativeTest(
		new String[] {
			"X.java",
			"import java.util.Collection;\n" + 
			"import java.util.function.Supplier;\n" + 
			"import java.util.Set;\n" + 
			"\n" + 
			"public class X {\n" + 
			"    public static <T, SOURCE extends Collection<T>, DEST extends Collection<T>>\n" + 
			"        DEST foo(SOURCE sourceCollection, DEST collectionFactory) {\n" + 
			"            return null;\n" + 
			"    }  \n" + 
			"    \n" + 
			"    public static void main(String... args) {\n" + 
			"        Set<Y> rosterSet = (Set<Y>) foo(null, Set::new);\n" + 
			"    }\n" + 
			"}\n"
		},
		"----------\n" + 
		"1. ERROR in X.java (at line 12)\n" + 
		"	Set<Y> rosterSet = (Set<Y>) foo(null, Set::new);\n" + 
		"	    ^\n" + 
		"Y cannot be resolved to a type\n" + 
		"----------\n" + 
		"2. ERROR in X.java (at line 12)\n" + 
		"	Set<Y> rosterSet = (Set<Y>) foo(null, Set::new);\n" + 
		"	                        ^\n" + 
		"Y cannot be resolved to a type\n" + 
		"----------\n" + 
		"3. ERROR in X.java (at line 12)\n" + 
		"	Set<Y> rosterSet = (Set<Y>) foo(null, Set::new);\n" + 
		"	                                      ^^^\n" + 
		"Cannot instantiate the type Set\n" + 
		"----------\n");
}
public void testBug424712b() {
	runConformTest(
		new String[] {
			"X.java",
			"import java.util.Comparator;\n" + 
			"public class X {\n" +
			"	<T> void test() {\n" + 
			"		Comparator<? super T> comparator = (Comparator<? super T>) Comparator.naturalOrder();\n" +
			"		System.out.println(\"OK\");\n" + 
			"	}\n" +
			"	public static void main(String[] args) {\n" +
			"		new X().test();\n" +
			"	}\n" +
			"}\n"
		},
		"OK");
}
public void testBug425142_minimal() {
	runNegativeTest(
		new String[] {
			"SomethingBreaks.java",
			"import java.io.IOException;\n" + 
			"import java.nio.file.Files;\n" + 
			"import java.nio.file.Paths;\n" + 
			"import java.util.function.Consumer;\n" + 
			"\n" + 
			"@FunctionalInterface interface Use<T, E extends Throwable> {   void accept(T t) throws E; }\n" + 
			"\n" + 
			"@SuppressWarnings(\"unused\") public class SomethingBreaks<T, E extends Throwable> {\n" + 
			"  protected static SomethingBreaks<String, IOException> stream() {     return null;  }\n" + 
			"\n" + 
			"  public void forEach(Consumer<T> use) throws E {}\n" + 
			"\n" + 
			"  public <E2 extends E> void forEach(Use<T, E2> use) throws E, E2 {}\n" + 
			"\n" + 
			"  private static void methodReference(String s) throws IOException {\n" + 
			"    System.out.println(Files.size(Paths.get(s)));\n" + 
			"  }\n" + 
			"  \n" + 
			"  public static void useCase9() throws IOException {\n" + 
			"    stream().forEach((String s) -> System.out.println(Files.size(Paths.get(s))));\n" + 
			"  }\n" + 
			"}\n"
		},
		"----------\n" + 
		"1. ERROR in SomethingBreaks.java (at line 20)\n" + 
		"	stream().forEach((String s) -> System.out.println(Files.size(Paths.get(s))));\n" + 
		"	         ^^^^^^^\n" + 
		"The method forEach(Consumer<String>) is ambiguous for the type SomethingBreaks<String,IOException>\n" + 
		"----------\n");
}
public void testBug425142_full() {
	runNegativeTest(
		new String[] {
			"SomethingBreaks.java",
			"import java.io.IOException;\n" + 
			"import java.nio.file.Files;\n" + 
			"import java.nio.file.Paths;\n" + 
			"import java.util.function.Consumer;\n" + 
			"\n" + 
			"@FunctionalInterface interface Use<T, E extends Throwable> {   void accept(T t) throws E; }\n" + 
			"\n" + 
			"@SuppressWarnings(\"unused\") public class SomethingBreaks<T, E extends Throwable> {\n" + 
			"  protected static SomethingBreaks<String, IOException> stream() {     return null;  }\n" + 
			"\n" + 
			"  public void forEach(Consumer<T> use) throws E {}\n" + 
			"\n" + 
			"  public <E2 extends E> void forEach(Use<T, E2> use) throws E, E2 {}\n" + 
			"\n" + 
			"  private static void methodReference(String s) throws IOException {\n" + 
			"    System.out.println(Files.size(Paths.get(s)));\n" + 
			"  }\n" + 
			"  \n" + 
			"  public static void useCase1() throws IOException {\n" + 
			"    Use<String, IOException> c =\n" + 
			"      (String s) -> System.out.println(Files.size(Paths.get(s)));\n" + 
			"    stream().forEach(c);\n" + 
			"  }\n" + 
			"  \n" + 
			"  public static void useCase2() throws IOException {\n" + 
			"    Use<String, IOException> c = SomethingBreaks::methodReference;\n" + 
			"    stream().forEach(c);\n" + 
			"  }\n" + 
			"  \n" + 
			"  public static void useCase3() throws IOException {\n" + 
			"    stream().forEach((Use<String, IOException>) (String s) -> System.out.println(Files.size(Paths.get(s))));\n" + 
			"  }\n" + 
			"  \n" + 
			"  public static void useCase4() throws IOException {\n" + 
			"    stream().forEach((Use<String, IOException>) SomethingBreaks::methodReference);\n" + 
			"  }\n" + 
			"  \n" + 
			"  public static void useCase5() throws IOException {\n" + 
			"    stream().<IOException> forEach((String s) -> System.out.println(Files.size(Paths.get(s))));\n" + 
			"  }\n" + 
			"  \n" + 
			"  public static void useCase6() throws IOException {\n" + 
			"    stream().<IOException> forEach(SomethingBreaks::methodReference);\n" + 
			"  }\n" + 
			"  \n" + 
			"  public static void useCase7() throws IOException {\n" + 
			"    stream().<Use<String, IOException>> forEach((String s) -> System.out.println(Files.size(Paths.get(s))));\n" + 
			"  }\n" + 
			"  \n" + 
			"  public static void useCase8() throws IOException {\n" + 
			"    stream().<Use<String, IOException>> forEach(SomethingBreaks::methodReference);\n" + 
			"  }\n" + 
			"  \n" + 
			"  public static void useCase9() throws IOException {\n" + 
			"    stream().forEach((String s) -> System.out.println(Files.size(Paths.get(s))));\n" + 
			"  }\n" + 
			"  \n" + 
			"  public static void useCase10() throws IOException {\n" + 
			"    stream().forEach(SomethingBreaks::methodReference);\n" + 
			"  }\n" + 
			"}\n"
		},
		"----------\n" + 
		"1. ERROR in SomethingBreaks.java (at line 39)\n" + 
		"	stream().<IOException> forEach((String s) -> System.out.println(Files.size(Paths.get(s))));\n" + 
		"	                       ^^^^^^^\n" + 
		"The method forEach(Consumer<String>) is ambiguous for the type SomethingBreaks<String,IOException>\n" + 
		"----------\n" + 
		"2. ERROR in SomethingBreaks.java (at line 43)\n" + 
		"	stream().<IOException> forEach(SomethingBreaks::methodReference);\n" + 
		"	                       ^^^^^^^\n" + 
		"The method forEach(Consumer<String>) is ambiguous for the type SomethingBreaks<String,IOException>\n" + 
		"----------\n" + 
		"3. ERROR in SomethingBreaks.java (at line 43)\n" + 
		"	stream().<IOException> forEach(SomethingBreaks::methodReference);\n" + 
		"	                               ^^^^^^^^^^^^^^^^^^^^^^^^^^^^^^^^\n" + 
		"Unhandled exception type IOException\n" + 
		"----------\n" + 
		"4. ERROR in SomethingBreaks.java (at line 47)\n" + 
		"	stream().<Use<String, IOException>> forEach((String s) -> System.out.println(Files.size(Paths.get(s))));\n" + 
		"	                                                                             ^^^^^^^^^^^^^^^^^^^^^^^^\n" + 
		"Unhandled exception type IOException\n" + 
		"----------\n" + 
		"5. ERROR in SomethingBreaks.java (at line 51)\n" + 
		"	stream().<Use<String, IOException>> forEach(SomethingBreaks::methodReference);\n" + 
		"	                                            ^^^^^^^^^^^^^^^^^^^^^^^^^^^^^^^^\n" + 
		"Unhandled exception type IOException\n" + 
		"----------\n" + 
		"6. ERROR in SomethingBreaks.java (at line 55)\n" + 
		"	stream().forEach((String s) -> System.out.println(Files.size(Paths.get(s))));\n" + 
		"	         ^^^^^^^\n" + 
		"The method forEach(Consumer<String>) is ambiguous for the type SomethingBreaks<String,IOException>\n" + 
		"----------\n" + 
		"7. ERROR in SomethingBreaks.java (at line 59)\n" + 
		"	stream().forEach(SomethingBreaks::methodReference);\n" + 
		"	         ^^^^^^^\n" + 
		"The method forEach(Consumer<String>) is ambiguous for the type SomethingBreaks<String,IOException>\n" + 
		"----------\n" + 
		"8. ERROR in SomethingBreaks.java (at line 59)\n" + 
		"	stream().forEach(SomethingBreaks::methodReference);\n" + 
		"	                 ^^^^^^^^^^^^^^^^^^^^^^^^^^^^^^^^\n" + 
		"Unhandled exception type IOException\n" + 
		"----------\n");
}
public void testBug424195a() {
	runNegativeTestMultiResult(
		new String[] {
			"NPEOnCollector.java",
			"import java.io.IOException;\n" + 
			"import java.nio.file.Path;\n" + 
			"import java.util.ArrayList;\n" + 
			"import java.util.function.Function;\n" + 
			"import java.util.function.Predicate;\n" + 
			"import java.util.jar.JarEntry;\n" + 
			"import java.util.jar.JarFile;\n" + 
			"import java.util.stream.Collectors;\n" + 
			"import java.util.stream.Stream;\n" + 
			"\n" + 
			"\n" + 
			"public class NPEOnCollector {\n" + 
			"  static void processJar(Path plugin) throws IOException {\n" + 
			"    \n" + 
			"    try(JarFile jar = new JarFile(plugin.toFile())) {\n" + 
			"      try(Stream<JarEntry> entries = jar.stream()) {\n" + 
			"        Stream<JarEntry> stream = entries\n" + 
			"          .distinct().collect(Collectors.toCollection(ArrayList::new));\n" + 
			"        \n" + 
			"      }\n" + 
			"    }\n" + 
			"  }\n" + 
			"}\n"
		},
		null,
		new String[] {
			"----------\n" + 
			"1. ERROR in NPEOnCollector.java (at line 17)\n" + 
			"	Stream<JarEntry> stream = entries\n" + 
			"          .distinct().collect(Collectors.toCollection(ArrayList::new));\n" + 
			"	                          ^^^^^^^^^^^^^^^^^^^^^^^^^^^^^^^^^^^^^^^^^^^^^^^^^^^^^^^^^^^^^^^^^^^^^^^^^^^^^^\n" + 
			"Type mismatch: cannot convert from Collection<JarEntry> to Stream<JarEntry>\n" + 
			"----------\n",
			"----------\n" + 
			"1. ERROR in NPEOnCollector.java (at line 18)\n" + 
			"	.distinct().collect(Collectors.toCollection(ArrayList::new));\n" + 
			"	                                            ^^^^^^^^^^^^^^\n" + 
			"The constructed object of type ArrayList is incompatible with the descriptor\'s return type: Stream<JarEntry>&Collection<T#2>&Collection<JarEntry>\n" + 
			"----------\n"
		});
}
public void testBug424195b() {
	runConformTest(
		new String[] {
			"NPEOnCollector.java",
			"import java.io.IOException;\n" + 
			"import java.nio.file.Path;\n" + 
			"import java.util.ArrayList;\n" + 
			"import java.util.Collection;\n" + 
			"import java.util.function.Function;\n" + 
			"import java.util.function.Predicate;\n" + 
			"import java.util.jar.JarEntry;\n" + 
			"import java.util.jar.JarFile;\n" + 
			"import java.util.stream.Collectors;\n" + 
			"import java.util.stream.Stream;\n" + 
			"\n" + 
			"\n" + 
			"public class NPEOnCollector {\n" + 
			"  static void processJar(Path plugin) throws IOException {\n" + 
			"    \n" + 
			"    try(JarFile jar = new JarFile(plugin.toFile())) {\n" + 
			"      try(Stream<JarEntry> entries = jar.stream()) {\n" + 
			"        Collection<JarEntry> collection = entries\n" + 
			"          .distinct().collect(Collectors.toCollection(ArrayList::new));\n" + 
			"        \n" + 
			"      }\n" + 
			"    }\n" + 
			"  }\n" + 
			"}\n"
		});
}
public void testBug424195_comment2() {
	runConformTest(
		new String[] {
			"X.java",
			"import java.io.PrintStream;\n" + 
			"import java.util.ArrayList;\n" + 
			"import java.util.stream.Collectors;\n" + 
			"import java.util.stream.*;\n" + 
			"public class X  {\n" + 
			"\n" + 
			"    public static void main(String argv[]) {\n" + 
			"        ArrayList<Integer> al = IntStream\n" + 
			"        	     .range(0, 10_000)\n" + 
			"        	     .boxed()\n" + 
			"        	     .collect(Collectors.toCollection(ArrayList::new));\n" + 
			"\n" + 
			"    }\n" + 
			"}\n"
		});
}
public void testBug425153() {
	runNegativeTest(
		new String[] {
			"Main.java",
			"class C1 {}\n" + 
			"class C2 {}\n" + 
			"\n" + 
			"interface I<P1 extends C1, P2 extends P1> {\n" + 
			"    P2 foo(P1 p1);\n" + 
			"}\n" + 
			"\n" + 
			"public class Main  {\n" + 
			"	    public static void main(String argv[]) {\n" + 
			"	    	I<?, ?> i = (C1 c1) -> { return new C2(); };\n" + 
			"	        Object c2 = i.foo(null);\n" + 
			"	    }\n" + 
			"}\n"
		},
		"----------\n" + 
		"1. ERROR in Main.java (at line 10)\n" + 
		"	I<?, ?> i = (C1 c1) -> { return new C2(); };\n" + 
		"	            ^^^^^^^^^^\n" + 
		"The target type of this expression is not a well formed parameterized type due to bound(s) mismatch\n" + 
		"----------\n");
}
public void testBug424845() {
	runConformTest(
		new String[] {
			"Test.java",
			"import java.util.ArrayList;\n" + 
			"import java.util.Collections;\n" + 
			"import java.util.Comparator;\n" + 
			"import java.util.List;\n" + 
			"\n" + 
			"public class Test {\n" + 
			"    \n" + 
			"\n" + 
			"    interface Function<K, V>{\n" + 
			"        public V apply(K orig);\n" + 
			"    }\n" + 
			"    \n" + 
			"    \n" + 
			"    static class Ordering<O> {\n" + 
			"\n" + 
			"        public <K> Comparator<K> onResultOf(Function<K, ? extends O> function) {\n" + 
			"            return null;\n" + 
			"        }\n" + 
			"\n" + 
			"        \n" + 
			"    }\n" + 
			"    \n" + 
			"    public static void main(String[] args) {\n" + 
			"        List<Object> list = new ArrayList<>();\n" + 
			"        Function<Object, String> function = new Function<Object, String>() {\n" + 
			"            public String apply(Object arg0) {\n" + 
			"                return arg0.toString();\n" + 
			"            }\n" + 
			"        };\n" + 
			"        Ordering<Comparable<String>> natural = new Ordering<>();\n" + 
			"        Collections.sort(list, natural.onResultOf(function));\n" + 
			"    }\n" + 
			"    \n" + 
			"}\n"
		});
}
public void testBug425278() {
	runConformTest(
		new String[] {
			"X.java",
			"interface I<T, S extends X<T>> { \n" + 
			"    T foo(S p);\n" + 
			"}\n" + 
			"\n" + 
			"public class X<T>  {\n" + 
			"    public void bar() {\n" + 
			"    I<Object, X<Object>> f = (p) -> p; // Error\n" + 
			"    }\n" + 
			"}\n"
		});
}
public void testBug425783() {
	runConformTest(
		new String[] {
			"Test.java",
			"class MyType<S extends MyType<S>> {\n" +
			"	S myself() { return (S)this; }\n" +
			"}\n" + 
			"public class Test {\n" +
			"	MyType test() {\n" +
			"		return newInstance().myself();\n" +
			"	}\n" +
			"	MyType test2() {\n" +
			"		return newInstance().myself();\n" +
			"	}\n" +
			"	public <T extends MyType> T newInstance() {\n" + 
			"		return (T) new MyType();\n" + 
			"	}" +
			"}\n"
		});
}
public void testBug425798() {
	runConformTest(
		new String[] {
			"X.java",
			"import java.lang.annotation.*;\n" +
			"import java.util.*;\n" +
			"import java.util.function.*;\n" +
			"import java.util.stream.*;\n" +
			"interface MyCollector<T, A, R> extends Collector<T, A, R> {\n" + 
			"}\n" +
			"public abstract class X {\n" +
			"	abstract <T, K, U, M extends Map<K, U>>\n" + 
			"    MyCollector<T, ?, M> toMap(Function<? super T, ? extends K> km,\n" + 
			"                                BinaryOperator<U> mf);" +
			"	void test(Stream<Annotation> annotations) {\n" +
			"		annotations\n" +
			"			.collect(toMap(Annotation::annotationType,\n" +
			"				 (first, second) -> first));\n" +
			"	}\n" +
			"}\n"
		},
		"");
}
public void testBug425798a() {
	runConformTest(
		new String[] {
			"X.java",
			"import java.lang.annotation.*;\n" +
			"import java.util.*;\n" +
			"import java.util.function.*;\n" +
			"import java.util.stream.*;\n" +
			"interface MyCollector<T, A, R> extends Collector<T, A, R> {\n" + 
			"}\n" +
			"public abstract class X {\n" +
			"	abstract <T, K, U, M extends Map<K, U>>\n" + 
			"    MyCollector<T, ?, M> toMap(Function<? super T, ? extends K> km,\n" + 
			"                                BinaryOperator<U> mf);" +
			"	void test(Stream<Annotation> annotations) {\n" +
			"		annotations\n" +
			"			.collect(toMap(true ? Annotation::annotationType : Annotation::annotationType,\n" +
			"				 (first, second) -> first));\n" +
			"	}\n" +
			"}\n"
		},
		"");
}
// witness for NPE mentioned in https://bugs.eclipse.org/bugs/show_bug.cgi?id=425798#c2
public void testBug425798b() {
	runConformTest(
		new String[] {
			"X.java",
			"import java.util.Objects;\n" + 
			"import java.util.PrimitiveIterator;\n" + 
			"import java.util.Spliterator;\n" + 
			"import java.util.Spliterator.OfInt;\n" + 
			"import java.util.function.Consumer;\n" + 
			"import java.util.function.IntConsumer;\n" + 
			"\n" + 
			"class IntIteratorSpliterator implements OfInt {\n" + 
			"	public IntIteratorSpliterator(PrimitiveIterator.OfInt arg) { }\n" + 
			"	public void forEachRemaining(IntConsumer action) { }\n" + 
			"	public boolean tryAdvance(Consumer<? super Integer> action) { return false; }\n" + 
			"	public long estimateSize() { return 0; }\n" + 
			"	public int characteristics() { return 0; }\n" + 
			"	public OfInt trySplit() { return null; }\n" + 
			"	public boolean tryAdvance(IntConsumer action) { return false; }\n" + 
			"}\n" + 
			"public class X {\n" + 
			"\n" + 
			"	public Spliterator.OfInt spliterator(PrimitiveIterator.OfInt iterator) {\n" + 
			"		return new IntIteratorSpliterator(id(iterator));\n" + 
			"	}\n" + 
			"	<T> T id(T e) { return e; }\n" + 
			"}\n"
		});
}
public void testBug425460orig() {
	runConformTest(
		new String[] {
			"X.java",
			"import java.util.Arrays;\n" +
			"public class X {\n" +
			"	final Integer[] boom =\n" + 
			"  		Arrays.asList(\"1\", \"22\", \"333\")\n" + 
			"  			.stream()\n" + 
			"  			.map(str -> str.length())\n" + 
			"  			.toArray(i -> new Integer[i]);\n" +
			"}\n"
		});
}
public void testBug425460variant() {
	runConformTest(
		new String[] {
			"X.java",
			"import java.util.Arrays;\n" +
			"public class X {\n" +
			"	final Integer[] boom =\n" + 
			"  		Arrays.asList(\"1\", \"22\", \"333\")\n" + 
			"  			.stream()\n" + 
			"  			.map(str -> str.length())\n" + 
			"  			.toArray((int i) -> new Integer[i]);\n" +
			"}\n"
		});
}
public void testBug425951() {
	runNegativeTest(
		new String[] {
			"Test.java",
			"import java.util.List;\n" + 
			"\n" + 
			"public class Test {\n" + 
			"\n" + 
			"    public static void main(String[] args) {\n" + 
			"        index(new A().test());\n" + 
			"    }\n" + 
			"\n" + 
			"    public static <X> void index(Iterable<X> collection)\n" + 
			"    {\n" + 
			"    }\n" + 
			"	\n" + 
			"    public class A<S extends A<S>>\n" + 
			"    {\n" + 
			"        protected A() {}\n" + 
			"		\n" + 
			"        public <T> List<T> test()\n" + 
			"       {\n" + 
			"            return null;\n" + 
			"       }\n" + 
			"    }\n" + 
			"}\n"
		},
		"----------\n" + 
		"1. WARNING in Test.java (at line 6)\n" + 
		"	index(new A().test());\n" + 
		"	^^^^^^^^^^^^^^^^^^^^^\n" + 
		"Type safety: Unchecked invocation index(List) of the generic method index(Iterable<X>) of type Test\n" + 
		"----------\n" + 
		"2. WARNING in Test.java (at line 6)\n" + 
		"	index(new A().test());\n" + 
		"	      ^^^^^^^^^^^^^^\n" + 
		"Type safety: The expression of type List needs unchecked conversion to conform to Iterable<Object>\n" + 
		"----------\n" + 
		"3. ERROR in Test.java (at line 6)\n" + 
		"	index(new A().test());\n" + 
		"	      ^^^^^^^\n" + 
		"No enclosing instance of type Test is accessible. Must qualify the allocation with an enclosing instance of type Test (e.g. x.new A() where x is an instance of Test).\n" + 
		"----------\n" + 
		"4. WARNING in Test.java (at line 6)\n" + 
		"	index(new A().test());\n" + 
		"	          ^\n" + 
		"Test.A is a raw type. References to generic type Test.A<S> should be parameterized\n" + 
		"----------\n");
}
public void testBug425951a() {
	runConformTest(
		new String[] {
			"Test.java",
			"import java.util.List;\n" + 
			"\n" + 
			"public class Test {\n" + 
			"\n" + 
			"    public void test() {\n" + 
			"        index(new A().test());\n" + 
			"    }\n" + 
			"\n" + 
			"    public static <X> void index(Iterable<X> collection)\n" + 
			"    {\n" + 
			"    }\n" + 
			"	\n" + 
			"    public class A<S extends A<S>>\n" + 
			"    {\n" + 
			"        protected A() {}\n" + 
			"		\n" + 
			"        public <T> List<T> test()\n" + 
			"       {\n" + 
			"            return null;\n" + 
			"       }\n" + 
			"    }\n" + 
			"}\n"
		});
}
public void testBug424906() {
	runConformTest(
		new String[] {
			"Main.java",
			"public class Main {\n" + 
			"	public <T> void test(Result r) {}\n" + 
			"\n" + 
			"	public static void main(String[] args) {\n" + 
			"		new Main().test(r -> System.out.println(\"Hmmm...\" + r));\n" + 
			"	}\n" + 
			"}\n" + 
			"\n" + 
			"interface Result {\n" + 
			"	public void result(Object object);\n" + 
			"}"
		});
}
public void testBug425156() {
	runConformTest(
		new String[] {
			"X.java",
			"interface I<T> {\n" + 
			"    void foo(T t);\n" + 
			"}\n" + 
			"public class X {\n" + 
			"    void bar(I<?> i) {\n" + 
			"        i.foo(null);\n" + 
			"    }\n" + 
			"    void run() {\n" + 
			"        bar((X x) -> {}); // Incompatible error reported\n" + 
			"    }\n" + 
			"}\n"
		});
}
public void testBug425493() {
	runNegativeTest(
		new String[] {
			"Test.java",
			"public class Test {\n" + 
			"    public void addAttributeBogus(Attribute<?> attribute) {\n" + 
			"        addAttribute(java.util.Objects.requireNonNull(attribute, \"\"),\n" + 
			"                attribute.getDefault());\n" + 
			"        addAttribute(attribute, attribute.getDefault());\n" + 
			"    }\n" + 
			"    public <T> void addAttributeOK(Attribute<T> attribute) {\n" + 
			"        addAttribute(java.util.Objects.requireNonNull(attribute, \"\"),\n" + 
			"                attribute.getDefault());\n" + 
			"        addAttribute(attribute, attribute.getDefault());\n" + 
			"    }\n" + 
			"\n" + 
			"    private <T> void addAttribute(Attribute<T> attribute, T defaultValue) {}\n" + 
			"\n" + 
			"    static class Attribute<T> {\n" + 
			"\n" + 
			"        T getDefault() {\n" + 
			"            return null;\n" + 
			"        }\n" + 
			"    }\n" + 
			"}\n"
		},
		"----------\n" + 
		"1. ERROR in Test.java (at line 3)\n" + 
		"	addAttribute(java.util.Objects.requireNonNull(attribute, \"\"),\n" + 
		"	^^^^^^^^^^^^\n" + 
		"The method addAttribute(Test.Attribute<T>, T) in the type Test is not applicable for the arguments (Test.Attribute<capture#1-of ?>, capture#2-of ?)\n" + 
		"----------\n" + 
		"2. ERROR in Test.java (at line 3)\n" + 
		"	addAttribute(java.util.Objects.requireNonNull(attribute, \"\"),\n" + 
		"	             ^^^^^^^^^^^^^^^^^^^^^^^^^^^^^^^^^^^^^^^^^^^^^^^\n" + 
		"Type mismatch: cannot convert from Test.Attribute<capture#1-of ?> to Test.Attribute<T>\n" + 
		"----------\n" + 
		"3. ERROR in Test.java (at line 5)\n" + 
		"	addAttribute(attribute, attribute.getDefault());\n" + 
		"	^^^^^^^^^^^^\n" + 
		"The method addAttribute(Test.Attribute<T>, T) in the type Test is not applicable for the arguments (Test.Attribute<capture#3-of ?>, capture#4-of ?)\n" + 
		"----------\n");
}
public void testBug426366() {
	runConformTest(
		new String[] {
			"a/Test.java",
			"package a;\n" + 
			"\n" + 
			"import java.util.Collections;\n" + 
			"import java.util.List;\n" + 
			"\n" + 
			"/**\n" + 
			" * @author tomschindl\n" + 
			" *\n" + 
			" */\n" + 
			"public class Test {\n" + 
			"	public static class A {\n" + 
			"		public A(B newSelectedObject, String editorController) {\n" + 
			"	    }\n" + 
			"\n" + 
			"	    public A(List<B> newSelectedObjects, String editorController) {\n" + 
			"	    }\n" + 
			"	}\n" + 
			"	\n" + 
			"	public static class B {\n" + 
			"		\n" + 
			"	}\n" + 
			"	\n" + 
			"	public static class C extends A {\n" + 
			"		public C() {\n" + 
			"			super(Collections.emptyList(), \"\");\n" + 
			"		}\n" + 
			"	}\n" + 
			"}\n"
		});
}
public void testBug426290() {
	runConformTest(
		new String[] {
			"X.java",
			"import java.util.ArrayList;\n" + 
			"import java.util.List;\n" + 
			"\n" + 
			"public class X {\n" + 
			"    public static void main(String argv[]) {\n" + 
			"       goo(foo());\n" + 
			"    }\n" + 
			"\n" + 
			"    static <T extends Number> List<T> foo() {\n" + 
			"        return new ArrayList<T>();\n" + 
			"    }\n" + 
			"\n" + 
			"    static void goo(Object p1) {\n" + 
			"        System.out.println(\"goo(Object)\");\n" + 
			"    }\n" + 
			"\n" + 
			"    static void goo(List<Integer> p1) {\n" + 
			"        System.out.println(\"goo(List<Integer>)\");\n" + 
			"    }\n" + 
			"}\n"
		},
		"goo(List<Integer>)");
}
public void testBug425152() {
	runConformTest(
		new String[] {
			"packDown/SorterNew.java",
			"package packDown;\n" + 
			"\n" + 
			"import java.util.ArrayList;\n" + 
			"import java.util.Collections;\n" + 
			"import java.util.Comparator;\n" + 
			"\n" + 
			"public class SorterNew {\n" + 
			"	void sort() {\n" + 
			"		Collections.sort(new ArrayList<Person>(),\n" + 
			"				Comparator.comparing((Person p) -> p.getName()));\n" + 
			"	}\n" + 
			"}\n" + 
			"\n" + 
			"class Person {\n" + 
			"	public String getName() {\n" + 
			"		return \"p\";\n" + 
			"	}\n" + 
			"}\n"
		});
}
public void testBug426048() {
	runNegativeTest(
		new String[] {
			"MyFunction.java",
			"import java.lang.annotation.Annotation;\n" + 
			"import java.lang.annotation.ElementType;\n" + 
			"import java.lang.annotation.Target;\n" + 
			"\n" + 
			"@Target(ElementType.TYPE_USE)\n" + 
			"@interface Throws {\n" + 
			"  Class<? extends Throwable>[] value() default Throwable.class;\n" + 
			"  Returns method() default @Returns(Annotation.class);\n" + 
			"}\n" + 
			"\n" + 
			"@Target(ElementType.TYPE_USE)\n" + 
			"@interface Returns {\n" + 
			"  Class<? extends Annotation> value() default Annotation.class;\n" + 
			"}\n" + 
			"\n" + 
			"@FunctionalInterface public interface MyFunction<T, @Returns R> {\n" + 
			"  @Returns  R apply(T t);\n" + 
			"\n" + 
			"  default <V> @Throws(((MyFunction<? super V, ? extends T>) before::apply) @Returns MyFunction<V, @Returns R>\n" + 
			"    compose(MyFunction<? super V, ? extends T> before) {\n" + 
			"\n" + 
			"    return (V v) -> apply(before.apply(v));\n" + 
			"  }\n" + 
			"}\n"
		},
		"----------\n" + 
		"1. ERROR in MyFunction.java (at line 19)\n" + 
		"	default <V> @Throws(((MyFunction<? super V, ? extends T>) before::apply) @Returns MyFunction<V, @Returns R>\n" + 
		"	          ^\n" + 
		"Syntax error, insert \"Type Identifier (\" to complete MethodHeaderName\n" + 
		"----------\n" + 
		"2. ERROR in MyFunction.java (at line 19)\n" + 
		"	default <V> @Throws(((MyFunction<? super V, ? extends T>) before::apply) @Returns MyFunction<V, @Returns R>\n" + 
		"	                    ^^^^^^^^^^^^^^^^^^^^^^^^^^^^^^^^^^^^^^^^^^^^^^^^^^^^\n" + 
		"Type mismatch: cannot convert from MyFunction<capture#1-of ? super V,capture#2-of ? extends T> to Class<? extends Throwable>[]\n" + 
		"----------\n" + 
		"3. ERROR in MyFunction.java (at line 19)\n" + 
		"	default <V> @Throws(((MyFunction<? super V, ? extends T>) before::apply) @Returns MyFunction<V, @Returns R>\n" + 
		"	                                                          ^^^^^^\n" + 
		"before cannot be resolved\n" + 
		"----------\n" + 
		"4. ERROR in MyFunction.java (at line 19)\n" + 
		"	default <V> @Throws(((MyFunction<? super V, ? extends T>) before::apply) @Returns MyFunction<V, @Returns R>\n" + 
		"	                                                                       ^\n" + 
		"Syntax error, insert \")\" to complete Modifiers\n" + 
		"----------\n" + 
		"5. ERROR in MyFunction.java (at line 20)\n" + 
		"	compose(MyFunction<? super V, ? extends T> before) {\n" + 
		"	       ^\n" + 
		"Syntax error on token \"(\", , expected\n" + 
		"----------\n");
}
public void testBug426540() {
	runConformTest(
		new String[] {
			"X.java",
			"import java.util.stream.Stream;\n" + 
			"import java.util.Collections;\n" + 
			"import static java.util.stream.Collectors.collectingAndThen;\n" + 
			"import static java.util.stream.Collectors.toList;\n" + 
			"public class X {\n" + 
			"	Object o = ((Stream<Integer>) null).collect(collectingAndThen(toList(), Collections::unmodifiableList));\n" + 
			"}\n"
		});
}
public void testBug426671_ok() {
	runConformTest(
		new String[] {
			"X.java",
			"import java.util.stream.Stream;\n" + 
			"import java.util.*;\n" + 
			"import static java.util.stream.Collectors.collectingAndThen;\n" + 
			"import static java.util.stream.Collectors.toList;\n" + 
			"public class X {\n" +
			"	void test(Stream<List<Integer>> stream) {\n" +
			"		stream.collect(collectingAndThen(toList(), Collections::<List<Integer>>unmodifiableList))\n" +
			"			.remove(0);\n" +
			"	}\n" + 
			"}\n"
		});
}
public void testBug426671_medium() {
	runConformTest(
		new String[] {
			"X.java",
			"import java.util.stream.Stream;\n" + 
			"import java.util.*;\n" + 
			"import static java.util.stream.Collectors.collectingAndThen;\n" + 
			"import static java.util.stream.Collectors.toList;\n" + 
			"public class X {\n" +
			"	void test(Stream<List<Integer>> stream) {\n" +
			"		stream.collect(collectingAndThen(toList(), Collections::unmodifiableList))\n" +
			"			.remove(0);\n" +
			"	}\n" + 
			"}\n"
		});
}
public void testBug426671_full() {
	runConformTest(
		new String[] {
			"X.java",
			"import java.util.stream.Stream;\n" + 
			"import java.util.*;\n" + 
			"import static java.util.stream.Collectors.collectingAndThen;\n" + 
			"import static java.util.stream.Collectors.toList;\n" + 
			"public class X {\n" +
			"	void test() {\n" +
			"		Arrays.asList((List<Integer>) null).stream().collect(collectingAndThen(toList(), Collections::unmodifiableList))\n" +
			"			.remove(0);\n" +
			"	}\n" + 
			"}\n"
		});
}
public void testBug426671b() {
	runNegativeTest(
		new String[] {
			"Test.java",
			"interface I<X,Y> {\n" + 
			"	Y fun(X y);\n" + 
			"}\n" + 
			"public class Test {\n" + 
			"	static <S> S id(S s) { return s; }\n" + 
			"	void test() {\n" + 
			"        m1(Test::id, \"Hi\");\n" + 
			"        m2(Test::id, \"Hi\").toUpperCase();\n" + 
			"        m3(Test::id, \"Hi\").toUpperCase();\n" + 
			"   }\n" + 
			"\n" + 
			"	<U,V> void m1(I<V,U> i, U u) { }\n" +
			"	<U,V> V m2(I<V,U> i, U u) {\n" + 
			"		return null;\n" + 
			"	}\n" + 
			"	<U,V> V m3(I<U,V> i, U u) {\n" + 
			"		return null;\n" + 
			"	}\n" + 
			"}"
		},
		"----------\n" + 
		"1. ERROR in Test.java (at line 8)\n" + 
		"	m2(Test::id, \"Hi\").toUpperCase();\n" + 
		"	                   ^^^^^^^^^^^\n" + 
		"The method toUpperCase() is undefined for the type Object\n" + 
		"----------\n");
}
public void testBug426652() {
	runConformTest(
		new String[] {
			"X.java",
			"import static java.util.stream.Collectors.toList;\n" + 
			"public class X {\n" + 
			"	Object o = toList();\n" + 
			"}\n"
		});
}
public void testBug426778() {
	runConformTest(
		new String[] {
			"X.java",
			"import java.util.*;\n" + 
			"public class X {\n" + 
			"	void test(List<CourseProviderEmploymentStatistics> result) {\n" + 
			"          Collections.sort( result, \n" + 
			"              Comparator.comparingInt(\n" + 
			"                  (CourseProviderEmploymentStatistics stat) ->  stat.doneTrainingsTotal\n" + 
			"				)\n" + 
			"              .reversed()\n" + 
			"              .thenComparing(\n" + 
			"                  (CourseProviderEmploymentStatistics stat) -> stat.courseProviderName ) );\n" + 
			"	}\n" + 
			"}\n" + 
			"class CourseProviderEmploymentStatistics {\n" + 
			"   int doneTrainingsTotal;\n" + 
			"   String courseProviderName;\n" + 
			"}\n"
		});
}
public void testBug426676() {
	runConformTest(
		new String[] {
			"Test.java",
			"import java.util.Arrays;\n" + 
			"import java.util.function.Supplier;\n" + 
			"import java.util.stream.Stream;\n" + 
			"\n" + 
			"\n" + 
			"public class Test {\n" + 
			"    public static void main(String[] args) throws Exception {\n" + 
			"        // Type inference works on map call.\n" + 
			"        Stream<String> s1 =\n" + 
			"        Arrays.stream(new Integer[] { 1, 2 })\n" + 
			"              .map(i -> i.toString());\n" + 
			"        \n" + 
			"        // Type inference doesn't work on map call.\n" + 
			"        Stream<String> s2 =\n" + 
			"        Arrays.stream(new Integer[] { 1, 2 })\n" + 
			"              .map(i -> i.toString())\n" + 
			"              .distinct();\n" + 
			"    }\n" + 
			"}\n"
		});
}
public void testBug424591_comment20() {
	runConformTest(
		new String[] {
			"MyList.java",
			"import java.util.Arrays;\n" + 
			"public class MyList {\n" + 
			"    protected Object[] elements;\n" + 
			"    private int size;\n" + 
			"    @SuppressWarnings(\"unchecked\")\n" + 
			"    public <A> A[] toArray(A[] a) {\n" + 
			"        return (A[]) Arrays.copyOf(elements, size, a.getClass());\n" + 
			"    }\n" + 
			"}\n"
		});
}
public void testBug424591_comment20_variant() {
	runNegativeTest(
		new String[] {
			"MyList.java",
			"import java.util.Arrays;\n" + 
			"public class MyList {\n" + 
			"    protected Object[] elements;\n" + 
			"    private int size;\n" + 
			"    @SuppressWarnings(\"unchecked\")\n" + 
			"    public <A> A[] toArray(A[] a) {\n" + 
			"        return (A[]) Arrays.copyOf(elements, size, getClass());\n" + 
			"    }\n" + 
			"}\n"
		},
		"----------\n" + 
		"1. ERROR in MyList.java (at line 7)\n" + 
		"	return (A[]) Arrays.copyOf(elements, size, getClass());\n" + 
		"	                    ^^^^^^\n" + 
		"The method copyOf(U[], int, Class<? extends T[]>) in the type Arrays is not applicable for the arguments (Object[], int, Class<capture#1-of ? extends MyList>)\n" + 
		"----------\n");
}
public void testBug424591_comment22() {
	runConformTest(
		new String[] {
			"Test.java",
			"import java.util.*;\n" + 
			"public class Test {\n" + 
			"	public static void main(String[] args) {\n" + 
			"        Test.forObject(new HashSet<>());\n" + 
			"	}\n" + 
			"    public static Test forObject(Object o) {\n" + 
			"        return null;\n" + 
			"    }\n" + 
			"}\n"
		});
}
public void testBug425063() {
    runConformTest(
        new String[] {
            "ComparatorUse.java",
            "import java.util.Comparator;\n" + 
            "public class ComparatorUse {\n" + 
            "   Comparator<String> c =\n" + 
            "           Comparator.comparing((String s)->s.toString())\n" + 
            "           .thenComparing(s -> s.length());\n" + 
            "}\n"
        });
}
public void testBug426764() {
	runConformTest(
		new String[] {
			"X.java",
			"interface I {}\n" + 
			"class C1 implements I {}\n" + 
			"class C2 implements I {}\n" + 
			"public class X  {\n" + 
			"    <T > void foo(T p1, I p2) {}\n" + 
			"    <T extends I> void foo(T p1, I p2) {}\n" + 
			"    void bar() {\n" + 
			"        foo(true ? new C1(): new C2(), false ? new C2(): new C1());\n" + 
			"        foo(new C1(), false ? new C2(): new C1());\n" + 
			"    }\n" + 
			"}\n"
		});
}
// simplest: avoid any grief concerning dequeCapacity:
public void testBug424930a() {
	runConformTest(
		new String[] {
			"X.java",
			"import java.util.ArrayDeque;\n" + 
			"import java.util.Deque;\n" + 
			"import java.util.function.Supplier;\n" + 
			"\n" + 
			"public class X<S, T extends Deque<S>> {\n" + 
			"    private final Supplier<T> supplier;\n" + 
			"\n" + 
			"    public X(Supplier<T> supplier) {\n" + 
			"        this.supplier = supplier;\n" + 
			"    }\n" + 
			"    \n" +
			"	 int dequeCapacity;\n" + 
			"    public static <S> X<S, Deque<S>> newDefaultMap() {\n" + 
			"        return new X<>(() -> new ArrayDeque<>(13));\n" + 
			"    }\n" + 
			"}\n"
		});
}
// original test:
public void testBug424930b() {
	runConformTest(
		new String[] {
			"X.java",
			"import java.util.ArrayDeque;\n" + 
			"import java.util.Deque;\n" + 
			"import java.util.function.Supplier;\n" + 
			"\n" + 
			"public class X<S, T extends Deque<S>> {\n" + 
			"    private final Supplier<T> supplier;\n" + 
			"\n" + 
			"    public X(Supplier<T> supplier) {\n" + 
			"        this.supplier = supplier;\n" + 
			"    }\n" + 
			"    \n" + 
			"    public static <S> X<S, Deque<S>> newDefaultMap(int dequeCapacity) {\n" + 
			"        return new X<>(() -> new ArrayDeque<>(dequeCapacity));\n" + 
			"    }\n" + 
			"}\n"
		});
}
// witness for an NPE during experiments
public void testBug424930c() {
	runNegativeTest(
		new String[] {
			"X.java",
			"import java.util.ArrayDeque;\n" + 
			"import java.util.Deque;\n" + 
			"import java.util.function.Supplier;\n" + 
			"\n" + 
			"public class X<S, T extends Deque<S>> {\n" + 
			"    private final Supplier<T> supplier;\n" + 
			"\n" + 
			"    public X(Supplier<T> supplier) {\n" + 
			"        this.supplier = supplier;\n" + 
			"    }\n" + 
			"    \n" +
			"	 int dequeCapacity;\n" + 
			"    public static <S> X<S, Deque<S>> newDefaultMap() {\n" + 
			"        return new X<>(() -> new ArrayDeque<>(dequeCapacity));\n" + 
			"    }\n" + 
			"}\n"
		},
		"----------\n" + 
		"1. ERROR in X.java (at line 14)\n" + 
		"	return new X<>(() -> new ArrayDeque<>(dequeCapacity));\n" + 
		"	                                      ^^^^^^^^^^^^^\n" + 
		"Cannot make a static reference to the non-static field dequeCapacity\n" + 
		"----------\n");
}
public void testBug426998a() {
	runConformTest(
		new String[] {
			"Snippet.java",
			"public class Snippet {\n" + 
			"	static void call(Class type, long init) {\n" + 
			"		String string = new String();\n" + 
			"		method(type, init == 0 ? new String() : string);\n" + 
			"	}\n" + 
			"	private static void method(Class type, String s) {}\n" + 
			"}\n"
		});
}
// from https://bugs.eclipse.org/bugs/show_bug.cgi?id=426764#c5
public void testBug426998b() {
	runConformTest(
		new String[] {
			"Snippet.java",
			"public class Snippet {\n" + 
			"  private static final String PLACEHOLDER_MEMORY = new String();\n" + 
			"\n" + 
			"  static void newInstance(Class type, long init) {\n" + 
			"    method(type, init == 0 ? new String() : PLACEHOLDER_MEMORY);\n" + 
			"  }\n" + 
			"\n" + 
			"  private static void method(Class type, String str) {}\n" + 
			"}\n"
		});
}
public void testBug427164() {
	runNegativeTest(
		new String[] {
			"NNLambda.java",
			"import java.util.*;\n" + 
			"\n" + 
			"@FunctionalInterface\n" + 
			"interface FInter {\n" + 
			"	String allToString(List<String> input);\n" + 
			"}\n" + 
			"\n" + 
			"public abstract class NNLambda {\n" + 
			"	abstract <INP> void printem(FInter conv, INP single);\n" + 
			"	\n" + 
			"	void test() {\n" + 
			"		printem((i) -> {\n" + 
			"				Collections.<String>singletonList(\"const\")\n" + 
			"			}, \n" + 
			"			\"single\");\n" + 
			"	}\n" + 
			"}\n"
		},
		"----------\n" + 
		"1. ERROR in NNLambda.java (at line 1)\n" + 
		"	printem((i) -> {\n" + 
		"	^^^^^^^\n" + 
		"The method printem(FInter, INP) in the type NNLambda is not applicable for the arguments (FInter, String)\n" + 
		"----------\n" + 
		"2. ERROR in NNLambda.java (at line 13)\n" + 
		"	Collections.<String>singletonList(\"const\")\n" + 
		"	                                         ^\n" + 
		"Syntax error, insert \";\" to complete BlockStatements\n" + 
		"----------\n",
		true); // statement recovery
}
public void testBug427168() {
	runNegativeTest(
		new String[] {
			"X.java",
			"interface Producer<T> {\n" + 
			"	<P> P produce();\n" + 
			"}\n" + 
			"public class X {\n" + 
			"	<T> void perform(Producer<T> r) { }\n" + 
			"	void test() {\n" + 
			"		perform(() -> 13); \n" + 
			"	}\n" + 
			"}\n"
		},
		"----------\n" + 
		"1. ERROR in X.java (at line 7)\n" + 
		"	perform(() -> 13); \n" + 
		"	^^^^^^^\n" + 
		"The method perform(Producer<T>) in the type X is not applicable for the arguments (() -> {})\n" + 
		"----------\n" + 
		"2. ERROR in X.java (at line 7)\n" + 
		"	perform(() -> 13); \n" + 
		"	        ^^^^^^^^\n" + 
		"Illegal lambda expression: Method produce of type Producer<T> is generic \n" + 
		"----------\n");
}
public void testBug427196() {
	runConformTest(
		new String[] {
			"MainTest.java",
			"import java.util.ArrayList;\n" + 
			"import java.util.Collection;\n" + 
			"import java.util.List;\n" + 
			"import java.util.function.Function;\n" + 
			"\n" + 
			"public class MainTest {\n" + 
			"    public static <T> List<T> copyOf (Collection<T> c) {\n" + 
			"        return new ArrayList<>(c);\n" + 
			"    }\n" + 
			"    \n" + 
			"    public static <T> List<T> copyOf (Iterable<T> c) {\n" + 
			"        return new ArrayList<>();\n" + 
			"    }\n" + 
			"    \n" + 
			"    public static void main (String[] args) {\n" + 
			"        Function<Collection<String>, List<String>> function1 = c -> MainTest.copyOf(c); //OK\n" + 
			"        Function<Collection<String>, List<String>> function2 = MainTest::copyOf;        //error\n" + 
			"    }\n" + 
			"}\n"
		});
}
public void testBug427224() {
	runConformTest(
		new String[] {
			"Test2.java",
			"import java.util.*;\n" +
			"public class Test2 {\n" + 
			"    public static native <T> T applyToSet(java.util.Set<String> s);\n" + 
			"\n" + 
			"    public static void applyToList(java.util.List<String> s) {\n" + 
			"        applyToSet(new java.util.HashSet<>(s));\n" + 
			"    }\n" + 
			"}\n"
		});
}
// comment 12
public void testBug424637() {
	Map options = getCompilerOptions();
	options.put(JavaCore.COMPILER_ANNOTATION_NULL_ANALYSIS, JavaCore.ENABLED);
	runConformTest(
		new String[] {
			"X.java",
			"interface I {\n" + 
			"	String foo(X x, String s2);\n" + 
			"}\n" + 
			"\n" + 
			"public class X {\n" + 
			"	String goo(String ...ts) {\n" + 
			"		System.out.println(ts[0]);  \n" + 
			"		return ts[0];\n" + 
			"	}\n" + 
			"	public static void main(String[] args) {\n" + 
			"		I i = X::goo;\n" + 
			"		String s = i.foo(new X(), \"world\");\n" + 
			"		System.out.println(s);     \n" + 
			"	}\n" + 
			"}\n"
		},
		"world\n" +
		"world",
		options);
}
//https://bugs.eclipse.org/bugs/show_bug.cgi?id=427218, [1.8][compiler] Verify error varargs + inference 
public void test427218_reduced() {
	runNegativeTest(
		new String[] {
			"X.java",
			"public class X {\n" +
			"   public static void main(String[] args) {\n" +
			"      match(getLast(\"a\"), null);\n" +
			"   }\n" +
			"   public static <T> T getLast(T... array) { return null; } // same with T[]\n" +
			"   public static void match(boolean b, Object foo) { }\n" +
			"}\n",
		},
		"----------\n" + 
		"1. ERROR in X.java (at line 3)\n" + 
		"	match(getLast(\"a\"), null);\n" + 
		"	^^^^^\n" + 
		"The method match(boolean, Object) in the type X is not applicable for the arguments (String, null)\n" + 
		"----------\n" + 
		"2. ERROR in X.java (at line 3)\n" + 
		"	match(getLast(\"a\"), null);\n" + 
		"	      ^^^^^^^^^^^^\n" + 
		"Type mismatch: cannot convert from String to boolean\n" + 
		"----------\n" + 
		"3. WARNING in X.java (at line 5)\n" + 
		"	public static <T> T getLast(T... array) { return null; } // same with T[]\n" + 
		"	                                 ^^^^^\n" + 
		"Type safety: Potential heap pollution via varargs parameter array\n" + 
		"----------\n");
}
//https://bugs.eclipse.org/bugs/show_bug.cgi?id=427218, [1.8][compiler] Verify error varargs + inference 
public void test427218() {
	runConformTest(
		new String[] {
			"X.java",
			"public class X {\n" +
			"   public static void main(String[] args) {\n" +
			"      match(getLast(\"a\"), null);\n" +
			"   }\n" +
			"   public static <T> T getLast(T... array) { return null; } // same with T[]\n" +
			"   public static void match(boolean b, Object foo) { }\n" +
			"   public static <A> void match(Object o, A foo) { }\n" +
			"}\n",
		},
		"");
}
public void testBug427223() {
	runConformTest(
		new String[] {
			"Test.java",
			"import java.util.*;\n" +
			"public class Test {\n" + 
			"\n" + 
			"	List<Object> toList(Object o) {\n" + 
			"		if (o instanceof Optional) {\n" + 
			"			return Arrays.asList(((Optional<?>) o).orElse(null));\n" + 
			"		} else {\n" + 
			"			return null;\n" + 
			"		}\n" + 
			"	}\n" + 
			"\n" + 
			"}\n"
		});
}
public void testBug425183_comment8() {
	// similar to what triggered the NPE, but it never did trigger
	runConformTest(
		new String[] {
			"X.java",
			"public class X {\n" +
			"    public static void main(String... args) {\n" + 
			"        java.util.Comparator.reverseOrder().thenComparingLong(X::toLong);\n" +
			"        System.out.println(\"ok\");\n" + 
			"    }\n" +
			"    static <T> long toLong(T in) { return 0L; }\n" +
			"}\n"
		},
		"ok");
}
public void testBug427483() {
	runConformTest(
		new String[] {
			"X.java",
			"import java.util.*;\n" +
			"public class X {\n" +
			"	void test() {\n" +
			"		new TreeSet<>((String qn1, String qn2) -> {\n" + 
			"   		boolean b = true;\n" + 
			"			System.out.println(b); // ok\n" + 
			"   		if(b) { }\n" + 
			"	   		return qn1.compareTo(qn2);\n" + 
			"		});\n" +
			"	}\n" +
			"}\n"
		});
}
public void testBug427504() {
	runConformTest(
		new String[] {
			"Test.java",
			"public class Test {\n" + 
			"\n" + 
			"	public static <T> Tree<T> model(T o) {\n" + 
			"		return Node(Leaf(o), Leaf(o));\n" + 
			"	}\n" + 
			"	\n" + 
			"	interface Tree<T> {}\n" + 
			"	static <T> Tree<T> Node(Tree<T>... children) { return null; }\n" + 
			"	static <T> Tree<T> Leaf(T o) { return null; }\n" + 
			"	\n" + 
			"}\n"
		});
}
public void testBug427479() {
	runConformTest(
		new String[] {
			"Bug.java",
			"import java.util.*;\n" + 
			"import java.util.function.BinaryOperator; \n" + 
			"import java.util.stream.*;\n" + 
			"\n" + 
			"public class Bug {\n" + 
			" \n" + 
			"	static List<String> names = Arrays.asList(\n" + 
			"			\"ddd\",\n" + 
			"			\"s\",\n" + 
			"			\"sdfs\",\n" + 
			"			\"sfdf d\"); \n" + 
			" \n" + 
			"	public static void main(String[] args) {\n" + 
			"			 BinaryOperator<List<String>> merge = (List<String> first, List<String> second) -> {\n" + 
			"				 first.addAll(second);\n" + 
			"				 return first;\n" + 
			"				 };\n" + 
			"				 \n" + 
			"			Collector<String,?,Map<Integer,List<String>>> collector= Collectors.toMap(\n" + 
			"					s -> s.length(), \n" + 
			"					Arrays::asList,\n" + 
			"					merge); \n" + 
			"			Map<Integer, List<String>> lengthToStrings = names.stream().collect(collector);\n" + 
			"			\n" + 
			"			lengthToStrings.forEach((Integer i, List<String> l)-> {\n" + 
			"				System.out.println(i + \" : \" + Arrays.deepToString(l.toArray()));\n" + 
			"			});\n" + 
			"\n" + 
			"	}\n" + 
			"\n" + 
			"}\n"
		});
}
public void testBug427479b() {
	runNegativeTest(
		new String[] {
			"Bug419048.java",
			"import java.util.List;\n" + 
			"import java.util.Map;\n" + 
			"import java.util.stream.Collectors;\n" + 
			"\n" + 
			"\n" + 
			"public class Bug419048 {\n" + 
			"	void test1(List<Object> roster) {\n" + 
			"        Map<String, Object> map = \n" + 
			"                roster\n" + 
			"                    .stream()\n" + 
			"                    .collect(\n" + 
			"                        Collectors.toMap(\n" + 
			"                            p -> p.getLast(),\n" + 
			"                            p -> p.getLast()\n" + 
			"                        ));\n" + 
			"	}\n" + 
			"}\n"
		},
		"----------\n" + 
		"1. ERROR in Bug419048.java (at line 9)\n" + 
		"	roster\n" + 
		"                    .stream()\n" + 
		"                    .collect(\n" + 
		"                        Collectors.toMap(\n" + 
		"                            p -> p.getLast(),\n" + 
		"                            p -> p.getLast()\n" + 
		"                        ));\n" + 
		"	^^^^^^^^^^^^^^^^^^^^^^^^^^^^^^^^^^^^^^^^^^^^^^^^^^^^^^^^^^^^^^^^^^^^^^^^^^^^^^^^^^^^^^^^^^^^^^^^^^^^^^^^^^^^^^^^^^^^^^^^^^^^^^^^^^^^^^^^^^^^^^^^^^^^^^^^^^^^^^^^^^^^^^^^^^^^^^^^^^^^^^^^^^^^^^^^^^^^^^^^^^^^^^^^^^^^^^^^^^^^^^^^^^\n" + 
		"Type mismatch: cannot convert from Map<Object,Object> to Map<String,Object>\n" + 
		"----------\n" + 
		"2. ERROR in Bug419048.java (at line 13)\n" + 
		"	p -> p.getLast(),\n" + 
		"	       ^^^^^^^\n" + 
		"The method getLast() is undefined for the type Object\n" + 
		"----------\n" + 
		"3. ERROR in Bug419048.java (at line 14)\n" + 
		"	p -> p.getLast()\n" + 
		"	       ^^^^^^^\n" + 
		"The method getLast() is undefined for the type Object\n" + 
		"----------\n");
}
public void testBug427626() {
	runNegativeTest(
		new String[] {
			"X.java",
			"import java.util.Arrays;\n" + 
			"import java.util.List;\n" + 
			"\n" + 
			"public class X {\n" + 
			"	void m() {\n" + 
			"        List<String> ss = Arrays.asList(\"1\", \"2\", \"3\");\n" + 
			"        \n" + 
			"        ss.stream().map(s -> {\n" + 
			"          class L1 {};\n" + 
			"          class L2 {\n" + 
			"            void mm(L1 l) {}\n" + 
			"          }\n" + 
			"          return new L2().mm(new L1());\n" + 
			"        }).forEach(e -> System.out.println(e));\n" + 
			"	}\n" + 
			"}"
		},
		// 8u20 emits just one message inferred type not conforming to upper bound.
		"----------\n" + 
		"1. ERROR in X.java (at line 8)\n" +
		"	ss.stream().map(s -> {\n" +
		"          class L1 {};\n" +
		"          class L2 {\n" +
		"            void mm(L1 l) {}\n" +
		"          }\n" +
		"          return new L2().mm(new L1());\n" +
		"        }).forEach(e -> System.out.println(e));\n" +
		"	^^^^^^^^^^^^^^^^^^^^^^^^^^^^^^^^^^^^^^^^^^^^^^^^^^^^^^^^^^^^^^^^^^^^^^^^^^^^^^^^^^^^^^^^^^^^^^^^^^^^^^^^^^^^^^^^^^^^^^^^^^^^^^^^^^^^^^^^^^^^^^^^^^^^^^^^^^^^^^\n" +
		"Cannot infer type argument(s) for <R> map(Function<? super T,? extends R>)\n" +
		"----------\n" +
		"2. ERROR in X.java (at line 13)\n" + 
		"	return new L2().mm(new L1());\n" + 
		"	^^^^^^^^^^^^^^^^^^^^^^^^^^^^^\n" + 
		"Cannot return a void result\n" + 
		"----------\n");
}
public void testBug426542() {
	runConformTest(
		new String[] {
			"X.java",
			"import java.io.Serializable;\n" +
			"public class X {\n" + 
			"	\n" + 
			"	<T extends Comparable & Serializable> void foo(T o1) {\n" + 
			"	}\n" + 
			"\n" + 
			"	<T extends Serializable> void foo(T o1) {\n" + 
			"	}\n" + 
			"\n" + 
			"	void bar() {\n" + 
			"		foo((Comparable & Serializable)0);\n" + 
			"		foo(0);\n" + 
			"	}\n" + 
			"}\n"
		});
}
public void testBug426836() {
	runConformTest(
		new String[] {
			"ReferenceToGetClass.java",
			"import java.util.function.Supplier;\n" + 
			"\n" + 
			"\n" + 
			"public class ReferenceToGetClass {\n" + 
			"	<T> T extract(Supplier<T> s) {\n" + 
			"		return s.get();\n" + 
			"	}\n" + 
			"	Class<?> test() {\n" + 
			"		Class<? extends ReferenceToGetClass> c = extract(this::getClass);\n" + 
			"		return c;\n" + 
			"	}\n" + 
			"}\n"
		} );
}
public void testBug428019() {
    runConformTest(
        new String[] {
            "X.java",
            "final public class X {\n" + 
            "  static class Obj {}\n" + 
            "  static class Dial<T> {}\n" + 
            "\n" + 
            "  <T> void put(Class<T> clazz, T data) {\n" + 
            "  }\n" + 
            "\n" + 
            "  static <T> Dial<T> wrap(Dial<T> dl) {\n" + 
            "	  return null;\n" + 
            "  }\n" + 
            "\n" + 
            "  static void foo(Dial<? super Obj> dial, X context) {\n" + 
            "    context.put(Dial.class, wrap(dial));\n" + 
            "  }\n" + 
            "  \n" + 
            "  public static void main(String[] args) {\n" + 
            "	X.foo(new Dial<Obj>(), new X());\n" + 
            "  }\n" + 
            "}\n"
        });
}
public void testBug428198() {
	runConformTest(
		new String[] {
			"Snippet.java",
			"import java.util.*;\n" + 
			"interface BundleRevision {}\n" + 
			"interface BundleDescription extends BundleRevision {}\n" + 
			"public class Snippet {\n" + 
			"  static Collection<BundleRevision> test(BundleDescription[] triggers) {\n" + 
			"    @SuppressWarnings(\"unchecked\")\n" + 
			"    Collection<BundleRevision> triggerRevisions =\n" + 
			"    //Type mismatch: cannot convert from Collection<Object> to Collection<BundleRevision>\n" + 
			"      Collections\n" + 
			"        .unmodifiableCollection(triggers == null ? Collections.EMPTY_LIST\n" + 
			"        : Arrays.asList((BundleRevision[]) triggers));\n" + 
			"    return triggerRevisions;\n" + 
			"  }\n" + 
			"}\n"
		});
}
public void testBug428198b() {
	runConformTest(
		new String[] {
			"Snippet.java",
			"import java.util.*;\n" + 
			"interface BundleRevision {}\n" + 
			"interface BundleDescription extends BundleRevision {}\n" + 
			"public class Snippet {\n" + 
			"  static Collection<BundleRevision> test(BundleDescription[] triggers) {\n" + 
			"    @SuppressWarnings(\"unchecked\")\n" + 
			"    Collection<BundleRevision> triggerRevisions =\n" + 
			"      Collections\n" + 
			"        .unmodifiableCollection(triggers == null ? Collections.emptyList()\n" + 
			"        : Arrays.asList((BundleRevision[]) triggers));\n" + 
			"    return triggerRevisions;\n" + 
			"  }\n" + 
			"}\n"
		});
}
public void testBug428264() {
	runConformTest(
		new String[] {
			"Y.java",
			"import java.util.function.*;\n" + 
			"import java.util.Optional;\n" + 
			"\n" + 
			"interface I<E,F> {}\n" + 
			"class A<G> implements I<G, Optional<G>> {}\n" + 
			"\n" + 
			"public class Y<S,T> {\n" + 
			"    Y(T o, Predicate<T> p, Supplier<I<S,T>> s) {}\n" + 
			"\n" + 
			"    static <Z> Y<Z, Optional<Z>> m() {\n" + 
			"        return new Y<>(Optional.empty(), Optional::isPresent, A::new);\n" + 
			"    }\n" + 
			"}\n"
		});
}
public void testBug428294() {
	runConformTest(
		new String[] {
			"Junk5.java",
			"import java.util.Collection;\n" + 
			"import java.util.List;\n" + 
			"import java.util.stream.Collectors;\n" + 
			"\n" + 
			"\n" + 
			"public class Junk5 {\n" + 
			"\n" + 
			"    class TestTouchDevice {\n" + 
			"        public Object [] points;\n" + 
			"    }\n" + 
			"    \n" + 
			"    public static List<TestTouchDevice> getTouchDevices() {\n" + 
			"        return null;\n" + 
			"    }\n" + 
			"\n" + 
			"    public static Collection<Object[]> getTouchDeviceParameters2(int minPoints) {\n" + 
			"        Collection c = getTouchDevices().stream()\n" + 
			"                .filter(d -> d.points.length >= minPoints)\n" + 
			"                .map(d -> new Object[] { d })\n" + 
			"                .collect(Collectors.toList());\n" + 
			"         return c;\n" + 
			"    }\n" + 
			"    \n" + 
			"    public static Collection<Object[]> getTouchDeviceParameters3(int minPoints) {\n" + 
			"        return getTouchDevices().stream()\n" + 
			"                .filter(d -> d.points.length >= minPoints)\n" + 
			"                .map(d -> new Object[] { d })\n" + 
			"                .collect(Collectors.toList());\n" + 
			"    }\n" + 
			"}\n"
		});
}
public void testBug428291() {
	runConformTest(
		new String[] {
			"AC3.java",
			"import java.util.List;\n" + 
			"\n" + 
			"interface I0<T> { }\n" + 
			"\n" + 
			"interface I1 { }\n" + 
			"interface I1List<E> extends List<E>, I1 {}\n" + 
			"interface I2<T> extends I1 {\n" + 
			"	void foo(I0<? super T> arg1);\n" + 
			"	void bar(I0<? super T> arg2);\n" + 
			"}\n" + 
			"interface I3<T> extends I2<T> {}\n" + 
			"interface I4<T> extends I2<T> { }\n" + 
			"interface I3List<E> extends I3<I1List<E>>, I1List<E> {}\n" + 
			"abstract class AC1<E> implements I3List<E> { }\n" + 
			"\n" + 
			"abstract class AC2<E>  {\n" + 
			"    public static <E> AC2<E> bork(AC2<E> f1, I3List<E> i3l, I0<? super I1List<E>> i1l) {\n" + 
			"        return null;\n" + 
			"    }\n" + 
			"    public static <E> AC2<E> garp(AC2<E> f2, I0<? super I1List<E>> i1l) {\n" + 
			"        return null;\n" + 
			"    }\n" + 
			"}\n" + 
			"\n" + 
			"public abstract class AC3<E> extends AC1<E> implements I4<I1List<E>> {\n" + 
			"\n" + 
			"    AC2<E> f = null;\n" + 
			"\n" + 
			"    @Override\n" + 
			"    public void foo(I0<? super I1List<E>> arg1) {\n" + 
			"        f = AC2.bork(f, this, arg1);\n" + 
			"    }\n" + 
			"\n" + 
			"    @Override\n" + 
			"    public void bar(I0<? super I1List<E>> arg2) {\n" + 
			"        f = AC2.garp(f, arg2);\n" + 
			"    }\n" + 
			"}\n"
		});
}
// https://bugs.eclipse.org/bugs/show_bug.cgi?id=428275,  [1.8][compiler] CCE in InferenceContext18.varArgTypes 
public void testBug428275() {
	runConformTest(
		new String[] {
			"p1/C1.java",
			"package p1;\n" + 
			"\n" + 
			"import java.util.List;\n" + 
			"\n" + 
			"public class C1<T1> {\n" + 
			"\n" + 
			"	public static class CInner<T2A,T2B> {\n" + 
			"		public CInner(T2A a, T2B b) {}\n" + 
			"	}\n" + 
			"	\n" + 
			"	public static class CInner2<T3A,T3B> {\n" + 
			"		public CInner2(String n, List<CInner<T3A,T3B>> arg) {}\n" + 
			"	}\n" + 
			"	\n" + 
			"    public static <E> List<E> getList1(E... items) {\n" + 
			"    	return null;\n" + 
			"    }\n" + 
			"}\n",
			"Test.java",
			"import java.util.List;\n" + 
			"\n" + 
			"import p1.C1;\n" + 
			"\n" + 
			"public class Test {\n" + 
			"	void test2(List<C1.CInner2> l) {\n" + 
			"		l.add(\n" + 
			"			new C1.CInner2<>(\"a\",\n" + 
			"				C1.getList1(new C1.CInner<>(\"b\", 13))\n" + 
			"			)\n" + 
			"		);\n" + 
			"	}\n" + 
			"}\n"
		});
}
// https://bugs.eclipse.org/bugs/show_bug.cgi?id=428352, [1.8][compiler] NPE in AllocationExpression.analyseCode when trying to pass Consumer as Function 
public void test428352() {
	runNegativeTest(
		new String[] {
			"OperationsPile.java",
			"import java.util.Collection;\n" +
			"import java.util.List;\n" +
			"import java.util.function.Consumer;\n" +
			"import java.util.function.Function;\n" +
			"\n" +
			"class OperationsPile<B> {\n" +
			"  OperationsPile(Function<B, ?> handler) {}\n" +
			"\n" +
			"  private static <T> void addAll3(Collection<T> c, T t) {}\n" +
			"\n" +
			"  static <S> void adaad3(List<OperationsPile<?>> combined, Consumer<S> handler) {\n" +
			"    addAll3(combined, new OperationsPile<>(null));\n" +
			"    addAll3(combined, new OperationsPile<>(handler));\n" +
			"  }\n" +
			"}\n"
		},
		"----------\n" + 
		"1. ERROR in OperationsPile.java (at line 13)\n" + 
		"	addAll3(combined, new OperationsPile<>(handler));\n" + 
		"	                  ^^^^^^^^^^^^^^^^^^^^^^^^^^^^^\n" + 
		"Cannot infer type arguments for OperationsPile<>\n" + 
		"----------\n");
}
public void test428352b() {
	runConformTest(
		new String[] {
			"OperationsPile.java",
			"import java.util.Collection;\n" +
			"import java.util.List;\n" +
			"import java.util.function.Consumer;\n" +
			"import java.util.function.Function;\n" +
			"\n" +
			"public class OperationsPile<B> {\n" +
			"  OperationsPile(Function<B, ?> handler) {}\n" +
			"\n" +
			"  private static <T> void addAll3(Collection<T> c, T t) {}\n" +
			"\n" +
			"  static <S> void adaad3(List<OperationsPile<?>> combined, Consumer<S> handler) {\n" +
			"    addAll3(combined, new OperationsPile<>(null));\n" +
			"  }\n" +
			"	public static void main(String[] args) {\n" +
			"		adaad3(null, null);\n" +
			"		System.out.println(13);\n" +
			"	}\n" +
			"}\n"
		},
		"13");
}
public void testBug428307() {
	runConformTest(
		new String[] {
			"X.java",
			"import java.util.*;\n" + 
			"import java.util.function.Function;\n" + 
			"import java.util.stream.*;\n" + 
			"\n" + 
			"interface Bar {\n" + 
			"	Class<? extends Bar> type();\n" + 
			"}\n" + 
			"public class X {\n" + 
			" \n" + 
			"    <T extends Bar> T[] test(Class<T> barClass, Stream<Bar> bars) {\n" + 
			"        return get(bars.\n" + 
			"                    collect(Collectors.toMap(Bar::type,\n" + 
			"                                             Function.identity(),\n" + 
			"                                             ((first,second) -> first),\n" + 
			"                                             HashMap::new)),\n" + 
			"                            barClass);\n" + 
			"    }\n" + 
			"    \n" + 
			"    <A extends Bar> A[] get(Map<Class<? extends Bar>,Bar> m, Class<A> c) {\n" + 
			"    	return null;\n" + 
			"    }\n" + 
			"}\n"
		});
}
// https://bugs.eclipse.org/bugs/show_bug.cgi?id=428524, [1.8][compiler] NPE when using JSE8 Class Constructor ref "TheClass::new" and "TheClass" is using default no-arg constructor 
public void test428524() {
	runConformTest(
		new String[] {
			"X.java",
			"import java.util.function.Supplier;\n" +
			"public class X {\n" +
			"	public static void main(String[] args) {\n" +
			"		Supplier<WithNoArgConstructor> works = WithNoArgConstructor::new;\n" +
			"		System.out.println(works.get());\n" +
			"		Supplier<WithoutNoArgConstructor> error = WithoutNoArgConstructor::new;\n" +
			"		System.out.println(error.get());\n" +
			"		\n" +
			"	}\n" +
			"	private static class WithNoArgConstructor {\n" +
			"		public WithNoArgConstructor() {\n" +
			"		}\n" +
			"       public String toString() {\n" +
			"           return(\"WithNoArgConstructor\");\n" +
			"       }\n" +
			"	}\n" +
			"	private static class WithoutNoArgConstructor {\n" +
			"       public String toString() {\n" +
			"           return(\"WithOutNoArgConstructor\");\n" +
			"       }\n" +
			"	}\n" +
			"}\n"
		}, 
		"WithNoArgConstructor\n" + 
		"WithOutNoArgConstructor");
}
public void testBug428786() {
	runConformTest(
		new String[] {
			"Junk9.java",
			"import java.util.*;\n" +
			"public class Junk9 {\n" + 
			"    class Node {\n" + 
			"        public double getLayoutY() {return 12;}\n" + 
			"    }\n" + 
			"    class Node2 extends Node {\n" + 
			"    }\n" + 
			"    void junk() {\n" + 
			"        List<Node2> visibleCells = new ArrayList<>(20);\n" + 
			"        Collections.sort(visibleCells, (Node o1, Node o2) -> Double.compare(o1.getLayoutY(), o2.getLayoutY()));\n" + 
			"    }\n" + 
			"}\n"
		});
}
public void testBug429090_comment1() {
	runNegativeTest(
		new String[] {
			"Junk10.java",
			"\n" + 
			"public class Junk10 {\n" + 
			"    class Observable<T> {}\n" + 
			"    interface InvalidationListener {\n" + 
			"        public void invalidated(Observable<?> observable);\n" + 
			"    }\n" + 
			"    public static abstract class Change<E2> {}\n" + 
			"    interface SetChangeListener<E1> {\n" + 
			"        void onChanged(Change<? extends E1> change);\n" + 
			"    }\n" + 
			"    class SetListenerHelper<T> {}\n" + 
			"    public static <E> SetListenerHelper<E> addListener(\n" +
			"			SetListenerHelper<E> helper, SetChangeListener<? super E> listener) {\n" + 
			"        return helper;\n" + 
			"    }\n" + 
			"    void junk() {\n" + 
			"        addListener(null, (SetChangeListener.Change<?> c) -> {});\n" + 
			"    }\n" + 
			"}\n"
		},
		"----------\n" + 
		"1. ERROR in Junk10.java (at line 17)\n" + 
		"	addListener(null, (SetChangeListener.Change<?> c) -> {});\n" + 
		"	^^^^^^^^^^^\n" + 
		"The method addListener(Junk10.SetListenerHelper<E>, Junk10.SetChangeListener<? super E>) in the type Junk10 is not applicable for the arguments (null, (SetChangeListener.Change<?> c) -> {})\n" + 
		"----------\n" + 
		"2. ERROR in Junk10.java (at line 17)\n" + 
		"	addListener(null, (SetChangeListener.Change<?> c) -> {});\n" + 
		"	                   ^^^^^^^^^^^^^^^^^^^^^^^^\n" + 
		"SetChangeListener.Change cannot be resolved to a type\n" + 
		"----------\n");
}
public void testBug429090() {
	runConformTest(
		new String[] {
			"Junk10.java",
			"public class Junk10 {\n" + 
			"    class Observable<T> {}\n" + 
			"    interface InvalidationListener {\n" + 
			"        public void invalidated(Observable observable);\n" + 
			"    }\n" + 
			"    interface SetChangeListener<E> {\n" + 
			"        public static abstract class Change<E> {}\n" + 
			"        void onChanged(Change<? extends E> change);\n" + 
			"    }\n" + 
			"    class SetListenerHelper<T> {}\n" + 
			"    public static <E> SetListenerHelper<E> addListener(SetListenerHelper<E> helper, InvalidationListener listener) {\n" + 
			"        return helper;\n" + 
			"    }\n" + 
			"    public static <E> SetListenerHelper<E> addListener(SetListenerHelper<E> helper, SetChangeListener<? super E> listener) {\n" + 
			"        return helper;\n" + 
			"    }\n" + 
			"    void junk() {\n" + 
			"        addListener(null, new SetChangeListener () {\n" + 
			"            public void onChanged(SetChangeListener.Change change) {}\n" + 
			"        });\n" + 
			"        addListener(null, (SetChangeListener.Change<? extends Object> c) -> {});\n" + // original was without "extends Object" 
			"    }\n" + 
			"}\n"
		});
}
public void testBug429490_comment33() {
    runConformTest(
        new String[] {
            "Junk12.java",
            "public class Junk12 {\n" + 
            "    class Observable<T> {}\n" + 
            "    class ObservableValue<T> {}\n" + 
            "    interface InvalidationListener {\n" + 
            "        public void invalidated(Observable observable);\n" + 
            "    }\n" + 
            "    public interface ChangeListener<T> {\n" + 
            "        void changed(ObservableValue<? extends T> observable, T oldValue, T newValue);\n" + 
            "    }\n" + 
            "    class ExpressionHelper<T> {}\n" + 
            "    public static <T> ExpressionHelper<T> addListener(ExpressionHelper<T> helper, ObservableValue<T> observable, InvalidationListener listener) {\n" + 
            "        return helper;\n" + 
            "    }\n" + 
            "    public static <T> ExpressionHelper<T> addListener(ExpressionHelper<T> helper, ObservableValue<T> observable, ChangeListener<? super T> listener) {\n" + 
            "        return helper;\n" + 
            "    }\n" + 
            "    void junk() {\n" + 
            "        addListener(null, null, new ChangeListener () {\n" + 
            "            public void changed(ObservableValue observable, Object oldValue, Object newValue) {\n" + 
            "                throw new RuntimeException();\n" + 
            "            }\n" + 
            "        });\n" + 
            "        addListener(null, null, (value, o1, o2) -> {throw new RuntimeException();});\n" + 
            "    }\n" + 
            "}\n"
        });
}
public void testBug428811() {
	runConformTest(
		new String[] {
			"MoreCollectors.java",
			"import java.util.AbstractList;\n" + 
			"import java.util.ArrayList;\n" + 
			"import java.util.Arrays;\n" + 
			"import java.util.Collection;\n" + 
			"import java.util.List;\n" + 
			"import java.util.stream.Collector;\n" + 
			"\n" + 
			"public class MoreCollectors {\n" + 
			"    public static void main (String[] args) {\n" + 
			"        ImmutableList<String> list = Arrays.asList(\"a\", \"b\", \"c\").stream().collect(toImmutableList());\n" + 
			"        \n" + 
			"        System.out.println(list);\n" + 
			"    }\n" + 
			"    \n" + 
			"    public static <T> Collector<T, ?, ImmutableList<T>> toImmutableList () {\n" + 
			"        return Collector.of(ArrayList<T>::new,\n" + 
			"                List<T>::add,\n" + 
			"                (left, right) -> { left.addAll(right); return left; },\n" + 
			"                ImmutableList::copyOf);\n" + 
			"    }\n" + 
			"    \n" + 
			"    private static class ImmutableList<T> extends AbstractList<T> {\n" + 
			"        public static <T> ImmutableList<T> copyOf (Collection<T> c) {\n" + 
			"            return new ImmutableList<>(c.toArray());\n" + 
			"        }\n" + 
			"\n" + 
			"        private Object[] array;\n" + 
			"        \n" + 
			"        private ImmutableList (Object[] array) {\n" + 
			"            this.array = array;\n" + 
			"        }\n" + 
			"\n" + 
			"        @Override @SuppressWarnings(\"unchecked\")\n" + 
			"        public T get(int index) {\n" + 
			"            return (T)array[index];\n" + 
			"        }\n" + 
			"\n" + 
			"        @Override\n" + 
			"        public int size() {\n" + 
			"            return array.length;\n" + 
			"        }\n" + 
			"    }\n" + 
			"}\n"
		},
		"[a, b, c]");
}
// all exceptions can be inferred to match
public void testBug429430() {
	runConformTest(
		new String[] {
			"Main.java",
			"import java.io.*;\n" + 
			"public class Main {\n" + 
			"  public static interface Closer<T, X extends Exception> {\n" + 
			"    void closeIt(T it) throws X;\n" + 
			"  }\n" + 
			"\n" + 
			"  public static <T, X extends Exception> void close( Closer<T, X> closer, T it ) throws X {\n" + 
			"    closer.closeIt(it);\n" + 
			"  }\n" + 
			"\n" + 
			"  public static void main(String[] args) throws IOException {\n" + 
			"    InputStream in = new ByteArrayInputStream(\"hello\".getBytes());\n" + 
			"    close( x -> x.close(), in );\n" +
			"    close( InputStream::close, in );\n" + 
			"    close( (Closer<InputStream, IOException>)InputStream::close, in );\n" + 
			"  }\n" +
			"}\n"
		});
}
// incompatible exceptions prevent suitable inference of exception type
public void testBug429430a() {
	runNegativeTest(
		new String[] {
			"Main.java",
			"import java.io.*;\n" +
			"@SuppressWarnings(\"serial\") class EmptyStream extends Exception {}\n" + 
			"public class Main {\n" + 
			"  public static interface Closer<T, X extends Exception> {\n" + 
			"    void closeIt(T it) throws X;\n" + 
			"  }\n" + 
			"\n" + 
			"  public static <T, X extends Exception> void close( Closer<T, X> closer, T it ) throws X {\n" + 
			"    closer.closeIt(it);\n" + 
			"  }\n" + 
			"\n" + 
			"  public static void main(String[] args) throws IOException, EmptyStream {\n" + 
			"    InputStream in = new ByteArrayInputStream(\"hello\".getBytes());\n" + 
			"    close( x ->  { if (in.available() == 0) throw new EmptyStream(); x.close(); }, in );\n" + 
			"  }\n" +
			"}\n"
		},
		"----------\n" + 
		"1. ERROR in Main.java (at line 14)\n" + 
		"	close( x ->  { if (in.available() == 0) throw new EmptyStream(); x.close(); }, in );\n" + 
		"	^^^^^^^^^^^^^^^^^^^^^^^^^^^^^^^^^^^^^^^^^^^^^^^^^^^^^^^^^^^^^^^^^^^^^^^^^^^^^^^^^^^\n" + 
		"Unhandled exception type Exception\n" + 
		"----------\n");
}
// one of two incompatible exceptions is caught
public void testBug429430b() {
	runConformTest(
		new String[] {
			"Main.java",
			"import java.io.*;\n" +
			"@SuppressWarnings(\"serial\") class EmptyStream extends Exception {}\n" + 
			"public class Main {\n" + 
			"  public static interface Closer<T, X extends Exception> {\n" + 
			"    void closeIt(T it) throws X;\n" + 
			"  }\n" + 
			"\n" + 
			"  public static <T, X extends Exception> void close( Closer<T, X> closer, T it ) throws X {\n" + 
			"    closer.closeIt(it);\n" + 
			"  }\n" + 
			"\n" + 
			"  public static void main(String[] args) throws EmptyStream {\n" + 
			"    InputStream in = new ByteArrayInputStream(\"hello\".getBytes());\n" + 
			"    close( x ->  {\n" + 
			"			try {\n" + 
			"				x.close();\n" + 
			"			} catch (IOException ioex) { throw new EmptyStream(); } \n" + 
			"		}," +
			"		in);\n" + 
			"  }\n" +
			"}\n"
		});
}
public void testBug429430b2() {
	runNegativeTest(
		new String[] {
			"X.java",
			"import java.io.*;\n" +
			"@SuppressWarnings(\"serial\") class EmptyStream extends Exception {}\n" +
			"public class X {\n" +
			"  public static interface Closer<T, V extends Exception> {\n" +
			"    void closeIt(T it) throws V;\n" +
			"  }\n" +
			"\n" +
			"  public static void close( Closer<InputStream, EmptyStream> closer, InputStream it ) throws EmptyStream {\n" +
			"    closer.closeIt(it);\n" +
			"  }\n" +
			"\n" +
			"  public static void main(String[] args) throws EmptyStream {\n" +
			"    InputStream in = new ByteArrayInputStream(\"hello\".getBytes());\n" +
			"    close( x ->  {\n" +
			"			if (x == null)\n" +
			"				throw new IOException();\n" +
			"			else \n" +
			"				throw new EmptyStream(); \n" +
			"		},\n" +
			"		in);\n" +
			"  }\n" +
			"}\n"
		},
		"----------\n" + 
		"1. ERROR in X.java (at line 16)\n" + 
		"	throw new IOException();\n" + 
		"	^^^^^^^^^^^^^^^^^^^^^^^^\n" + 
		"Unhandled exception type IOException\n" + 
		"----------\n" + 
		"2. WARNING in X.java (at line 18)\n" + 
		"	throw new EmptyStream(); \n" + 
		"	^^^^^^^^^^^^^^^^^^^^^^^^\n" + 
		"Statement unnecessarily nested within else clause. The corresponding then clause does not complete normally\n" + 
		"----------\n");
}
// ensure type annotation on exception doesn't confuse the inference
public void testBug429430c() {
	Map options = getCompilerOptions();
	options.put(CompilerOptions.OPTION_Store_Annotations, CompilerOptions.ENABLED);
	runConformTest(
		new String[] {
			"Main.java",
			"import java.io.*;\n" +
			"import java.lang.annotation.*;\n" +
			"@Target(ElementType.TYPE_USE) @interface Severe {}\n" + 
			"public class Main {\n" + 
			"  public static interface Closer<T, X extends Exception> {\n" + 
			"    void closeIt(T it) throws X;\n" + 
			"  }\n" + 
			"\n" + 
			"  public static <T, X extends Exception> void close( Closer<T, X> closer, T it ) throws X {\n" + 
			"    closer.closeIt(it);\n" + 
			"  }\n" + 
			"\n" +
			"  static @Severe IOException getException() { return new IOException(\"severe\"); }\n" + 
			"  public static void main(String[] args) throws IOException {\n" + 
			"    InputStream in = new ByteArrayInputStream(\"hello\".getBytes());\n" + 
			"    close( x -> {\n" +
			"			if (in.available() > 0)\n" +
			"				x.close();\n" +
			"			else\n" +
			"				throw getException();\n" +
			"		},\n" +
			"		in);\n" + 
			"  }\n" +
			"}\n"
		},
		options);
}
public void testBug429490() {
	runConformTest(
		new String[] {
			"Junk11.java",
			"public class Junk11 {\n" + 
			"    class Observable<T> {}\n" + 
			"    class ObservableValue<T> {}\n" + 
			"    interface InvalidationListener {\n" + 
			"        public void invalidated(Observable observable);\n" + 
			"    }\n" + 
			"    public interface ChangeListener<T> {\n" + 
			"        void changed(ObservableValue<? extends T> observable, T oldValue, T newValue);\n" + 
			"    }\n" + 
			"    class ExpressionHelper<T> {}\n" + 
			"    public static <T> ExpressionHelper<T> addListener(ExpressionHelper<T> helper, ObservableValue<T> observable, InvalidationListener listener) {\n" + 
			"        return helper;\n" + 
			"    }\n" + 
			"    public static <T> ExpressionHelper<T> addListener(ExpressionHelper<T> helper, ObservableValue<T> observable, ChangeListener<? super T> listener) {\n" + 
			"        return helper;\n" + 
			"    }\n" + 
			"    void junk() {\n" + 
			"        addListener(null, null, new InvalidationListener () {\n" + 
			"            public void invalidated(Observable o) {throw new RuntimeException();}\n" + 
			"        });\n" + 
			"        addListener(null, null, (o) -> {throw new RuntimeException();});\n" + 
			"    }\n" + 
			"}\n"
		});
}
public void testBug429424() {
	runConformTest(
		new String[] {
			"X.java",
			"import java.util.*;\n" + 
			"public class X {\n" + 
			"    public static void main (String[] args) {\n" + 
			"        List<String> list = new ArrayList<>();\n" + 
			"        list.addAll(X.newArrayList());\n" + 
			"        System.out.println(list);\n" + 
			"    }\n" + 
			"    \n" + 
			"    public static <T> List<T> newArrayList () {\n" + 
			"        return new ArrayList<T>();\n" + 
			"    }\n" + 
			"}\n" + 
			"\n"
		});
}
public void testBug426537() {
	runNegativeTest(
		new String[] {
			"X.java",
			"public class X {\n" + 
			"	void foo(J[] list, I<J<?>> i) {\n" + 
			"		sort(list, i);\n" + 
			"	}\n" + 
			"	\n" + 
			"	<T> T[] sort(T[] list, I<? super T> i) {\n" + 
			"		return list;\n" + 
			"	}\n" + 
			"}\n" + 
			"interface I<T> {}\n" + 
			"interface J<T> {}\n"
		},
		"----------\n" + 
		"1. WARNING in X.java (at line 2)\n" + 
		"	void foo(J[] list, I<J<?>> i) {\n" + 
		"	         ^\n" + 
		"J is a raw type. References to generic type J<T> should be parameterized\n" + 
		"----------\n" + 
		"2. ERROR in X.java (at line 3)\n" + 
		"	sort(list, i);\n" + 
		"	^^^^\n" + 
		"The method sort(T[], I<? super T>) in the type X is not applicable for the arguments (J[], I<J<?>>)\n" + 
		"----------\n");
}
public void testBug426537b() {
	runConformTest(
		new String[] {
			"Test.java",
			"interface C<T, A, R> {}\n" + 
			"\n" + 
			"class MImpl<K, V> {}\n" + 
			"\n" + 
			"interface S<T> { T get(); }\n" + 
			"\n" + 
			"public class Test {\n" + 
			"	static <T, K, D> C<T, ?, MImpl<K, D>> m1() {\n" + 
			"        return m2(MImpl::new);\n" + 
			"    }\n" + 
			"    \n" + 
			"    static <T, K, D, M extends MImpl<K, D>> C<T, ?, M> m2(S<M> s) {\n" + 
			"    	return null;\n" + 
			"    }\n" + 
			"}\n" + 
			"\n"
		});
}
public void testBug426537c() {
	// touching MImpl#RAW before type inference we got undesired results from #typeArguments() 
	runConformTest(
		new String[] {
			"Ups.java",
			"public class Ups {\n" + 
			"    static Object innocent(MImpl o) {\n" + 
			"            return o.remove(\"nice\");\n" + // method lookup triggers initialization of the RawTypeBinding.
			"    }\n" + 
			"}\n",
			"Test.java",
			"interface S<T> { T get(); }\n" + 
			"interface F<T, R> { R apply(T t); }\n" + 
			"interface C<T, A, R> { }\n" + 
			"interface IM<K,V> {}\n" + 
			"class MImpl<K,V>  implements IM<K,V> { \n" + 
			"	public V remove(Object key) { return null; } \n" + 
			"}\n" + 
			"public final class Test {\n" + 
			"\n" + 
			"    static <T, K, A, D>\n" + 
			"    C<T, ?, IM<K, D>> m1(F<? super T, ? extends K> f, C<? super T, A, D> c) {\n" + 
			"        return m2(f, MImpl::new, c);\n" + 
			"    }\n" + 
			"\n" + 
			"    static <T, K, D, A, M extends IM<K, D>>\n" + 
			"    C<T, ?, M> m2(F<? super T, ? extends K> classifier,\n" + 
			"                                  S<M> mapFactory,\n" + 
			"                                  C<? super T, A, D> downstream) {\n" + 
			"    	return null;\n" + 
			"    }\n" + 
			"}\n"
		});
}
public void testBug429203() {
	Map customOptions = getCompilerOptions();
	customOptions.put(CompilerOptions.OPTION_ReportRedundantSpecificationOfTypeArguments, CompilerOptions.ERROR);
	runNegativeTest(
		false /*skipJavac */,
		JavacTestOptions.Excuse.EclipseWarningConfiguredAsError,
		new String[] {
			"DTest.java",
			"import java.util.function.Function;\n" + 
			"\n" + 
			"\n" + 
			"public class DTest<T> {\n" + 
			"	public DTest(Function<T, T> func) { }\n" + 
			"	\n" + 
			"	public DTest(DTest<Integer> dti) {}\n" + 
			"	public DTest() {}\n" + 
			"	\n" + 
			"	public static void main(String[] args) {\n" + 
			"		DTest<String> t1 = new DTest<String>(new DTest<Integer>());\n" + 
			"	}\n" + 
			"}\n"
		},
		"----------\n" + 
		"1. ERROR in DTest.java (at line 11)\n" + 
		"	DTest<String> t1 = new DTest<String>(new DTest<Integer>());\n" + 
		"	                       ^^^^^\n" + 
		"Redundant specification of type arguments <String>\n" + 
		"----------\n", 
		null, true, customOptions);
}
public void testBug430296() {
	runNegativeTest(
		new String[] {
			"AnnotationCollector.java",
			"import java.lang.annotation.*;\n" + 
			"import java.util.*;\n" + 
			"import java.util.function.*;\n" + 
			"import java.util.stream.*;\n" + 
			"\n" + 
			"public abstract class AnnotationCollector {\n" + 
			"        \n" + 
			"        Map<String, Person> test2(Stream<Person> persons) {\n" + 
			"                return persons.collect(Collectors.toMap((Person p) -> p.getLastName(),\n" + 
			"                                                                Function::identity,\n" + 
			"                                                        (p1, p2) -> p1));\n" + 
			"        }\n" + 
			"}\n" + 
			"\n" + 
			"class Person {\n" + 
			"        String getLastName() { return \"\"; }\n" + 
			"}"
		},
		"----------\n" + 
		"1. ERROR in AnnotationCollector.java (at line 9)\n" + 
		"	return persons.collect(Collectors.toMap((Person p) -> p.getLastName(),\n" + 
		"	                                  ^^^^^\n" + 
		"The method toMap(Function<? super T,? extends K>, Function<? super T,? extends U>, BinaryOperator<U>) in the type Collectors is not applicable for the arguments ((Person p) -> {}, Function::identity, BinaryOperator<U>)\n" + 
		"----------\n" + 
		"2. ERROR in AnnotationCollector.java (at line 9)\n" + 
		"	return persons.collect(Collectors.toMap((Person p) -> p.getLastName(),\n" + 
		"	                                        ^^^^^^^^^^^^^^^^^^^^^^^^^^^^^\n" + 
		"Type mismatch: cannot convert from Function<Person,? extends K> to Function<? super T,? extends K>\n" + 
		"----------\n" + 
		"3. ERROR in AnnotationCollector.java (at line 10)\n" + 
		"	Function::identity,\n" + 
		"	^^^^^^^^^^^^^^^^^^\n" + 
		"The type Function does not define identity(T) that is applicable here\n" + 
		"----------\n");
}
public void testBug430759() {
	runConformTest(
		new String[] {
			"Test.java",
			"import java.beans.*;\n" + 
			"import java.util.*;\n" + 
			"import java.util.function.*;\n" + 
			"\n" + 
			"public abstract class Test<T,R> implements Function<T,R> {\n" + 
			"\n" + 
			"  public static final <T,R> Test<T,R> getTest() {\n" + 
			"    return new Test<T,R>() {\n" + 
			"      protected final Map<T,ResultSupplier> results = Collections.synchronizedMap(new HashMap<T,ResultSupplier>());\n" + 
			"      @Override\n" + 
			"      public R apply(final T t) {\n" + 
			"        ResultSupplier result = results.get(t);\n" + 
			"        return result.get();\n" + 
			"      }\n" + 
			"      class ResultSupplier implements Supplier<R> {\n" + 
			"        @Override\n" + 
			"        public synchronized R get() {\n" + 
			"          return null;\n" + 
			"        }\n" + 
			"      }\n" + 
			"    };\n" + 
			"  }\n" + 
			"}\n"
		});
}
// https://bugs.eclipse.org/bugs/show_bug.cgi?id=431577 [1.8][bytecode] Bad type on operand stack (different than Bug 429733)
public void testBug431577() {
	runConformTest(
		new String[] {
			"Test.java",
			"import java.util.function.Function;\n" + 
			"import java.util.function.IntFunction;\n" + 
			"public class Test<R> {\n" + 
			"	public static void main(String[] args) {\n" + 
			"	new Test<>().test((Integer i) -> null);\n" + 
			"	}\n" + 
			"	<T> void test(Function<T, R> f) {\n" + 
			"	}\n" + 
			"	void test(int i, IntFunction<R> f) {\n" + 
			"		new State<>(new Val<>(i));\n" + 
			"	}\n" + 
			"	static class State<R> {\n" + 
			"		State(Val<?> o) {\n" + 
			"		}\n" + 
			"	}\n" + 
			"	static class Val<T> {\n" + 
			"		Val(T t) {}\n" + 
			"	}\n" + 
			"}"
	});
}
public void testBug432110() {
	runConformTest(
		new String[] {
			"Bug.java",
			"import java.util.List;\n" + 
			"import java.util.function.Function;\n" + 
			"import java.util.stream.Stream;\n" + 
			"\n" + 
			"class Bug\n" + 
			"{\n" + 
			"    // fully inline\n" + 
			"    // compiles successfully\n" + 
			"    Stream<? extends Integer> flatten1(\n" + 
			"        final Stream<List<Integer>> input)\n" + 
			"    {\n" + 
			"        return input.flatMap(item -> item.stream().map(value -> value));\n" + 
			"    }\n" + 
			"\n" + 
			"    // lambda using braces\n" + 
			"    // compiles with error in eclipse, successfully with javac\n" + 
			"    Stream<? extends Integer> flatten2(\n" + 
			"        final Stream<List<Integer>> input)\n" + 
			"    {\n" + 
			"        return input.flatMap(item -> {\n" + 
			"            return item.stream().map(value -> value);\n" + 
			"        });\n" + 
			"    }\n" + 
			"\n" + 
			"    // without map step\n" + 
			"    // compiles successfully\n" + 
			"    Stream<? extends Integer> flatten3(\n" + 
			"        final Stream<List<Integer>> input)\n" + 
			"    {\n" + 
			"        return input.flatMap(item -> {\n" + 
			"            return item.stream();\n" + 
			"        });\n" + 
			"    }\n" + 
			"\n" + 
			"    // with map step, but not inline\n" + 
			"    // compiles successfully\n" + 
			"    Stream<? extends Integer> flatten4(\n" + 
			"        final Stream<List<Integer>> input)\n" + 
			"    {\n" + 
			"        return input.flatMap(item -> {\n" + 
			"            final Function<? super Integer, ? extends Integer> mapper = value -> value;\n" + 
			"            return item.stream().map(mapper);\n" + 
			"        });\n" + 
			"    }\n" + 
			"\n" + 
			"    // with map step, but outer lambda is not inline\n" + 
			"    // compiles successfully\n" + 
			"    Stream<? extends Integer> flatten5(\n" + 
			"        final Stream<List<Integer>> input)\n" + 
			"    {\n" + 
			"        final Function<? super List<Integer>, ? extends Stream<? extends Integer>> func = item -> {\n" + 
			"            return item.stream().map(value -> value);\n" + 
			"        };\n" + 
			"        return input.flatMap(func);\n" + 
			"    }\n" + 
			"}\n"});
}
public void testBug433158() {
	runNegativeTest(
		new String[] {
			"CollectorsMaps.java",
			"\n" + 
			"import java.util.List;\n" + 
			"import java.util.Map;\n" + 
			"import static java.util.stream.Collectors.*;\n" + 
			"\n" + 
			"public class CollectorsMaps {/*Q*/\n" + 
			"	private static class Pair<L, R> {\n" + 
			"		public final L lhs; public final R rhs;\n" + 
			"		public Pair(L lhs, R rhs) { this.lhs = lhs; this.rhs = rhs; }\n" + 
			"		public R rhs() { return rhs; }\n" + 
			"		public L lhs() { return lhs; }\n" + 
			"		public <N> Pair<N, R> keepingRhs(N newLhs) { return new Pair<>(newLhs, rhs); }\n" + 
			"		/*E*/}\n" + 
			"\n" + 
			"	static Map<String, List<String>> invert(Map<String, List<String>> packages) {\n" + 
			"		return packages.entrySet().stream().map(e -> new Pair<>(e.getValue(), e.getKey())).flatMap(\n" + 
			"			//The method collect(Collector<? super Object,A,R>) in the type Stream<Object>\n" + 
			"			//is not applicable for the arguments \n" + 
			"			//(Collector<CollectorsMaps.Pair<String,String>,capture#3-of ?,Map<String,List<String>>>)\n" + 
			"		  p -> p.lhs.stream().map(p::keepingRhs)).collect(\n" + 
			"		  groupingBy(Pair<String, String>::lhs, mapping(Pair<String, String>::rhs, toList())));\n" + 
			"	}\n" + 
			"}\n"
		},
		"");
}
public void testBug432626() {
	runConformTest(
		new String[] {
			"StreamInterface2.java",
			"import java.util.ArrayList;\n" + 
			"import java.util.HashMap;\n" + 
			"import java.util.Map;\n" + 
			"import java.util.function.Function;\n" + 
			"import java.util.function.Supplier;\n" + 
			"import java.util.stream.Collector;\n" + 
			"import java.util.stream.Collectors;\n" + 
			"import java.util.stream.Stream;\n" + 
			"\n" + 
			"public interface StreamInterface2 {\n" + 
			"\n" + 
			"	static <T, E extends Exception, K> Map<K, ArrayList<T>> terminalAsMapToList(\n" + 
			"	  Function<? super T, ? extends K> classifier,\n" + 
			"	  Supplier<Stream<T>> supplier,\n" + 
			"	  Class<E> classOfE) throws E {\n" + 
			"		return terminalAsCollected(classOfE, Collectors.groupingBy(\n" + 
			"			  classifier,\n" + 
			"			  //This is OK:\n" + 
			"			  //Redundant specification of type arguments <K, ArrayList<T>>\n" + 
			"			  () -> new HashMap<K, ArrayList<T>>(),\n" + 
			"			  Collector.<T, ArrayList<T>> of(\n" + 
			"			    () -> new ArrayList<>(),\n" + 
			"			    (left, value) -> left.add(value),\n" + 
			"			    (left, right) -> combined(left, right))), supplier);\n" + 
			"	}\n" + 
			"	static <T, E extends Exception, K> Map<K, ArrayList<T>> terminalAsMapToList2(\n" + 
			"	  Function<? super T, ? extends K> classifier,\n" + 
			"	  Supplier<Stream<T>> supplier,\n" + 
			"	  Class<E> classOfE) throws E {\n" + 
			"		//After removing type arguments, ECJ shows error, javac doesn't:\n" + 
			"		//Type mismatch: cannot convert from HashMap<capture#2-of ? extends K,ArrayList<T>> to Map<K,ArrayList<T>>\n" + 
			"		return terminalAsCollected(classOfE, Collectors.groupingBy(\n" + 
			"			  classifier,\n" + 
			"			  () -> new HashMap<>(),\n" + 
			"			  Collector.<T, ArrayList<T>> of(\n" + 
			"			    () -> new ArrayList<>(),\n" + 
			"			    (left, value) -> left.add(value),\n" + 
			"			    (left, right) -> combined(left, right))), supplier);\n" + 
			"	}\n" + 
			"	static <E extends Exception, T, M> M terminalAsCollected(\n" + 
			"	  Class<E> classOfE,\n" + 
			"	  Collector<T, ?, M> collector,\n" + 
			"	  Supplier<Stream<T>> supplier) throws E {\n" + 
			"		try(Stream<T> s = supplier.get()) {\n" + 
			"			return s.collect(collector);\n" + 
			"		} catch(RuntimeException e) {\n" + 
			"			throw unwrapCause(classOfE, e);\n" + 
			"		}\n" + 
			"	}\n" + 
			"	static <E extends Exception> E unwrapCause(Class<E> classOfE, RuntimeException e) throws E {\n" + 
			"		Throwable cause = e.getCause();\n" + 
			"		if(classOfE.isInstance(cause) == false) {\n" + 
			"			throw e;\n" + 
			"		}\n" + 
			"		throw classOfE.cast(cause);\n" + 
			"	}\n" + 
			"	static <T> ArrayList<T> combined(ArrayList<T> left, ArrayList<T> right) {\n" + 
			"		left.addAll(right);\n" + 
			"		return left;\n" + 
			"	}\n" +
			"}\n"
		});
}
public void testBug432626_reduced() {
	runConformTest(
		new String[] {
			"X.java",
			"import java.util.ArrayList;\n" +
			"import java.util.HashMap;\n" +
			"import java.util.Map;\n" +
			"import java.util.function.Function;\n" +
			"import java.util.stream.Collector;\n" +
			"import java.util.stream.Collectors;\n" +
			"public interface X {\n" +
			"	static <T, K> Map<K, ArrayList<T>> terminalAsMapToList(Function<? super T, ? extends K> classifier)  {\n" +
			"		return terminalAsCollected(Collectors.groupingBy(\n" +
			"			  classifier,\n" +
			"			  () -> new HashMap<>(),\n" +
			"			  (Collector<T,ArrayList<T>,ArrayList<T>>) null));\n" +
			"	}\n" +
			"	static <T, M> M terminalAsCollected(Collector<T, ?, M> collector) {\n" +
			"		return null;\n" +
			"	}\n" +
			"}\n"
		});
}
// https://bugs.eclipse.org/bugs/show_bug.cgi?id=433825 [1.8][compiler] Internal compiler error: NullPointerException in AllocationExpression#resolvePart3
public void testBug433825() {
	this.runConformTest(
		new String[] {
			"X.java", 
			"import java.util.ArrayList;\n" + 
			"import java.util.Collection;\n" + 
			"import java.util.List;\n" + 
			"public class X {\n" + 
			"  public static void main(String[] args) {\n" + 
			"  }\n" + 
			"  public void bla() {\n" + 
			"    boolean b = Boolean.TRUE.booleanValue();\n" + 
			"    List<String> c1 = new ArrayList<>();\n" + 
			"    new Bar(b ? c1 : new ArrayList<>()); // this line crashes ecj (4.4 I20140429-0800), but not ecj (eclipse 3.8.2) and javac\n" + 
			"  }\n" + 
			"  private static class Bar {\n" + 
			"	  public Bar(Collection<?> col) { }\n" + 
			"  }\n" + 
			"}"
	});
}
// https://bugs.eclipse.org/bugs/show_bug.cgi?id=433825 [1.8][compiler] Internal compiler error: NullPointerException in AllocationExpression#resolvePart3
public void testBug433825a() {
	this.runNegativeTest(
		new String[] {
			"X.java", 
			"import java.util.ArrayList;\n" + 
			"import java.util.Collection;\n" + 
			"import java.util.List;\n" + 
			"public class X {\n" + 
			"  public static void main(String[] args) {\n" + 
			"  }\n" + 
			"  public void bla() {\n" + 
			"    boolean b = Boolean.TRUE.booleanValue();\n" + 
			"    new Bar(b ? 0 : new ArrayList<>());\n" + 
			"  }\n" + 
			"  private static class Bar {\n" + 
			"	  public Bar(Collection<String> col) { }\n" + 
			"  }\n" + 
			"}"
		},
		"----------\n" + 
		"1. ERROR in X.java (at line 9)\n" + 
		"	new Bar(b ? 0 : new ArrayList<>());\n" + 
		"	^^^^^^^^^^^^^^^^^^^^^^^^^^^^^^^^^^\n" + 
		"The constructor X.Bar((b ? 0 : new ArrayList<>())) is undefined\n" + 
		"----------\n" + 
		"2. ERROR in X.java (at line 9)\n" + 
		"	new Bar(b ? 0 : new ArrayList<>());\n" + 
		"	            ^\n" + 
		"Type mismatch: cannot convert from int to Collection<String>\n" + 
		"----------\n" + 
		"3. WARNING in X.java (at line 12)\n" + 
		"	public Bar(Collection<String> col) { }\n" + 
		"	       ^^^^^^^^^^^^^^^^^^^^^^^^^^^\n" + 
		"The constructor X.Bar(Collection<String>) is never used locally\n" + 
		"----------\n");
}
// https://bugs.eclipse.org/bugs/show_bug.cgi?id=435462 [1.8] NPE in codegen with nested conditional and allocation expressions
public void testBug435462() {
	this.runConformTest(
		new String[] {
			"X.java", 
			"import java.util.ArrayList;\n" + 
			"import java.util.Collection;\n" + 
			"import java.util.List;\n" + 
			"public class X {\n" + 
			"  public static void main(String[] args) {\n" + 
			"  }\n" + 
			"  public void bla() {\n" + 
			"    boolean b = Boolean.TRUE.booleanValue();\n" + 
			"    List<String> c1 = new ArrayList<>();\n" + 
			"    new Bar(b ? new ArrayList<>(b ? new ArrayList<>() : c1) : c1);\n" + 
			"  }\n" + 
			"  private static class Bar {\n" + 
			"	  public Bar(Collection<?> col) { }\n" + 
			"  }\n" + 
			"}"
	});
}
public void testBug437007() {
	runConformTest(
		new String[] {
			"ExecutorTests.java",
			"import java.util.*;\n" + 
			"\n" + 
			"public class ExecutorTests {\n" + 
			"    List<Runnable> tasks = Arrays.asList(\n" + 
			"            () -> {\n" + 
			"                System.out.println(\"task1 start\");\n" + 
			"            }\n" + 
			"    );\n" + 
			"\n" + 
			"    public void executeInSync(){\n" + 
			"        tasks.stream().forEach(Runnable::run);\n" + 
			"    }\n" + 
			"}\n"
		});
}
public void testBug435689() {
	runConformTest(
		new String[] {
			"Test.java",
			"import java.util.function.*;\n" +
			"class Foo<T> {\n" + 
			"  <U> void apply(Function<T, Consumer<U>> bar) {}\n" + 
			"}\n" + 
			"\n" + 
			"class Bar {\n" + 
			"  void setBar(String bar){}\n" + 
			"}\n" +
			"public class Test {\n" +
			"	void test() {\n" +
			"		new Foo<Bar>().apply(bar -> bar::setBar);\n" + 
			"	}\n" +
			"}\n"
		});
}
public void testBug433845() {
	runNegativeTest(
		new String[] {
			"test/Test.java",
			"package test;\n" + 
			"\n" + 
			"\n" + 
			"public abstract class Test {\n" + 
			"	public interface MUIElement {\n" + 
			"		\n" + 
			"	}\n" + 
			"\n" + 
			"	private interface Listener<W extends WWidget<?>> {\n" + 
			"		public void call(Event<W> event);\n" + 
			"	}\n" + 
			"	\n" + 
			"	public static class Event<W extends WWidget<?>> {\n" + 
			"		\n" + 
			"	}\n" + 
			"	\n" + 
			"	public interface WWidget<M extends MUIElement> {\n" + 
			"		public void set(Listener<? extends WWidget<M>> handler);\n" + 
			"	}\n" + 
			"	\n" + 
			"	public static abstract class A<M extends MUIElement, W extends WWidget<M>> {\n" + 
			"		\n" + 
			"		public final W createWidget(final M element) {\n" + 
			"			W w = get(); \n" + 
			"			// works\n" + 
			"			w.set((Event<W>e) -> call(e));\n" + 
			"			// fails\n" + 
			"			w.set(this::call);\n" + 
			"			// fails\n" + 
			"			w.set((e) -> call(e));\n" + 
			"			return w;\n" + 
			"		}\n" + 
			"		\n" + 
			"		private W get() {\n" + 
			"			return null;\n" + 
			"		}\n" + 
			"		\n" + 
			"		private void call(Event<W> event) {\n" + 
			"			\n" + 
			"		}\n" + 
			"	}\n" + 
			"}\n"
		},
		"----------\n" + 
		"1. ERROR in test\\Test.java (at line 28)\n" + 
		"	w.set(this::call);\n" + 
		"	  ^^^\n" + 
		"The method set(Test.Listener<? extends Test.WWidget<M>>) in the type Test.WWidget<M> is not applicable for the arguments (this::call)\n" + 
		"----------\n" + 
		"2. ERROR in test\\Test.java (at line 28)\n" + 
		"	w.set(this::call);\n" + 
		"	      ^^^^^^^^^^\n" + 
		"The type Test.A<M,W> does not define call(Test.Event<Test.WWidget<M>>) that is applicable here\n" + 
		"----------\n" + 
		"3. ERROR in test\\Test.java (at line 30)\n" + 
		"	w.set((e) -> call(e));\n" + 
		"	             ^^^^\n" + 
		"The method call(Test.Event<W>) in the type Test.A<M,W> is not applicable for the arguments (Test.Event<Test.WWidget<M>>)\n" + 
		"----------\n");
}
public void testBug435187() {
	runNegativeTest(
		false /*skipJavac */,
		JavacTestOptions.Excuse.EclipseHasSomeMoreWarnings,
		new String[] {
			"ExtractLocalLambda.java",
			"\n" + 
			"import java.util.List;\n" + 
			"import java.util.Map;\n" + 
			"import java.util.Map.Entry;\n" + 
			"import java.util.function.Function;\n" + 
			"import java.util.stream.Collector;\n" + 
			"import java.util.stream.Stream;\n" + 
			"\n" + 
			"public class ExtractLocalLambda {\n" + 
			"	static Stream<Entry<List<String>, String>> map;\n" + 
			"	static Collector<Entry<String, String>, ?, Map<String, List<String>>> groupingBy;\n" + 
			"	private static Stream<String> stream(Entry<List<String>, String> p) {		return null;	}\n" + 
			"	private static Entry<String, String> keep(Entry<List<String>, String> p, String leftHS2) {		return null;	}\n" + 
			"\n" + 
			"	static Map<String, List<String>> beforeRefactoring() {\n" + 
			"		// Extract local variable from the parameter to flatMap:\n" + 
			"		return map.flatMap(\n" + 
			"				p -> stream(p).map(leftHS -> {\n" + 
			"					String leftHS2 = leftHS;\n" + 
			"					return keep(p, leftHS2);\n" + 
			"				})\n" + 
			"		).collect(groupingBy);\n" + 
			"	}\n" + 
			"}\n"
		},
		"----------\n" + 
		"1. WARNING in ExtractLocalLambda.java (at line 5)\n" + 
		"	import java.util.function.Function;\n" + 
		"	       ^^^^^^^^^^^^^^^^^^^^^^^^^^^\n" + 
		"The import java.util.function.Function is never used\n" + 
		"----------\n");
}
public void testBug435767() {
	runConformTest(
		new String[] {
			"DummyClass.java",
			"import java.util.*;\n" +
			"import java.util.function.*;\n" +
			"import java.util.stream.*;\n" +
			"public class DummyClass {\n" + 
			"\n" + 
			"	public void method() {\n" + 
			"\n" + 
			"		// Cases where there is no error\n" + 
			"		final Supplier<Set<String>> suppliers = this.memoize(() -> new HashSet<>());\n" + 
			"\n" + 
			"		final Supplier<Map<Object, Object>> noMemoize = () -> suppliers.get().stream()\n" + 
			"				.filter(path -> path.startsWith(\"\"))\n" + 
			"				.collect(Collectors.toMap(path -> this.getKey(path), path -> this.getValue(path)));\n" + 
			"\n" + 
			"		// Case where there is errors.\n" + 
			"		final Supplier<Map<Object, Object>> memoize = this.memoize(() -> suppliers.get().stream()\n" + 
			"				.filter(path -> path.startsWith(\"\"))\n" + 
			"				.collect(Collectors.toMap(path -> this.getKey(path), path -> this.getValue(path))));\n" + 
			"\n" + 
			"		// Error message are : Description\n" + 
			"		// Resource	Path	Location	Type\n" + 
			"		// The method getKey(String) in the type DummyClass is not applicable for the arguments (Object)	DummyClass.java line 23	Java Problem\n" + 
			"		// The method getValue(String) in the type DummyClass is not applicable for the arguments (Object)	DummyClass.java line 23	Java Problem\n" + 
			"\n" + 
			"	}\n" + 
			"\n" + 
			"	private <T> Supplier<T> memoize(final Supplier<T> delegate) {\n" + 
			"		return delegate;\n" + 
			"	}\n" + 
			"\n" + 
			"	private Object getKey(final String path) {\n" + 
			"		return path;\n" + 
			"	}\n" + 
			"\n" + 
			"	private Object getValue(final String path) {\n" + 
			"		return path;\n" + 
			"	}\n" + 
			"}\n"
		},
		"");
}
public void testBug434483() {
	runConformTest(
		new String[] {
			"Foo.java",
			"import java.util.*;\n" +
			"public class Foo {\n" + 
			"	\n" + 
			"  // Similar to Guava's newLinkedList()\n" + 
			"  public static <E> LinkedList<E> newLinkedList() {\n" + 
			"    return new LinkedList<E>();\n" + 
			"  }\n" + 
			"	\n" + 
			"  private final ThreadLocal<Queue<String>> brokenQueue = ThreadLocal.withInitial(Foo::newLinkedList);\n" + 
			"	\n" + 
			"  private final ThreadLocal<Queue<String>> workingQueue1 = ThreadLocal.withInitial(Foo::<String>newLinkedList);\n" + 
			"	\n" + 
			"  private final ThreadLocal<Queue<String>> workingQueue2 = ThreadLocal.withInitial(() -> Foo.<String>newLinkedList());\n" + 
			"\n" + 
			"}\n"
		});
}
public void testBug441734() {
	runConformTest(
		new String[] {
			"Example.java",
			"import java.util.*;\n" +
			"import java.util.function.*;\n" +
			"class Example {\n" + 
			"    void foo(Iterable<Number> x) { }\n" + 
			"\n" + 
			"    <T> void bar(Consumer<Iterable<T>> f) { }\n" + 
			"\n" + 
			"    void test() {\n" + 
			"        //call 1: lambda w/argument type - OK\n" + 
			"        bar((Iterable<Number> x) -> foo(x));\n" + 
			"\n" + 
			"        //call 2: lambda w/explicit type - OK\n" + 
			"        this.<Number> bar(x -> foo(x));\n" + 
			"\n" + 
			"        //call 3: method ref w/explicit type - OK\n" + 
			"        this.<Number> bar(this::foo);\n" + 
			"\n" + 
			"        //call 4: lambda w/implicit type - correctly(?) fails*\n" + 
			"        //bar(x -> foo(x));\n" + 
			"\n" + 
			"        //call 5: method ref w/implicit type - BUG!\n" + 
			"        bar(this::foo); // errors!\n" + 
			"    }\n" + 
			"}\n"
		});
}
// https://bugs.eclipse.org/bugs/show_bug.cgi?id=442245, [1.8][compiler?] These source files lead eclipse to hang (even just on copy/paste)
public void testBug442245() {
	runConformTest(
		new String[] {
			"test/Pattern.java",
			"package test;\n" +
			"import test.Tuples.Tuple;\n" +
			"import test.Tuples.Tuple1;\n" +
			"import test.Tuples.Tuple10;\n" +
			"import test.Tuples.Tuple11;\n" +
			"import test.Tuples.Tuple12;\n" +
			"import test.Tuples.Tuple13;\n" +
			"import test.Tuples.Tuple2;\n" +
			"import test.Tuples.Tuple3;\n" +
			"import test.Tuples.Tuple4;\n" +
			"import test.Tuples.Tuple5;\n" +
			"import test.Tuples.Tuple6;\n" +
			"import test.Tuples.Tuple7;\n" +
			"import test.Tuples.Tuple8;\n" +
			"import test.Tuples.Tuple9;\n" +
			"\n" +
			"public interface Pattern<R extends Tuple> {\n" +
			"\n" +
			"	boolean isApplicable(Object o);\n" +
			"\n" +
			"	R apply(Object o);\n" +
			"\n" +
			"	static <T, R extends Tuple> Pattern<R> of(Decomposition<T, R> decomposition, R prototype) {\n" +
			"		return null;\n" +
			"	}\n" +
			"\n" +
			"	static <T, E1> Pattern<Tuple1<E1>> of(Decomposition<T, Tuple1<E1>> decomposition, E1 e1) {\n" +
			"		return Pattern.of(decomposition, Tuples.of(e1));\n" +
			"	}\n" +
			"\n" +
			"	static <T, E1, E2> Pattern<Tuple2<E1, E2>> of(Decomposition<T, Tuple2<E1, E2>> decomposition, E1 e1, E2 e2) {\n" +
			"		return Pattern.of(decomposition, Tuples.of(e1, e2));\n" +
			"	}\n" +
			"\n" +
			"	static <T, E1, E2, E3> Pattern<Tuple3<E1, E2, E3>> of(Decomposition<T, Tuple3<E1, E2, E3>> decomposition, E1 e1,\n" +
			"			E2 e2, E3 e3) {\n" +
			"		return Pattern.of(decomposition, Tuples.of(e1, e2, e3));\n" +
			"	}\n" +
			"\n" +
			"	static <T, E1, E2, E3, E4> Pattern<Tuple4<E1, E2, E3, E4>> of(\n" +
			"			Decomposition<T, Tuple4<E1, E2, E3, E4>> decomposition, E1 e1, E2 e2, E3 e3, E4 e4) {\n" +
			"		return Pattern.of(decomposition, Tuples.of(e1, e2, e3, e4));\n" +
			"	}\n" +
			"\n" +
			"	static <T, E1, E2, E3, E4, E5> Pattern<Tuple5<E1, E2, E3, E4, E5>> of(\n" +
			"			Decomposition<T, Tuple5<E1, E2, E3, E4, E5>> decomposition, E1 e1, E2 e2, E3 e3, E4 e4, E5 e5) {\n" +
			"		return Pattern.of(decomposition, Tuples.of(e1, e2, e3, e4, e5));\n" +
			"	}\n" +
			"\n" +
			"	static <T, E1, E2, E3, E4, E5, E6> Pattern<Tuple6<E1, E2, E3, E4, E5, E6>> of(\n" +
			"			Decomposition<T, Tuple6<E1, E2, E3, E4, E5, E6>> decomposition, E1 e1, E2 e2, E3 e3, E4 e4, E5 e5, E6 e6) {\n" +
			"		return Pattern.of(decomposition, Tuples.of(e1, e2, e3, e4, e5, e6));\n" +
			"	}\n" +
			"\n" +
			"	static <T, E1, E2, E3, E4, E5, E6, E7> Pattern<Tuple7<E1, E2, E3, E4, E5, E6, E7>> of(\n" +
			"			Decomposition<T, Tuple7<E1, E2, E3, E4, E5, E6, E7>> decomposition, E1 e1, E2 e2, E3 e3, E4 e4, E5 e5,\n" +
			"			E6 e6, E7 e7) {\n" +
			"		return Pattern.of(decomposition, Tuples.of(e1, e2, e3, e4, e5, e6, e7));\n" +
			"	}\n" +
			"\n" +
			"	static <T, E1, E2, E3, E4, E5, E6, E7, E8> Pattern<Tuple8<E1, E2, E3, E4, E5, E6, E7, E8>> of(\n" +
			"			Decomposition<T, Tuple8<E1, E2, E3, E4, E5, E6, E7, E8>> decomposition, E1 e1, E2 e2, E3 e3, E4 e4, E5 e5,\n" +
			"			E6 e6, E7 e7, E8 e8) {\n" +
			"		return Pattern.of(decomposition, Tuples.of(e1, e2, e3, e4, e5, e6, e7, e8));\n" +
			"	}\n" +
			"\n" +
			"	static <T, E1, E2, E3, E4, E5, E6, E7, E8, E9> Pattern<Tuple9<E1, E2, E3, E4, E5, E6, E7, E8, E9>> of(\n" +
			"			Decomposition<T, Tuple9<E1, E2, E3, E4, E5, E6, E7, E8, E9>> decomposition, E1 e1, E2 e2, E3 e3, E4 e4,\n" +
			"			E5 e5, E6 e6, E7 e7, E8 e8, E9 e9) {\n" +
			"		return Pattern.of(decomposition, Tuples.of(e1, e2, e3, e4, e5, e6, e7, e8, e9));\n" +
			"	}\n" +
			"\n" +
			"	static <T, E1, E2, E3, E4, E5, E6, E7, E8, E9, E10> Pattern<Tuple10<E1, E2, E3, E4, E5, E6, E7, E8, E9, E10>> of(\n" +
			"			Decomposition<T, Tuple10<E1, E2, E3, E4, E5, E6, E7, E8, E9, E10>> decomposition, E1 e1, E2 e2, E3 e3,\n" +
			"			E4 e4, E5 e5, E6 e6, E7 e7, E8 e8, E9 e9, E10 e10) {\n" +
			"		return Pattern.of(decomposition, Tuples.of(e1, e2, e3, e4, e5, e6, e7, e8, e9, e10));\n" +
			"	}\n" +
			"\n" +
			"	static <T, E1, E2, E3, E4, E5, E6, E7, E8, E9, E10, E11> Pattern<Tuple11<E1, E2, E3, E4, E5, E6, E7, E8, E9, E10, E11>> of(\n" +
			"			Decomposition<T, Tuple11<E1, E2, E3, E4, E5, E6, E7, E8, E9, E10, E11>> decomposition, E1 e1, E2 e2, E3 e3,\n" +
			"			E4 e4, E5 e5, E6 e6, E7 e7, E8 e8, E9 e9, E10 e10, E11 e11) {\n" +
			"		return Pattern.of(decomposition, Tuples.of(e1, e2, e3, e4, e5, e6, e7, e8, e9, e10, e11));\n" +
			"	}\n" +
			"\n" +
			"	static <T, E1, E2, E3, E4, E5, E6, E7, E8, E9, E10, E11, E12> Pattern<Tuple12<E1, E2, E3, E4, E5, E6, E7, E8, E9, E10, E11, E12>> of(\n" +
			"			Decomposition<T, Tuple12<E1, E2, E3, E4, E5, E6, E7, E8, E9, E10, E11, E12>> decomposition, E1 e1, E2 e2,\n" +
			"			E3 e3, E4 e4, E5 e5, E6 e6, E7 e7, E8 e8, E9 e9, E10 e10, E11 e11, E12 e12) {\n" +
			"		return Pattern.of(decomposition, Tuples.of(e1, e2, e3, e4, e5, e6, e7, e8, e9, e10, e11, e12));\n" +
			"	}\n" +
			"\n" +
			"	static <T, E1, E2, E3, E4, E5, E6, E7, E8, E9, E10, E11, E12, E13> Pattern<Tuple13<E1, E2, E3, E4, E5, E6, E7, E8, E9, E10, E11, E12, E13>> of(\n" +
			"			Decomposition<T, Tuple13<E1, E2, E3, E4, E5, E6, E7, E8, E9, E10, E11, E12, E13>> decomposition, E1 e1,\n" +
			"			E2 e2, E3 e3, E4 e4, E5 e5, E6 e6, E7 e7, E8 e8, E9 e9, E10 e10, E11 e11, E12 e12, E13 e13) {\n" +
			"		return Pattern.of(decomposition, Tuples.of(e1, e2, e3, e4, e5, e6, e7, e8, e9, e10, e11, e12, e13));\n" +
			"	}\n" +
			"\n" +
			"	static interface Decomposition<T, R extends Tuple> {\n" +
			"\n" +
			"		R apply(T t);\n" +
			"	}\n" +
			"}\n",
			"test/Tuples.java", 
			"package test;\n"+
			"\n"+
			"import java.io.Serializable;\n"+
			"import java.util.Objects;\n"+
			"import java.util.stream.Collectors;\n"+
			"import java.util.stream.Stream;\n"+
			"\n"+
			"public final class Tuples {\n"+
			"\n"+
			"	private Tuples() {\n"+
			"		throw new AssertionError(Tuples.class.getName() + \" is not intended to be instantiated.\");\n"+
			"	}\n"+
			"\n"+
			"	public static Tuple0 of() {\n"+
			"		return Tuple0.instance();\n"+
			"	}\n"+
			"\n"+
			"	public static <T> Tuple1<T> of(T t) {\n"+
			"		return new Tuple1<>(t);\n"+
			"	}\n"+
			"\n"+
			"	public static <T1, T2> Tuple2<T1, T2> of(T1 t1, T2 t2) {\n"+
			"		return new Tuple2<>(t1, t2);\n"+
			"	}\n"+
			"\n"+
			"	public static <T1, T2, T3> Tuple3<T1, T2, T3> of(T1 t1, T2 t2, T3 t3) {\n"+
			"		return new Tuple3<>(t1, t2, t3);\n"+
			"	}\n"+
			"\n"+
			"	public static <T1, T2, T3, T4> Tuple4<T1, T2, T3, T4> of(T1 t1, T2 t2, T3 t3, T4 t4) {\n"+
			"		return new Tuple4<>(t1, t2, t3, t4);\n"+
			"	}\n"+
			"\n"+
			"	public static <T1, T2, T3, T4, T5> Tuple5<T1, T2, T3, T4, T5> of(T1 t1, T2 t2, T3 t3, T4 t4, T5 t5) {\n"+
			"		return new Tuple5<>(t1, t2, t3, t4, t5);\n"+
			"	}\n"+
			"\n"+
			"	public static <T1, T2, T3, T4, T5, T6> Tuple6<T1, T2, T3, T4, T5, T6> of(T1 t1, T2 t2, T3 t3, T4 t4, T5 t5, T6 t6) {\n"+
			"		return new Tuple6<>(t1, t2, t3, t4, t5, t6);\n"+
			"	}\n"+
			"\n"+
			"	public static <T1, T2, T3, T4, T5, T6, T7> Tuple7<T1, T2, T3, T4, T5, T6, T7> of(T1 t1, T2 t2, T3 t3, T4 t4, T5 t5,\n"+
			"			T6 t6, T7 t7) {\n"+
			"		return new Tuple7<>(t1, t2, t3, t4, t5, t6, t7);\n"+
			"	}\n"+
			"\n"+
			"	public static <T1, T2, T3, T4, T5, T6, T7, T8> Tuple8<T1, T2, T3, T4, T5, T6, T7, T8> of(T1 t1, T2 t2, T3 t3,\n"+
			"			T4 t4, T5 t5, T6 t6, T7 t7, T8 t8) {\n"+
			"		return new Tuple8<>(t1, t2, t3, t4, t5, t6, t7, t8);\n"+
			"	}\n"+
			"\n"+
			"	public static <T1, T2, T3, T4, T5, T6, T7, T8, T9> Tuple9<T1, T2, T3, T4, T5, T6, T7, T8, T9> of(T1 t1, T2 t2,\n"+
			"			T3 t3, T4 t4, T5 t5, T6 t6, T7 t7, T8 t8, T9 t9) {\n"+
			"		return new Tuple9<>(t1, t2, t3, t4, t5, t6, t7, t8, t9);\n"+
			"	}\n"+
			"\n"+
			"	public static <T1, T2, T3, T4, T5, T6, T7, T8, T9, T10> Tuple10<T1, T2, T3, T4, T5, T6, T7, T8, T9, T10> of(T1 t1,\n"+
			"			T2 t2, T3 t3, T4 t4, T5 t5, T6 t6, T7 t7, T8 t8, T9 t9, T10 t10) {\n"+
			"		return new Tuple10<>(t1, t2, t3, t4, t5, t6, t7, t8, t9, t10);\n"+
			"	}\n"+
			"\n"+
			"	public static <T1, T2, T3, T4, T5, T6, T7, T8, T9, T10, T11> Tuple11<T1, T2, T3, T4, T5, T6, T7, T8, T9, T10, T11> of(\n"+
			"			T1 t1, T2 t2, T3 t3, T4 t4, T5 t5, T6 t6, T7 t7, T8 t8, T9 t9, T10 t10, T11 t11) {\n"+
			"		return new Tuple11<>(t1, t2, t3, t4, t5, t6, t7, t8, t9, t10, t11);\n"+
			"	}\n"+
			"\n"+
			"	public static <T1, T2, T3, T4, T5, T6, T7, T8, T9, T10, T11, T12> Tuple12<T1, T2, T3, T4, T5, T6, T7, T8, T9, T10, T11, T12> of(\n"+
			"			T1 t1, T2 t2, T3 t3, T4 t4, T5 t5, T6 t6, T7 t7, T8 t8, T9 t9, T10 t10, T11 t11, T12 t12) {\n"+
			"		return new Tuple12<>(t1, t2, t3, t4, t5, t6, t7, t8, t9, t10, t11, t12);\n"+
			"	}\n"+
			"\n"+
			"	public static <T1, T2, T3, T4, T5, T6, T7, T8, T9, T10, T11, T12, T13> Tuple13<T1, T2, T3, T4, T5, T6, T7, T8, T9, T10, T11, T12, T13> of(\n"+
			"			T1 t1, T2 t2, T3 t3, T4 t4, T5 t5, T6 t6, T7 t7, T8 t8, T9 t9, T10 t10, T11 t11, T12 t12, T13 t13) {\n"+
			"		return new Tuple13<>(t1, t2, t3, t4, t5, t6, t7, t8, t9, t10, t11, t12, t13);\n"+
			"	}\n"+
			"\n"+
			"	private static String stringify(Object... objects) {\n"+
			"		return Stream\n"+
			"				.of(objects)\n"+
			"				.map(o -> (o == null) ? \"null\" : o.toString())\n"+
			"				.collect(Collectors.joining(\", \", \"(\", \")\"));\n"+
			"	}\n"+
			"\n"+
			"	public static final class Tuple0 implements Tuple, Serializable {\n"+
			"\n"+
			"		private static final long serialVersionUID = -8715576573413569748L;\n"+
			"\n"+
			"		private static final Tuple0 INSTANCE = new Tuple0();\n"+
			"\n"+
			"		private Tuple0() {\n"+
			"		}\n"+
			"\n"+
			"		public static Tuple0 instance() {\n"+
			"			return INSTANCE;\n"+
			"		}\n"+
			"\n"+
			"		@Override\n"+
			"		public int arity() {\n"+
			"			return 0;\n"+
			"		}\n"+
			"\n"+
			"		@Override\n"+
			"		public String toString() {\n"+
			"			return Tuples.stringify();\n"+
			"		}\n"+
			"\n"+
			"		private Object readResolve() {\n"+
			"			return INSTANCE;\n"+
			"		}\n"+
			"	}\n"+
			"\n"+
			"	public static final class Tuple1<T> implements Tuple, Serializable {\n"+
			"\n"+
			"		private static final long serialVersionUID = -8005498887610699234L;\n"+
			"\n"+
			"		public final T _1;\n"+
			"\n"+
			"		public Tuple1(T t) {\n"+
			"			this._1 = t;\n"+
			"		}\n"+
			"\n"+
			"		@Override\n"+
			"		public int arity() {\n"+
			"			return 1;\n"+
			"		}\n"+
			"\n"+
			"		@Override\n"+
			"		public boolean equals(Object o) {\n"+
			"			if (o == this) {\n"+
			"				return true;\n"+
			"			} else if (o == null || !(o instanceof Tuple1)) {\n"+
			"				return false;\n"+
			"			} else {\n"+
			"				final Tuple1<?> that = (Tuple1<?>) o;\n"+
			"				return Objects.equals(this._1, that._1);\n"+
			"			}\n"+
			"		}\n"+
			"\n"+
			"		@Override\n"+
			"		public int hashCode() {\n"+
			"			return Objects.hash(_1);\n"+
			"		}\n"+
			"\n"+
			"		@Override\n"+
			"		public String toString() {\n"+
			"			return Tuples.stringify(_1);\n"+
			"		}\n"+
			"	}\n"+
			"\n"+
			"	public static final class Tuple2<T1, T2> implements Tuple, Serializable {\n"+
			"\n"+
			"		private static final long serialVersionUID = -1359843718617881431L;\n"+
			"\n"+
			"		public final T1 _1;\n"+
			"		public final T2 _2;\n"+
			"\n"+
			"		public Tuple2(T1 t1, T2 t2) {\n"+
			"			this._1 = t1;\n"+
			"			this._2 = t2;\n"+
			"		}\n"+
			"\n"+
			"		@Override\n"+
			"		public int arity() {\n"+
			"			return 2;\n"+
			"		}\n"+
			"\n"+
			"		@Override\n"+
			"		public boolean equals(Object o) {\n"+
			"			if (o == this) {\n"+
			"				return true;\n"+
			"			} else if (o == null || !(o instanceof Tuple2)) {\n"+
			"				return false;\n"+
			"			} else {\n"+
			"				final Tuple2<?, ?> that = (Tuple2<?, ?>) o;\n"+
			"				return Objects.equals(this._1, that._1) && Objects.equals(this._2, that._2);\n"+
			"			}\n"+
			"		}\n"+
			"\n"+
			"		@Override\n"+
			"		public int hashCode() {\n"+
			"			return Objects.hash(_1, _2);\n"+
			"		}\n"+
			"\n"+
			"		@Override\n"+
			"		public String toString() {\n"+
			"			return Tuples.stringify(_1, _2);\n"+
			"		}\n"+
			"	}\n"+
			"\n"+
			"	public static final class Tuple3<T1, T2, T3> implements Tuple, Serializable {\n"+
			"\n"+
			"		private static final long serialVersionUID = 1353320010987934190L;\n"+
			"\n"+
			"		public final T1 _1;\n"+
			"		public final T2 _2;\n"+
			"		public final T3 _3;\n"+
			"\n"+
			"		public Tuple3(T1 t1, T2 t2, T3 t3) {\n"+
			"			this._1 = t1;\n"+
			"			this._2 = t2;\n"+
			"			this._3 = t3;\n"+
			"		}\n"+
			"\n"+
			"		@Override\n"+
			"		public int arity() {\n"+
			"			return 3;\n"+
			"		}\n"+
			"\n"+
			"		@Override\n"+
			"		public boolean equals(Object o) {\n"+
			"			if (o == this) {\n"+
			"				return true;\n"+
			"			} else if (o == null || !(o instanceof Tuple3)) {\n"+
			"				return false;\n"+
			"			} else {\n"+
			"				final Tuple3<?, ?, ?> that = (Tuple3<?, ?, ?>) o;\n"+
			"				return Objects.equals(this._1, that._1)\n"+
			"						&& Objects.equals(this._2, that._2)\n"+
			"						&& Objects.equals(this._3, that._3);\n"+
			"			}\n"+
			"		}\n"+
			"\n"+
			"		@Override\n"+
			"		public int hashCode() {\n"+
			"			return Objects.hash(_1, _2, _3);\n"+
			"		}\n"+
			"\n"+
			"		@Override\n"+
			"		public String toString() {\n"+
			"			return Tuples.stringify(_1, _2, _3);\n"+
			"		}\n"+
			"	}\n"+
			"\n"+
			"	public static final class Tuple4<T1, T2, T3, T4> implements Tuple, Serializable {\n"+
			"\n"+
			"		private static final long serialVersionUID = -835853771811712181L;\n"+
			"\n"+
			"		public final T1 _1;\n"+
			"		public final T2 _2;\n"+
			"		public final T3 _3;\n"+
			"		public final T4 _4;\n"+
			"\n"+
			"		public Tuple4(T1 t1, T2 t2, T3 t3, T4 t4) {\n"+
			"			this._1 = t1;\n"+
			"			this._2 = t2;\n"+
			"			this._3 = t3;\n"+
			"			this._4 = t4;\n"+
			"		}\n"+
			"\n"+
			"		@Override\n"+
			"		public int arity() {\n"+
			"			return 4;\n"+
			"		}\n"+
			"\n"+
			"		@Override\n"+
			"		public boolean equals(Object o) {\n"+
			"			if (o == this) {\n"+
			"				return true;\n"+
			"			} else if (o == null || !(o instanceof Tuple4)) {\n"+
			"				return false;\n"+
			"			} else {\n"+
			"				final Tuple4<?, ?, ?, ?> that = (Tuple4<?, ?, ?, ?>) o;\n"+
			"				return Objects.equals(this._1, that._1)\n"+
			"						&& Objects.equals(this._2, that._2)\n"+
			"						&& Objects.equals(this._3, that._3)\n"+
			"						&& Objects.equals(this._4, that._4);\n"+
			"			}\n"+
			"		}\n"+
			"\n"+
			"		@Override\n"+
			"		public int hashCode() {\n"+
			"			return Objects.hash(_1, _2, _3, _4);\n"+
			"		}\n"+
			"\n"+
			"		@Override\n"+
			"		public String toString() {\n"+
			"			return Tuples.stringify(_1, _2, _3, _4);\n"+
			"		}\n"+
			"	}\n"+
			"\n"+
			"	public static final class Tuple5<T1, T2, T3, T4, T5> implements Tuple, Serializable {\n"+
			"\n"+
			"		private static final long serialVersionUID = 8365094604388856720L;\n"+
			"\n"+
			"		public final T1 _1;\n"+
			"		public final T2 _2;\n"+
			"		public final T3 _3;\n"+
			"		public final T4 _4;\n"+
			"		public final T5 _5;\n"+
			"\n"+
			"		public Tuple5(T1 t1, T2 t2, T3 t3, T4 t4, T5 t5) {\n"+
			"			this._1 = t1;\n"+
			"			this._2 = t2;\n"+
			"			this._3 = t3;\n"+
			"			this._4 = t4;\n"+
			"			this._5 = t5;\n"+
			"		}\n"+
			"\n"+
			"		@Override\n"+
			"		public int arity() {\n"+
			"			return 5;\n"+
			"		}\n"+
			"\n"+
			"		@Override\n"+
			"		public boolean equals(Object o) {\n"+
			"			if (o == this) {\n"+
			"				return true;\n"+
			"			} else if (o == null || !(o instanceof Tuple5)) {\n"+
			"				return false;\n"+
			"			} else {\n"+
			"				final Tuple5<?, ?, ?, ?, ?> that = (Tuple5<?, ?, ?, ?, ?>) o;\n"+
			"				return Objects.equals(this._1, that._1)\n"+
			"						&& Objects.equals(this._2, that._2)\n"+
			"						&& Objects.equals(this._3, that._3)\n"+
			"						&& Objects.equals(this._4, that._4)\n"+
			"						&& Objects.equals(this._5, that._5);\n"+
			"			}\n"+
			"		}\n"+
			"\n"+
			"		@Override\n"+
			"		public int hashCode() {\n"+
			"			return Objects.hash(_1, _2, _3, _4, _5);\n"+
			"		}\n"+
			"\n"+
			"		@Override\n"+
			"		public String toString() {\n"+
			"			return Tuples.stringify(_1, _2, _3, _4, _5);\n"+
			"		}\n"+
			"	}\n"+
			"\n"+
			"	public static final class Tuple6<T1, T2, T3, T4, T5, T6> implements Tuple, Serializable {\n"+
			"\n"+
			"		private static final long serialVersionUID = -5282391675740552818L;\n"+
			"\n"+
			"		public final T1 _1;\n"+
			"		public final T2 _2;\n"+
			"		public final T3 _3;\n"+
			"		public final T4 _4;\n"+
			"		public final T5 _5;\n"+
			"		public final T6 _6;\n"+
			"\n"+
			"		public Tuple6(T1 t1, T2 t2, T3 t3, T4 t4, T5 t5, T6 t6) {\n"+
			"			this._1 = t1;\n"+
			"			this._2 = t2;\n"+
			"			this._3 = t3;\n"+
			"			this._4 = t4;\n"+
			"			this._5 = t5;\n"+
			"			this._6 = t6;\n"+
			"		}\n"+
			"\n"+
			"		@Override\n"+
			"		public int arity() {\n"+
			"			return 6;\n"+
			"		}\n"+
			"\n"+
			"		@Override\n"+
			"		public boolean equals(Object o) {\n"+
			"			if (o == this) {\n"+
			"				return true;\n"+
			"			} else if (o == null || !(o instanceof Tuple6)) {\n"+
			"				return false;\n"+
			"			} else {\n"+
			"				final Tuple6<?, ?, ?, ?, ?, ?> that = (Tuple6<?, ?, ?, ?, ?, ?>) o;\n"+
			"				return Objects.equals(this._1, that._1)\n"+
			"						&& Objects.equals(this._2, that._2)\n"+
			"						&& Objects.equals(this._3, that._3)\n"+
			"						&& Objects.equals(this._4, that._4)\n"+
			"						&& Objects.equals(this._5, that._5)\n"+
			"						&& Objects.equals(this._6, that._6);\n"+
			"			}\n"+
			"		}\n"+
			"\n"+
			"		@Override\n"+
			"		public int hashCode() {\n"+
			"			return Objects.hash(_1, _2, _3, _4, _5, _6);\n"+
			"		}\n"+
			"\n"+
			"		@Override\n"+
			"		public String toString() {\n"+
			"			return Tuples.stringify(_1, _2, _3, _4, _5, _6);\n"+
			"		}\n"+
			"	}\n"+
			"\n"+
			"	public static final class Tuple7<T1, T2, T3, T4, T5, T6, T7> implements Tuple, Serializable {\n"+
			"\n"+
			"		private static final long serialVersionUID = 6913366542759921153L;\n"+
			"\n"+
			"		public final T1 _1;\n"+
			"		public final T2 _2;\n"+
			"		public final T3 _3;\n"+
			"		public final T4 _4;\n"+
			"		public final T5 _5;\n"+
			"		public final T6 _6;\n"+
			"		public final T7 _7;\n"+
			"\n"+
			"		public Tuple7(T1 t1, T2 t2, T3 t3, T4 t4, T5 t5, T6 t6, T7 t7) {\n"+
			"			this._1 = t1;\n"+
			"			this._2 = t2;\n"+
			"			this._3 = t3;\n"+
			"			this._4 = t4;\n"+
			"			this._5 = t5;\n"+
			"			this._6 = t6;\n"+
			"			this._7 = t7;\n"+
			"		}\n"+
			"\n"+
			"		@Override\n"+
			"		public int arity() {\n"+
			"			return 7;\n"+
			"		}\n"+
			"\n"+
			"		@Override\n"+
			"		public boolean equals(Object o) {\n"+
			"			if (o == this) {\n"+
			"				return true;\n"+
			"			} else if (o == null || !(o instanceof Tuple7)) {\n"+
			"				return false;\n"+
			"			} else {\n"+
			"				final Tuple7<?, ?, ?, ?, ?, ?, ?> that = (Tuple7<?, ?, ?, ?, ?, ?, ?>) o;\n"+
			"				return Objects.equals(this._1, that._1)\n"+
			"						&& Objects.equals(this._2, that._2)\n"+
			"						&& Objects.equals(this._3, that._3)\n"+
			"						&& Objects.equals(this._4, that._4)\n"+
			"						&& Objects.equals(this._5, that._5)\n"+
			"						&& Objects.equals(this._6, that._6)\n"+
			"						&& Objects.equals(this._7, that._7);\n"+
			"			}\n"+
			"		}\n"+
			"\n"+
			"		@Override\n"+
			"		public int hashCode() {\n"+
			"			return Objects.hash(_1, _2, _3, _4, _5, _6, _7);\n"+
			"		}\n"+
			"\n"+
			"		@Override\n"+
			"		public String toString() {\n"+
			"			return Tuples.stringify(_1, _2, _3, _4, _5, _6, _7);\n"+
			"		}\n"+
			"	}\n"+
			"\n"+
			"	public static final class Tuple8<T1, T2, T3, T4, T5, T6, T7, T8> implements Tuple, Serializable {\n"+
			"\n"+
			"		private static final long serialVersionUID = 117641715065938183L;\n"+
			"\n"+
			"		public final T1 _1;\n"+
			"		public final T2 _2;\n"+
			"		public final T3 _3;\n"+
			"		public final T4 _4;\n"+
			"		public final T5 _5;\n"+
			"		public final T6 _6;\n"+
			"		public final T7 _7;\n"+
			"		public final T8 _8;\n"+
			"\n"+
			"		public Tuple8(T1 t1, T2 t2, T3 t3, T4 t4, T5 t5, T6 t6, T7 t7, T8 t8) {\n"+
			"			this._1 = t1;\n"+
			"			this._2 = t2;\n"+
			"			this._3 = t3;\n"+
			"			this._4 = t4;\n"+
			"			this._5 = t5;\n"+
			"			this._6 = t6;\n"+
			"			this._7 = t7;\n"+
			"			this._8 = t8;\n"+
			"		}\n"+
			"\n"+
			"		@Override\n"+
			"		public int arity() {\n"+
			"			return 8;\n"+
			"		}\n"+
			"\n"+
			"		@Override\n"+
			"		public boolean equals(Object o) {\n"+
			"			if (o == this) {\n"+
			"				return true;\n"+
			"			} else if (o == null || !(o instanceof Tuple8)) {\n"+
			"				return false;\n"+
			"			} else {\n"+
			"				final Tuple8<?, ?, ?, ?, ?, ?, ?, ?> that = (Tuple8<?, ?, ?, ?, ?, ?, ?, ?>) o;\n"+
			"				return Objects.equals(this._1, that._1)\n"+
			"						&& Objects.equals(this._2, that._2)\n"+
			"						&& Objects.equals(this._3, that._3)\n"+
			"						&& Objects.equals(this._4, that._4)\n"+
			"						&& Objects.equals(this._5, that._5)\n"+
			"						&& Objects.equals(this._6, that._6)\n"+
			"						&& Objects.equals(this._7, that._7)\n"+
			"						&& Objects.equals(this._8, that._8);\n"+
			"			}\n"+
			"		}\n"+
			"\n"+
			"		@Override\n"+
			"		public int hashCode() {\n"+
			"			return Objects.hash(_1, _2, _3, _4, _5, _6, _7, _8);\n"+
			"		}\n"+
			"\n"+
			"		@Override\n"+
			"		public String toString() {\n"+
			"			return Tuples.stringify(_1, _2, _3, _4, _5, _6, _7, _8);\n"+
			"		}\n"+
			"	}\n"+
			"\n"+
			"	public static final class Tuple9<T1, T2, T3, T4, T5, T6, T7, T8, T9> implements Tuple, Serializable {\n"+
			"\n"+
			"		private static final long serialVersionUID = -1578540921124551840L;\n"+
			"\n"+
			"		public final T1 _1;\n"+
			"		public final T2 _2;\n"+
			"		public final T3 _3;\n"+
			"		public final T4 _4;\n"+
			"		public final T5 _5;\n"+
			"		public final T6 _6;\n"+
			"		public final T7 _7;\n"+
			"		public final T8 _8;\n"+
			"		public final T9 _9;\n"+
			"\n"+
			"		public Tuple9(T1 t1, T2 t2, T3 t3, T4 t4, T5 t5, T6 t6, T7 t7, T8 t8, T9 t9) {\n"+
			"			this._1 = t1;\n"+
			"			this._2 = t2;\n"+
			"			this._3 = t3;\n"+
			"			this._4 = t4;\n"+
			"			this._5 = t5;\n"+
			"			this._6 = t6;\n"+
			"			this._7 = t7;\n"+
			"			this._8 = t8;\n"+
			"			this._9 = t9;\n"+
			"		}\n"+
			"\n"+
			"		@Override\n"+
			"		public int arity() {\n"+
			"			return 9;\n"+
			"		}\n"+
			"\n"+
			"		@Override\n"+
			"		public boolean equals(Object o) {\n"+
			"			if (o == this) {\n"+
			"				return true;\n"+
			"			} else if (o == null || !(o instanceof Tuple9)) {\n"+
			"				return false;\n"+
			"			} else {\n"+
			"				final Tuple9<?, ?, ?, ?, ?, ?, ?, ?, ?> that = (Tuple9<?, ?, ?, ?, ?, ?, ?, ?, ?>) o;\n"+
			"				return Objects.equals(this._1, that._1)\n"+
			"						&& Objects.equals(this._2, that._2)\n"+
			"						&& Objects.equals(this._3, that._3)\n"+
			"						&& Objects.equals(this._4, that._4)\n"+
			"						&& Objects.equals(this._5, that._5)\n"+
			"						&& Objects.equals(this._6, that._6)\n"+
			"						&& Objects.equals(this._7, that._7)\n"+
			"						&& Objects.equals(this._8, that._8)\n"+
			"						&& Objects.equals(this._9, that._9);\n"+
			"			}\n"+
			"		}\n"+
			"\n"+
			"		@Override\n"+
			"		public int hashCode() {\n"+
			"			return Objects.hash(_1, _2, _3, _4, _5, _6, _7, _8, _9);\n"+
			"		}\n"+
			"\n"+
			"		@Override\n"+
			"		public String toString() {\n"+
			"			return Tuples.stringify(_1, _2, _3, _4, _5, _6, _7, _8, _9);\n"+
			"		}\n"+
			"	}\n"+
			"\n"+
			"	public static final class Tuple10<T1, T2, T3, T4, T5, T6, T7, T8, T9, T10> implements Tuple, Serializable {\n"+
			"\n"+
			"		private static final long serialVersionUID = 7991284808329690986L;\n"+
			"\n"+
			"		public final T1 _1;\n"+
			"		public final T2 _2;\n"+
			"		public final T3 _3;\n"+
			"		public final T4 _4;\n"+
			"		public final T5 _5;\n"+
			"		public final T6 _6;\n"+
			"		public final T7 _7;\n"+
			"		public final T8 _8;\n"+
			"		public final T9 _9;\n"+
			"		public final T10 _10;\n"+
			"\n"+
			"		public Tuple10(T1 t1, T2 t2, T3 t3, T4 t4, T5 t5, T6 t6, T7 t7, T8 t8, T9 t9, T10 t10) {\n"+
			"			this._1 = t1;\n"+
			"			this._2 = t2;\n"+
			"			this._3 = t3;\n"+
			"			this._4 = t4;\n"+
			"			this._5 = t5;\n"+
			"			this._6 = t6;\n"+
			"			this._7 = t7;\n"+
			"			this._8 = t8;\n"+
			"			this._9 = t9;\n"+
			"			this._10 = t10;\n"+
			"		}\n"+
			"\n"+
			"		@Override\n"+
			"		public int arity() {\n"+
			"			return 10;\n"+
			"		}\n"+
			"\n"+
			"		@Override\n"+
			"		public boolean equals(Object o) {\n"+
			"			if (o == this) {\n"+
			"				return true;\n"+
			"			} else if (o == null || !(o instanceof Tuple10)) {\n"+
			"				return false;\n"+
			"			} else {\n"+
			"				final Tuple10<?, ?, ?, ?, ?, ?, ?, ?, ?, ?> that = (Tuple10<?, ?, ?, ?, ?, ?, ?, ?, ?, ?>) o;\n"+
			"				return Objects.equals(this._1, that._1)\n"+
			"						&& Objects.equals(this._2, that._2)\n"+
			"						&& Objects.equals(this._3, that._3)\n"+
			"						&& Objects.equals(this._4, that._4)\n"+
			"						&& Objects.equals(this._5, that._5)\n"+
			"						&& Objects.equals(this._6, that._6)\n"+
			"						&& Objects.equals(this._7, that._7)\n"+
			"						&& Objects.equals(this._8, that._8)\n"+
			"						&& Objects.equals(this._9, that._9)\n"+
			"						&& Objects.equals(this._10, that._10);\n"+
			"			}\n"+
			"		}\n"+
			"\n"+
			"		@Override\n"+
			"		public int hashCode() {\n"+
			"			return Objects.hash(_1, _2, _3, _4, _5, _6, _7, _8, _9, _10);\n"+
			"		}\n"+
			"\n"+
			"		@Override\n"+
			"		public String toString() {\n"+
			"			return Tuples.stringify(_1, _2, _3, _4, _5, _6, _7, _8, _9, _10);\n"+
			"		}\n"+
			"	}\n"+
			"\n"+
			"	public static final class Tuple11<T1, T2, T3, T4, T5, T6, T7, T8, T9, T10, T11> implements Tuple, Serializable {\n"+
			"\n"+
			"		private static final long serialVersionUID = 3493688489700741360L;\n"+
			"\n"+
			"		public final T1 _1;\n"+
			"		public final T2 _2;\n"+
			"		public final T3 _3;\n"+
			"		public final T4 _4;\n"+
			"		public final T5 _5;\n"+
			"		public final T6 _6;\n"+
			"		public final T7 _7;\n"+
			"		public final T8 _8;\n"+
			"		public final T9 _9;\n"+
			"		public final T10 _10;\n"+
			"		public final T11 _11;\n"+
			"\n"+
			"		public Tuple11(T1 t1, T2 t2, T3 t3, T4 t4, T5 t5, T6 t6, T7 t7, T8 t8, T9 t9, T10 t10, T11 t11) {\n"+
			"			this._1 = t1;\n"+
			"			this._2 = t2;\n"+
			"			this._3 = t3;\n"+
			"			this._4 = t4;\n"+
			"			this._5 = t5;\n"+
			"			this._6 = t6;\n"+
			"			this._7 = t7;\n"+
			"			this._8 = t8;\n"+
			"			this._9 = t9;\n"+
			"			this._10 = t10;\n"+
			"			this._11 = t11;\n"+
			"		}\n"+
			"\n"+
			"		@Override\n"+
			"		public int arity() {\n"+
			"			return 11;\n"+
			"		}\n"+
			"\n"+
			"		@Override\n"+
			"		public boolean equals(Object o) {\n"+
			"			if (o == this) {\n"+
			"				return true;\n"+
			"			} else if (o == null || !(o instanceof Tuple11)) {\n"+
			"				return false;\n"+
			"			} else {\n"+
			"				final Tuple11<?, ?, ?, ?, ?, ?, ?, ?, ?, ?, ?> that = (Tuple11<?, ?, ?, ?, ?, ?, ?, ?, ?, ?, ?>) o;\n"+
			"				return Objects.equals(this._1, that._1)\n"+
			"						&& Objects.equals(this._2, that._2)\n"+
			"						&& Objects.equals(this._3, that._3)\n"+
			"						&& Objects.equals(this._4, that._4)\n"+
			"						&& Objects.equals(this._5, that._5)\n"+
			"						&& Objects.equals(this._6, that._6)\n"+
			"						&& Objects.equals(this._7, that._7)\n"+
			"						&& Objects.equals(this._8, that._8)\n"+
			"						&& Objects.equals(this._9, that._9)\n"+
			"						&& Objects.equals(this._10, that._10)\n"+
			"						&& Objects.equals(this._11, that._11);\n"+
			"			}\n"+
			"		}\n"+
			"\n"+
			"		@Override\n"+
			"		public int hashCode() {\n"+
			"			return Objects.hash(_1, _2, _3, _4, _5, _6, _7, _8, _9, _10, _11);\n"+
			"		}\n"+
			"\n"+
			"		@Override\n"+
			"		public String toString() {\n"+
			"			return Tuples.stringify(_1, _2, _3, _4, _5, _6, _7, _8, _9, _10, _11);\n"+
			"		}\n"+
			"	}\n"+
			"\n"+
			"	public static final class Tuple12<T1, T2, T3, T4, T5, T6, T7, T8, T9, T10, T11, T12> implements Tuple, Serializable {\n"+
			"\n"+
			"		private static final long serialVersionUID = -175212910367376967L;\n"+
			"\n"+
			"		public final T1 _1;\n"+
			"		public final T2 _2;\n"+
			"		public final T3 _3;\n"+
			"		public final T4 _4;\n"+
			"		public final T5 _5;\n"+
			"		public final T6 _6;\n"+
			"		public final T7 _7;\n"+
			"		public final T8 _8;\n"+
			"		public final T9 _9;\n"+
			"		public final T10 _10;\n"+
			"		public final T11 _11;\n"+
			"		public final T12 _12;\n"+
			"\n"+
			"		public Tuple12(T1 t1, T2 t2, T3 t3, T4 t4, T5 t5, T6 t6, T7 t7, T8 t8, T9 t9, T10 t10, T11 t11, T12 t12) {\n"+
			"			this._1 = t1;\n"+
			"			this._2 = t2;\n"+
			"			this._3 = t3;\n"+
			"			this._4 = t4;\n"+
			"			this._5 = t5;\n"+
			"			this._6 = t6;\n"+
			"			this._7 = t7;\n"+
			"			this._8 = t8;\n"+
			"			this._9 = t9;\n"+
			"			this._10 = t10;\n"+
			"			this._11 = t11;\n"+
			"			this._12 = t12;\n"+
			"		}\n"+
			"\n"+
			"		@Override\n"+
			"		public int arity() {\n"+
			"			return 12;\n"+
			"		}\n"+
			"\n"+
			"		@Override\n"+
			"		public boolean equals(Object o) {\n"+
			"			if (o == this) {\n"+
			"				return true;\n"+
			"			} else if (o == null || !(o instanceof Tuple12)) {\n"+
			"				return false;\n"+
			"			} else {\n"+
			"				final Tuple12<?, ?, ?, ?, ?, ?, ?, ?, ?, ?, ?, ?> that = (Tuple12<?, ?, ?, ?, ?, ?, ?, ?, ?, ?, ?, ?>) o;\n"+
			"				return Objects.equals(this._1, that._1)\n"+
			"						&& Objects.equals(this._2, that._2)\n"+
			"						&& Objects.equals(this._3, that._3)\n"+
			"						&& Objects.equals(this._4, that._4)\n"+
			"						&& Objects.equals(this._5, that._5)\n"+
			"						&& Objects.equals(this._6, that._6)\n"+
			"						&& Objects.equals(this._7, that._7)\n"+
			"						&& Objects.equals(this._8, that._8)\n"+
			"						&& Objects.equals(this._9, that._9)\n"+
			"						&& Objects.equals(this._10, that._10)\n"+
			"						&& Objects.equals(this._11, that._11)\n"+
			"						&& Objects.equals(this._12, that._12);\n"+
			"			}\n"+
			"		}\n"+
			"\n"+
			"		@Override\n"+
			"		public int hashCode() {\n"+
			"			return Objects.hash(_1, _2, _3, _4, _5, _6, _7, _8, _9, _10, _11, _12);\n"+
			"		}\n"+
			"\n"+
			"		@Override\n"+
			"		public String toString() {\n"+
			"			return Tuples.stringify(_1, _2, _3, _4, _5, _6, _7, _8, _9, _10, _11, _12);\n"+
			"		}\n"+
			"	}\n"+
			"\n"+
			"	public static final class Tuple13<T1, T2, T3, T4, T5, T6, T7, T8, T9, T10, T11, T12, T13> implements Tuple,\n"+
			"			Serializable {\n"+
			"\n"+
			"		private static final long serialVersionUID = 2027952127515234777L;\n"+
			"\n"+
			"		public final T1 _1;\n"+
			"		public final T2 _2;\n"+
			"		public final T3 _3;\n"+
			"		public final T4 _4;\n"+
			"		public final T5 _5;\n"+
			"		public final T6 _6;\n"+
			"		public final T7 _7;\n"+
			"		public final T8 _8;\n"+
			"		public final T9 _9;\n"+
			"		public final T10 _10;\n"+
			"		public final T11 _11;\n"+
			"		public final T12 _12;\n"+
			"		public final T13 _13;\n"+
			"\n"+
			"		public Tuple13(T1 t1, T2 t2, T3 t3, T4 t4, T5 t5, T6 t6, T7 t7, T8 t8, T9 t9, T10 t10, T11 t11, T12 t12, T13 t13) {\n"+
			"			this._1 = t1;\n"+
			"			this._2 = t2;\n"+
			"			this._3 = t3;\n"+
			"			this._4 = t4;\n"+
			"			this._5 = t5;\n"+
			"			this._6 = t6;\n"+
			"			this._7 = t7;\n"+
			"			this._8 = t8;\n"+
			"			this._9 = t9;\n"+
			"			this._10 = t10;\n"+
			"			this._11 = t11;\n"+
			"			this._12 = t12;\n"+
			"			this._13 = t13;\n"+
			"		}\n"+
			"\n"+
			"		@Override\n"+
			"		public int arity() {\n"+
			"			return 13;\n"+
			"		}\n"+
			"\n"+
			"		@Override\n"+
			"		public boolean equals(Object o) {\n"+
			"			if (o == this) {\n"+
			"				return true;\n"+
			"			} else if (o == null || !(o instanceof Tuple13)) {\n"+
			"				return false;\n"+
			"			} else {\n"+
			"				final Tuple13<?, ?, ?, ?, ?, ?, ?, ?, ?, ?, ?, ?, ?> that = (Tuple13<?, ?, ?, ?, ?, ?, ?, ?, ?, ?, ?, ?, ?>) o;\n"+
			"				return Objects.equals(this._1, that._1)\n"+
			"						&& Objects.equals(this._2, that._2)\n"+
			"						&& Objects.equals(this._3, that._3)\n"+
			"						&& Objects.equals(this._4, that._4)\n"+
			"						&& Objects.equals(this._5, that._5)\n"+
			"						&& Objects.equals(this._6, that._6)\n"+
			"						&& Objects.equals(this._7, that._7)\n"+
			"						&& Objects.equals(this._8, that._8)\n"+
			"						&& Objects.equals(this._9, that._9)\n"+
			"						&& Objects.equals(this._10, that._10)\n"+
			"						&& Objects.equals(this._11, that._11)\n"+
			"						&& Objects.equals(this._12, that._12)\n"+
			"						&& Objects.equals(this._13, that._13);\n"+
			"			}\n"+
			"		}\n"+
			"\n"+
			"		@Override\n"+
			"		public int hashCode() {\n"+
			"			return Objects.hash(_1, _2, _3, _4, _5, _6, _7, _8, _9, _10, _11, _12, _13);\n"+
			"		}\n"+
			"\n"+
			"		@Override\n"+
			"		public String toString() {\n"+
			"			return Tuples.stringify(_1, _2, _3, _4, _5, _6, _7, _8, _9, _10, _11, _12, _13);\n"+
			"		}\n"+
			"	}\n"+
			"\n"+
			"	public static interface Tuple {\n"+
			"\n"+
			"		int arity();\n"+
			"\n"+
			"		@Override\n"+
			"		boolean equals(Object obj);\n"+
			"\n"+
			"		@Override\n"+
			"		int hashCode();\n"+
			"\n"+
			"		@Override\n"+
			"		String toString();\n"+
			"	}\n"+
			"\n"+
			"}\n"
		});
}
// https://bugs.eclipse.org/bugs/show_bug.cgi?id=439594  [1.8][compiler] nested lambda type incorrectly inferred vs javac
public void test439594() {
	this.runNegativeTest(
		new String[] {
			"X.java", 
			"import java.util.ArrayList;\n" +
			"import java.util.List;\n" +
			"import java.util.function.Function;\n" +
			"import java.util.function.Predicate;\n" +
			"import java.util.stream.Collectors;\n" +
			"import java.util.stream.Stream;\n" +
			"public class X {\n" +
			"	protected static interface IListEntry {\n" +
			"		public <T> T visitRecordsWithResult(Function<Stream<Record>,T> func);		\n" +
			"	}\n" +
			"	protected static final class ImmutableRecord {\n" +
			"		public ImmutableRecord(Record r) { }\n" +
			"	}\n" +
			"	protected static final class Record {}\n" +
			"	public List<ImmutableRecord> compilesWithEclipseAndJavac() \n" +
			"	{\n" +
			"		return visitEntriesWithResult( stream -> {\n" +
			"			return stream.map( entry -> {\n" +
			"				final List<ImmutableRecord> result1 = entry.visitRecordsWithResult( stream2 -> stream2\n" +
			"						.filter( somePredicate() )\n" +
			"						.map( ImmutableRecord::new )\n" +
			"						.collect( Collectors.toList() )\n" +
			"					);	\n" +
			"				return result1;\n" +
			"			}).flatMap( List::stream ).collect( Collectors.toCollection( ArrayList::new ) );\n" +
			"		});		\n" +
			"	}		\n" +
			"	public List<ImmutableRecord> compilesWithJavacButNotEclipse1() \n" +
			"	{\n" +
			"		return visitEntriesWithResult( stream -> {\n" +
			"			return stream.map( entry -> {\n" +
			"				return entry.visitRecordsWithResult( stream2 -> stream2\n" +
			"						.filter( somePredicate() )\n" +
			"						.map( ImmutableRecord::new )\n" +
			"						.collect( Collectors.toList() )\n" +
			"					);	\n" +
			"			}).flatMap( List::stream ).collect( Collectors.toCollection( ArrayList::new ) );\n" +
			"		});		\n" +
			"	}		\n" +
			"	public List<ImmutableRecord> compilesWithJavacButNotEclipse2() \n" +
			"	{\n" +
			"		return visitEntriesWithResult( stream -> {\n" +
			"			return stream.map( entry -> entry.visitRecordsWithResult( stream2 -> stream2\n" +
			"						.filter( somePredicate() )\n" +
			"						.map( ImmutableRecord::new )\n" +
			"						.collect( Collectors.toList() ) )\n" +
			"			).flatMap( List::stream ).collect( Collectors.toCollection( ArrayList::new ) );\n" +
			"		});		\n" +
			"	}	\n" +
			"	public List<ImmutableRecord> compilesWithJavacButNotEclipse3() \n" +
			"	{\n" +
			"		return visitEntriesWithResult( stream -> stream.map( entry -> entry.visitRecordsWithResult( stream2 -> stream2\n" +
			"						.filter( somePredicate() )\n" +
			"						.map( ImmutableRecord::new )\n" +
			"						.collect( Collectors.toList() ) )\n" +
			"			)\n" +
			"			.flatMap( List::stream )\n" +
			"			.collect( Collectors.toCollection( ArrayList::new ) )\n" +
			"		);		\n" +
			"	}	\n" +
			"	private static Predicate<Record> somePredicate() {\n" +
			"		return record -> true;\n" +
			"	}		\n" +
			"	private <T> T visitEntriesWithResult(Function<Stream<IListEntry>,T> func) {\n" +
			"		return func.apply( new ArrayList<IListEntry>().stream() );\n" +
			"	}\n" +
			"}\n"
	},
	"");
}
// reduced version for analysis (no need to run during normal tests)
public void _test439594_small() {
	this.runNegativeTest(
		new String[] {
			"X.java", 
			"import java.util.ArrayList;\n" +
			"import java.util.List;\n" +
			"import java.util.function.Function;\n" +
			"import java.util.function.Predicate;\n" +
			"import java.util.stream.Collectors;\n" +
			"import java.util.stream.Stream;\n" +
			"public class X {\n" +
			"	protected static interface IListEntry {\n" +
			"		public <T> T visitRecordsWithResult(Function<Stream<Record>,T> func);		\n" +
			"	}\n" +
			"	protected static final class ImmutableRecord {\n" +
			"		public ImmutableRecord(Record r) { }\n" +
			"	}\n" +
			"	protected static final class Record {}\n" +
			"	public List<ImmutableRecord> compilesWithJavacButNotEclipse1() \n" +
			"	{\n" +
			"		return visitEntriesWithResult( stream -> {\n" +
			"			return stream.map( entry -> {\n" +
			"				return entry.visitRecordsWithResult( stream2 -> stream2\n" +
			"						.filter( somePredicate() )\n" +
			"						.map( ImmutableRecord::new )\n" +
			"						.collect( Collectors.toList() )\n" +
			"					);	\n" +
			"			}).flatMap( List::stream ).collect( Collectors.toCollection( ArrayList::new ) );\n" +
			"		});		\n" +
			"	}		\n" +
			"	private static Predicate<Record> somePredicate() {\n" +
			"		return record -> true;\n" +
			"	}		\n" +
			"	private <T> T visitEntriesWithResult(Function<Stream<IListEntry>,T> func) {\n" +
			"		return func.apply( new ArrayList<IListEntry>().stream() );\n" +
			"	}\n" +
			"}\n"
	},
	"");
}
//https://bugs.eclipse.org/bugs/show_bug.cgi?id=433852, [1.8][compiler] Javac rejects type inference results that ECJ accepts
public void test433852() {
	this.runNegativeTest(
		new String[] {
			"X.java", 
			"import java.util.Optional;\n" +
			"import java.util.function.Function;\n" +
			"import java.util.stream.Stream;\n" +
			"public class X {\n" +
			"	public static void main(String[] args) {\n" +
			"		System.out.println(test(Stream.of(Stream.of(\"3\"))));\n" +
			"		System.out.println(test2(Stream.of(Stream.of(\"1\")).skip(1)));\n" +
			"		System.out.println(test31(Stream.of(Stream.of(\"2\")).skip(1)));\n" +
			"	}\n" +
			"	static Optional<Stream<Object>> test(Stream<Stream<String>> s31) {\n" +
			"		return s31.map(s2 -> s2.map(s1 -> Integer.parseInt(s1))).findAny();\n" +
			"	}\n" +
			"	static Object test2(Stream<Stream<String>> s3) {\n" +
			"		return s3.map(s2 -> s2.map(s1 -> Integer.parseInt(s1))).flatMap(Function.identity()).findAny().orElse(\n" +
			"		  X.class);\n" +
			"	}\n" +
			"	static Stream<Object> test31(Stream<Stream<String>> s3) {\n" +
			"		return s3.map(s2 -> s2.map(s1 -> Integer.parseInt(s1))).findAny().orElse(Stream.of(new Object()));\n" +
			"	}\n" +
			"}\n"
	},
	"----------\n" + 
	"1. ERROR in X.java (at line 11)\n" + 
	"	return s31.map(s2 -> s2.map(s1 -> Integer.parseInt(s1))).findAny();\n" + 
	"	       ^^^^^^^^^^^^^^^^^^^^^^^^^^^^^^^^^^^^^^^^^^^^^^^^^^^^^^^^^^^\n" + 
	"Type mismatch: cannot convert from Optional<Stream<Integer>> to Optional<Stream<Object>>\n" + 
	"----------\n" + 
	"2. ERROR in X.java (at line 14)\n" + 
	"	return s3.map(s2 -> s2.map(s1 -> Integer.parseInt(s1))).flatMap(Function.identity()).findAny().orElse(\n" + 
	"	                                                                                               ^^^^^^\n" + 
	"The method orElse(Integer) in the type Optional<Integer> is not applicable for the arguments (Class<X>)\n" + 
	"----------\n" + 
	"3. ERROR in X.java (at line 18)\n" + 
	"	return s3.map(s2 -> s2.map(s1 -> Integer.parseInt(s1))).findAny().orElse(Stream.of(new Object()));\n" + 
	"	                                                                  ^^^^^^\n" + 
	"The method orElse(Stream<Integer>) in the type Optional<Stream<Integer>> is not applicable for the arguments (Stream<Object>)\n" + 
	"----------\n");
}
// https://bugs.eclipse.org/bugs/show_bug.cgi?id=442916,  [1.8][inference] Type Inference is broken for CompletableFuture then-methods  
public void test442916() {
	this.runConformTest(
		new String[] {
			"X.java",
			"import static java.util.concurrent.CompletableFuture.completedFuture;\n" +
			"import java.util.Arrays;\n" +
			"import java.util.concurrent.CompletableFuture;\n" +
			"public class X {\n" +
			"    public static CompletableFuture<Integer> cf(int value) {\n" +
			"		return completedFuture(value);\n" +
			"    }\n" +
			"    public static void main(String[] args) {\n" +
			"		cf(1).thenCompose((xInt) -> cf(2).thenApply((zInt) -> Arrays.asList(xInt, zInt)))\n" +
			"		.thenAccept((ints) -> {\n" +
			"			/* !!!! ints is incorrectly inferred to be an Object, but it is List<Integer> */\n" +
			"			System.out.println(ints.get(0) + ints.get(1)); // should print 3;\n" +
			"		});\n" +
			"	}\n" +
			"}\n"
		},
		"3");
}
// https://bugs.eclipse.org/bugs/show_bug.cgi?id=442769, [1.8][compiler] Invalid type inference using Stream  
public void test442769() {
	this.runConformTest(
		new String[] {
			"X.java",
			"import java.nio.file.Path;\n" +
			"import java.nio.file.Paths;\n" +
			"import java.util.Arrays;\n" +
			"import java.util.HashMap;\n" +
			"import java.util.List;\n" +
			"import java.util.Map;\n" +
			"import java.util.Map.Entry;\n" +
			"import java.util.stream.Collector;\n" +
			"import java.util.stream.Collectors;\n" +
			"import java.util.stream.Stream;\n" +
			"import java.io.Serializable;\n" +
			"public class X {\n" +
			"	public static void main(String[] args) {\n" +
			"		Map<Object, Integer> allocated = new HashMap<>();\n" +
			"		   Arrays.asList(\"a\", \"b\", \"c\", \"d\", \"e\") // List<String>\n" +
			"	          .stream() // Stream<String>\n" +
			"	          .map(Paths::get) // Stream<Path>\n" +
			"	          .flatMap(path -> allocated.keySet() // Set<Object>\n" +
			"	                                    .stream() // Stream<Object>\n" +
			"	                                    .map(group -> Pair.of(group, path) /*Pair<Object,Path>*/) // Stream<Pair<Object, Path>>\n" +
			"	          ) // Stream<Object> [FAIL]\n" +
			"	          .collect(Collectors.toList()) // List<Object>\n" +
			"	          .forEach(item -> System.out.println(item.getKey() + \": \" + item.getValue())); // Consumer<? super Object>\n" +
			"	    // with explicit type\n" +
			"	    Arrays.asList(\"a\", \"b\", \"c\", \"d\", \"e\") // List<String>\n" +
			"	          .stream() // Stream<String>\n" +
			"	          .map(Paths::get) // Stream<Path>\n" +
			"	          .flatMap(path -> allocated.keySet() // Set<Object>\n" +
			"	                                    .stream() // Stream<Object>\n" +
			"	                                    .<Pair<Object,Path>>map(group -> Pair.of(group, path) /*Pair<Object,Path>*/) // Stream<Pair<Object, Path>>\n" +
			"	          ) // Stream<Pair<Object, Path>>\n" +
			"	          .collect(Collectors.toList()) // List<Pair<Object, Path>>\n" +
			"	          .forEach(item -> System.out.println(item.getKey() + \": \" + item.getValue())); // Consumer<? super Pair<Object, Path>>\n" +
			"	}\n" +
			"}\n" +
			"abstract class Pair<L, R> implements Map.Entry<L, R>, Comparable<Pair<L, R>>, Serializable {\n" +
			"    public static <L, R> Pair<L, R> of(final L left, final R right) {\n" +
			"        return null;\n" +
			"    }\n" +
			"    public final L getKey() {\n" +
			"        return null;\n" +
			"    }\n" +
			"    public R getValue() {\n" +
		"        return null;\n" +
			"    }\n" +
			"}\n"
		},
		"");
}
// Test allocation expression boxing compatibility
public void testAllocationBoxingCompatibility() {
	this.runConformTest(
		new String[] {
			"X.java",
			"public class X  {\n" +
			"    static <T> int m(T o1, byte o2) {return 1;}       \n" +
			"    static boolean call() {\n" +
			"        return m(new Long(12l), new Byte((byte)1)) == 1;\n" +
			"    }\n" +
			"\n" +
			"    public static void main(String argv[]) {\n" +
			"       System.out.println(call());\n" +
			"    }\n" +
			"}\n",
		}, "true");
}
// NPE while building JRE8: https://bugs.eclipse.org/bugs/show_bug.cgi?id=437444#c113
public void test437444_c113() {
	this.runNegativeTest(
		new String[] {
			"X.java",
			"import java.util.List;\n" +
			"public class X {\n" +
			"	final List<String>[] ls = Util.cast(new List<>[] { null });\n" +
			"	\n" +
			"}\n" +
			"class Util {\n" +
			"	@SuppressWarnings(\"unchecked\")\n" +
			"	public static <T> T cast(Object x) {\n" +
			"		return (T) x;\n" +
			"	}\n" +
			"}\n",
		}, 
		"----------\n" + 
		"1. ERROR in X.java (at line 3)\n" + 
		"	final List<String>[] ls = Util.cast(new List<>[] { null });\n" + 
		"	                                        ^^^^\n" + 
		"Incorrect number of arguments for type List<E>; it cannot be parameterized with arguments <>\n" + 
		"----------\n");
}
// Error while building JRE8: https://bugs.eclipse.org/bugs/show_bug.cgi?id=437444#c113
public void test437444_c113a() {
	this.runConformTest(
		new String[] {
			"X.java",
			"import java.util.List;\n" +
			"public class X {\n" +
			"	final List<String>[] ls = Util.cast(new List<?>[] { null });\n" +
			"	\n" +
			"}\n" +
			"class Util {\n" +
			"	@SuppressWarnings(\"unchecked\")\n" +
			"	public static <T> T cast(Object x) {\n" +
			"		return (T) x;\n" +
			"	}\n" +
			"}\n",
		}, 
		"");
}
// https://bugs.eclipse.org/bugs/show_bug.cgi?id=434394, [1.8] inference fails in some cases when conditional expression is involved
public void test434394() {
	this.runConformTest(
		new String[] {
			"X.java",
			"import java.util.ArrayList;\n" +
			"import java.util.Collections;\n" +
			"import java.util.Comparator;\n" +
			"import java.util.List;\n" +
			"public class X {\n" +
			"  public void bla() {\n" +
			"    boolean b = Boolean.TRUE.booleanValue();\n" +
			"    List<String> c1 = new ArrayList<>();\n" +
			"    Collections.sort(c1, new Foo(new State<>((b ? new Val<>(\"AAAA\") : new Val<>(\"BBBB\"))))); // Cannot infer type arguments for State\n" +
			"    Collections.sort(c1,new Foo(b ? new State<>(new Val<>(\"AAAA\")) : new State<>(new Val<>(\"BBBB\")))); // this is fine\n" +
			"  }\n" +
			"  static class Foo implements Comparator<String>{\n" +
			"	  public Foo(State<String> st) {\n" +
			"		  //\n" +
			"	  }\n" +
			"	@Override\n" +
			"	public int compare(String o1, String o2) {\n" +
			"		// TODO Auto-generated method stub\n" +
			"		return 0;\n" +
			"	}\n" +
			"  }\n" +
			"	static class State<R> {\n" +
			"		State(Val<?> o) {\n" +
			"		}\n" +
			"	}\n" +
			"	static class Val<T> {\n" +
			"		Val(T t) {}\n" +
			"	}\n" +
			"}\n",
		}, 
		"");
}
// https://bugs.eclipse.org/bugs/show_bug.cgi?id=445725,  [1.8][inference] Type inference not occurring with lambda expression and constructor reference
public void test445725() {
	this.runConformTest(
		new String[] {
			"X.java",
			"import java.util.ArrayList;\n" +
			"import java.util.Arrays;\n" +
			"import java.util.Collection;\n" +
			"import java.util.function.Function;\n" +
			"import java.util.stream.Collectors;\n" +
			"import java.util.stream.Stream;\n" +
			"public class X {\n" +
			"/**\n" +
			"   * Takes a collection, applies a mapper to it, and then passes the result into the finishing\n" +
			"   * function\n" +
			"   */\n" +
			"  public static <FROM, TO, RESULT> RESULT mapped(Collection<FROM> collection,\n" +
			"                                                 Function<? super FROM, ? extends TO> mapper,\n" +
			"                                                 Function<? super Collection<TO>, RESULT> finisher)\n" +
			"  {\n" +
			"    return mapped(collection.stream(), mapper, finisher);\n" +
			"  }\n" +
			"  /**\n" +
			"   * Takes a stream, applies a mapper to it, and then passes the result into the finishing function\n" +
			"   */\n" +
			"  public static <FROM, TO, RESULT> RESULT mapped(Stream<FROM> stream,\n" +
			"                                                 Function<? super FROM, ? extends TO> mapper,\n" +
			"                                                 Function<? super Collection<TO>, RESULT> finisher)\n" +
			"  {\n" +
			"    return finisher.apply(stream.map(mapper).collect(Collectors.toList()));\n" +
			"  }\n" +
			"  public static void example()\n" +
			"  {\n" +
			"    mapped(Stream.of(\"1, 2, 3\"), Integer::parseInt, ArrayList<Integer>::new);\n" +
			"    mapped(Arrays.asList(\"1, 2, 3\"), Integer::parseInt, ArrayList<Integer>::new);\n" +
			"\n" +
			"    mapped(Stream.of(\"1, 2, 3\"), Integer::parseInt, IntCollection::new);\n" +
			"    mapped(Arrays.asList(\"1, 2, 3\"), Integer::parseInt, IntCollection::new);\n" +
			"  }\n" +
			"  public static class IntCollection extends ArrayList<Integer>\n" +
			"  {\n" +
			"    public IntCollection(Collection<Integer> numbers)\n" +
			"    {\n" +
			"      super(numbers);\n" +
			"    }\n" +
			"  }\n" +
			"}\n",
		}, 
		"");
}
// https://bugs.eclipse.org/bugs/show_bug.cgi?id=447767, [1.8][compiler] Spurious method not applicable error due to interaction between overload resolution and type inference
public void test447767() {
	this.runConformTest(
		new String[] {
			"X.java",
			"interface I {\n" +
			"	void bar(String t);\n" +
			"}\n" +
			"public class X<T> {\n" +
			"	X(String x) {}\n" +
			"	X(T x) { \n" +
			"		System.out.println(\"Here\");\n" +
			"	}\n" +
			"	X(T x, String ...strings) {}\n" +
			"	public void one(X<I> c){}\n" +
			"	public void two() {\n" +
			"		one(new X<>((String s) -> { }));\n" +
			"	}\n" +
			"	public static void main(String[] args) {\n" +
			"		new X(\"\").two();\n" +
			"	}\n" +
			"}\n",
		}, 
		"Here");
}
// https://bugs.eclipse.org/bugs/show_bug.cgi?id=426633, [1.8][compiler] Compiler generates code that invokes inapplicable method.
public void test426633c() {
	runNegativeTest(
		new String[] {
			"X.java",
			"interface I {\n" +
			"	 default <T> void foo (T... p) {}\n" +
			"}\n" +
			"abstract class A  {\n" +
			"	public abstract void foo(Object [] p);\n" +
			"}\n" +
			"abstract class B extends A implements I {\n" +
			"}\n" +
			"public abstract class X extends B implements I {\n" +
			"	public static void main(B b) {\n" +
			"		b.foo(\"hello\", \"world\");\n" +
			"	}\n" +
			"}\n"
		},
		"----------\n" + 
		"1. WARNING in X.java (at line 2)\n" + 
		"	default <T> void foo (T... p) {}\n" + 
		"	                           ^\n" + 
		"Type safety: Potential heap pollution via varargs parameter p\n" + 
		"----------\n");
}
// https://bugs.eclipse.org/bugs/show_bug.cgi?id=426633, [1.8][compiler] Compiler generates code that invokes inapplicable method.
public void test426633d() {
	runNegativeTest(
		new String[] {
			"X.java",
			"interface I {\n" +
			"	 default <T> void foo (T... p) {}\n" +
			"}\n" +
			"abstract class A  {\n" +
			"	public void foo(Object [] p) {}\n" +
			"}\n" +
			"abstract class B extends A implements I {\n" +
			"}\n" +
			"public abstract class X extends B implements I {\n" +
			"	public static void main(B b) {\n" +
			"		b.foo(\"hello\", \"world\");\n" +
			"	}\n" +
			"}\n"
		},
		"----------\n" + 
		"1. WARNING in X.java (at line 2)\n" + 
		"	default <T> void foo (T... p) {}\n" + 
		"	                           ^\n" + 
		"Type safety: Potential heap pollution via varargs parameter p\n" + 
		"----------\n" + 
		"2. WARNING in X.java (at line 7)\n" + 
		"	abstract class B extends A implements I {\n" + 
		"	               ^\n" + 
		"Varargs methods should only override or be overridden by other varargs methods unlike A.foo(Object[]) and I.foo(Object...)\n" + 
		"----------\n" + 
		"3. WARNING in X.java (at line 9)\n" + 
		"	public abstract class X extends B implements I {\n" + 
		"	                      ^\n" + 
		"Varargs methods should only override or be overridden by other varargs methods unlike A.foo(Object[]) and I.foo(Object...)\n" + 
		"----------\n" + 
		"4. ERROR in X.java (at line 11)\n" + 
		"	b.foo(\"hello\", \"world\");\n" + 
		"	  ^^^\n" + 
		"The method foo(T...) of type I cannot be invoked as it is overridden by an inapplicable method\n" + 
		"----------\n");
}
// https://bugs.eclipse.org/bugs/show_bug.cgi?id=426633, [1.8][compiler] Compiler generates code that invokes inapplicable method.
public void test426633e() {
	runNegativeTest(
		new String[] {
			"X.java",
			"interface I {\n" +
			"	 default <T> void foo (T... p) {}\n" +
			"}\n" +
			"abstract class A  {\n" +
			"	public void foo(String [] p) {}\n" +
			"}\n" +
			"abstract class B extends A implements I {\n" +
			"}\n" +
			"public abstract class X extends B implements I {\n" +
			"	public static void main(B b) {\n" +
			"		b.foo(\"hello\", \"world\");\n" +
			"	}\n" +
			"}\n"
		},
		"----------\n" + 
		"1. WARNING in X.java (at line 2)\n" + 
		"	default <T> void foo (T... p) {}\n" + 
		"	                           ^\n" + 
		"Type safety: Potential heap pollution via varargs parameter p\n" + 
		"----------\n");
}
// original:
public void testBug452788a() {
	runConformTest(
		new String[] {
			"Test.java",
			"import java.util.function.Function;\n" + 
			"\n" + 
			"interface Test<A> {\n" + 
			"\n" + 
			"	<B3> Test<B3> create(B3 b);\n" + 
			"\n" + 
			"	<B2> Test<B2> transform(Function<? extends A, Test<B2>> f);\n" + 
			"\n" + 
			"	default <B1> Test<B1> wrap(Function<? super A, ? extends B1> f) {\n" + 
			"		return transform(a -> create(f.apply(a)));\n" + 
			"	}\n" + 
			"}\n"
		});
}
// variants:
public void testBug452788b() {
	runConformTest(
		new String[] {
			"Test.java",
			"import java.util.function.Function;\n" + 
			"\n" + 
			"interface Test<A> {\n" + 
			"\n" + 
			"	<B3> Test<B3> create(B3 b);\n" + 
			"\n" + 
			"	<B2> Test<B2> transform(Function<? extends A, Test<B2>> f);\n" + 
			"\n" + 
			"	default <B1> Test<B1> wrap(Function<? super A, ? extends B1> f) {\n" + 
			"		return transform((A a) -> create(f.apply(a)));\n" + // explicitly typed lambda
			"	}\n" +
			"	default <B> Function<? extends A, Test<B>> test1(Function<? super A, ? extends B> f) {\n" + 
			"		return a -> create(f.apply(a));\n" + // remove outer invocation
			"	}\n" + 
			"	default <B> Function<? extends A, Function<? extends A, Test<B>>> test2(Function<? super A, ? extends B> f) {\n" + 
			"		return a1 -> a2 -> create(f.apply(a2));\n" + // outer lambda instead of outer invocation
			"	}\n" + 
			"}\n"
		});
}
// diamond allocation instead of method (was OK before the patch).
public void testBug452788c() {
	runConformTest(
		new String[] {
			"Test2.java",
			"import java.util.function.Function;\n" + 
			"\n" + 
			"\n" + 
			"public interface Test2<A> {\n" + 
			"	<B2> Test2<B2> transform(Function<? extends A, Test2<B2>> f);\n" + 
			"\n" + 
			"	default <B1> Test2<B1> wrap(Function<? super A, ? extends B1> f) {\n" + 
			"		return transform(a -> new TestImpl<>(f.apply(a)));\n" + 
			"	}\n" + 
			"}\n" + 
			"\n" + 
			"class TestImpl<A> implements Test2<A> {\n" + 
			"\n" + 
			"	public TestImpl(A a) { }\n" + 
			"\n" + 
			"	@Override\n" + 
			"	public <B2> Test2<B2> transform(Function<? extends A, Test2<B2>> f) {\n" + 
			"		return null;\n" + 
			"	}	\n" + 
			"}\n"
		});
}
public void testBug457079() {
	runConformTest(
		new String[] {
			"Foo.java",
			"import java.util.Collections;\n" + 
			"import java.util.Map;\n" + 
			"import java.util.Set;\n" + 
			"import java.util.function.Function;\n" + 
			"\n" + 
			"class Foo {\n" + 
			"    static <K, V> Map<K, V> foo(K value, Function<? super K, V> function) {\n" + 
			"        return null;\n" + 
			"    }\n" + 
			"\n" + 
			"    static void bar(Set<String> set) {\n" + 
			"        Map<String, Set<String>> map = foo(\"\", e -> Collections.emptySet());\n" + 
			"    }\n" + 
			"}\n"
		});
}
public void testBug458396() {
	runNegativeTest(
		new String[] {
			"Main.java",
			"import java.util.List;\n" + 
			"\n" + 
			"interface MyTickContext { }\n" + 
			"abstract class MyEntity {\n" + 
			"	abstract void tick(MyTickContext ctx);\n" + 
			"}\n" + 
			"\n" + 
			"public class Main {\n" + 
			"\n" + 
			"	protected static final MyTickContext tickContext = new MyTickContext() {\n" + 
			"		public void method1(MyEntity e) {\n" + 
			"			removeEntity( e );\n" + 
			"		}\n" + 
			"	};\n" + 
			"\n" + 
			"	public static final class Game  {\n" + 
			"		public void method2(List<MyEntity> ents) {\n" + 
			"			ents.forEach( e -> e.tick(tickContext) );\n" + 
			"		}\n" + 
			"	}\n" + 
			"}\n"
		},
		"----------\n" + 
		"1. ERROR in Main.java (at line 12)\n" + 
		"	removeEntity( e );\n" + 
		"	^^^^^^^^^^^^\n" + 
		"The method removeEntity(MyEntity) is undefined for the type new MyTickContext(){}\n" + 
		"----------\n");
}
public void testBug455945() {
	runConformTest(
		new String[] {
			"Test.java",
			"import java.util.function.BiFunction;\n" + 
			"import java.util.function.Function;\n" + 
			"import java.util.function.Predicate;\n" + 
			"import java.util.stream.Stream;\n" + 
			"\n" + 
			"public class Test {\n" + 
			"\n" + 
			"    static <T> Tuple2<Seq<T>, Seq<T>> splitAtDoesntCompile(Stream<T> stream, long position) {\n" + 
			"        return seq(stream)\n" + 
			"            .zipWithIndex()\n" + 
			"            .partition(t -> t.v2 < position)\n" + 
			"            .map((v1, v2) -> tuple(\n" + 
			"                v1.map(t -> t.v1),\n" + 
			"                v2.map(t -> t.v1)\n" + 
			"            ));\n" + 
			"    }\n" + 
			"\n" + 
			"    static <T> Tuple2<Seq<T>, Seq<T>> splitAtCompiles(Stream<T> stream, long position) {\n" + 
			"        return seq(stream)\n" + 
			"            .zipWithIndex()\n" + 
			"            .partition(t -> t.v2 < position)\n" + 
			"            .map((v1, v2) -> Test.<Seq<T>, Seq<T>>tuple(\n" + 
			"                v1.map(t -> t.v1),\n" + 
			"                v2.map(t -> t.v1)\n" + 
			"            ));\n" + 
			"    }\n" + 
			"\n" + 
			"    static <T> Seq<T> seq(Stream<T> stream) {\n" + 
			"    	return null;\n" + 
			"    }\n" + 
			"\n" + 
			"    static <T1, T2> Tuple2<T1, T2> tuple(T1 v1, T2 v2) {\n" + 
			"    	return null;\n" + 
			"    }\n" + 
			"}\n" + 
			"\n" + 
			"interface I<T> {\n" + 
			"	T get();\n" + 
			"	<U> I<U> map(Function<T, U> f);\n" + 
			"}\n" + 
			"\n" + 
			"interface Seq<T> {\n" + 
			"	Seq<Tuple2<T, Long>> zipWithIndex();\n" + 
			"	Tuple2<Seq<T>, Seq<T>> partition(Predicate<? super T> predicate);\n" + 
			"	<R> Seq<R> map(Function<? super T, ? extends R> mapper);\n" + 
			"}\n" + 
			"\n" + 
			"class Tuple2<T1, T2> {\n" + 
			"	T1 v1;\n" + 
			"	T2 v2;\n" + 
			"	\n" + 
			"	<R> R map(BiFunction<T1, T2, R> function) {\n" + 
			"		return null;\n" + 
			"	}\n" + 
			"}\n"
		});
}
// https://bugs.eclipse.org/bugs/show_bug.cgi?id=445231, [compiler] IllegalAccessError running Eclipse-compiled class
// This is a bug in Oracle JREs. Workaround in ECJ: https://bugs.eclipse.org/bugs/show_bug.cgi?id=466675
public void testBug445231() {
	runConformTest(
		true,
		new String[] {
		"com/n/Bug.java",
		"package com.n;\n" +
		"public class Bug {\n" +
		"  public static void main(String[] args) {\n" +
		"    try {\n" +
		"      new Bug().go();\n" +
		"      System.err.println(\"Ok\");\n" +
		"    } catch (IllegalAccessError e) {\n" +
		"      System.err.println(\"Error\");\n" +
		"      e.printStackTrace();\n" +
		"    }\n" +
		"  }\n" +
		"  public void go() {\n" +
		"    Class<?> clazz = Buggered.Foo.class;\n" +
		"    System.err.println(\"Here we go\");\n" +
		"    if (clazz.isAnonymousClass()) {\n" +
		"      System.err.println(\"is anon\");\n" +
		"    } else {\n" +
		"      System.err.println(\"not anon\");\n" +
		"    }\n" +
		"  }\n" +
		"}\n",
		"com/g/Base.java",
		"package com.g;\n" +
		"class Base2{}\n" +
		"class Base {\n" +
		"	class A {}\n" +
		"	static class Builder<B extends Builder<B>> {\n" +
		"		public B setJobName() {\n" +
		"			return null;\n" +
		"		}\n" +
		"		public Base2 setJobName2(B b) {\n" +
		"			return null;\n" +
		"		}\n" +

		//  Wildcard
		"		public void foo(H<? super H<Base3.A>> h) {\n" +
		"			return;\n" +
		"  		}\n" +
		"		private class H<T> {}\n" +
		"	}\n" +
		"   static class Builder2 {\n" +
		"       public <B extends Builder<B>> B setJobName3() {\n" +
		"	        return null;\n" +
		"       }\n" +
		"   }\n" +
		"	static class R {}\n" +
		"	public static class Builder3<B extends R> {\n" +
		"		public B setJobName() {\n" +
		"			return null;\n" +
		"		}\n" +
		"	}\n" +
		"	public static class Builder4<B extends R> {\n" +
		"		public <Q extends R> Builder3<Q> setJobName() {\n" +
		"			return null;\n" +
		"		}\n" +
		"	}\n" +

		// Testing Parameters
		"	static class Builder5 {\n" +
		"		public <B extends Builder<B>> void  foo(B b) {}\n" +
		"	}\n" +

		"}\n" +

		"class Base3 {\n" +
		"	static class A{}\n" +
		"}\n"
		,

		"com/g/Child.java",
		"package com.g;\n" +
		"import com.g.Base.R;\n" +
		"public final class Child {\n" +
		"  public static class Builder<I> extends Base.Builder<Builder<I>> {\n" +
		"	  public void setDummyName(){}\n" +
		"  }\n" +
		"  public static class Builder2 extends Base.Builder2 {}\n" +
		"  public static class Builder3<I> extends  Base.Builder3<R> {}\n" +
		"  public static class Builder4<I> extends  Base.Builder4<R> {}\n" +

		"  public static class Builder5 extends Base.Builder5 {} \n" +
		"}\n",
		"com/n/Buggered.java",
		"package com.n;\n" +
		"import com.g.Child;\n" +
		"class Z{}\n" +
		"public final class Buggered {\n" +
		"  public static final class Foo {}\n" +
		"  void unused() {\n" +
		"    Child.Builder<Void> c = new Child.Builder<Void>();\n" +
		"    c.setJobName();\n" +
		"    c.setJobName2(new Child.Builder<Void>());\n" +
		"    Child.Builder<Z> cb = new Child.Builder<Z>();\n" +
		"    cb.setJobName();\n" +
		"    cb.setJobName2(new Child.Builder<Z>());\n" +
		"    Child.Builder2 cb2 = new Child.Builder2();\n" +
		"    cb2.setJobName3();\n" +
		"    Child.Builder3<Void> cb3 = new Child.Builder3<Void>();\n" +
		"    cb3.setJobName();\n" +
		"    Child.Builder4<Void> cb4 = new Child.Builder4<Void>();\n" +
		"    cb4.setJobName();\n" +

		"    Child.Builder5 cb5 = new Child.Builder5();\n" +
		"    cb5.foo(null);\n" +

		//   Wildcard
		"	c.foo(null);\n" +
		"  }\n" +
		"}\n"
	},
	null, null,
	"Here we go\n" +
	"not anon\n" +
	"Ok", null);
}
public void testBug463728() {
	runConformTest(
		new String[] {
			"Main.java",
			"import java.util.function.Function;\n" + 
			"\n" + 
			"\n" + 
			"class Color {\n" + 
			"	\n" + 
			"}\n" + 
			"\n" + 
			"class TypeMapper<R> {\n" + 
			"\n" + 
			"	public TypeMapper() {\n" + 
			"	}\n" + 
			"	public R orElse(R result) {\n" + 
			"		return result;\n" + 
			"	}\n" + 
			"}\n" + 
			"\n" + 
			"public class Main {\n" + 
			"	Color A;\n" + 
			"	Color B;\n" + 
			"\n" + 
			"	public static <T, R> TypeMapper<R> mapType(Function<T, R> mapper) {\n" + 
			"		return new TypeMapper<R>();\n" + 
			"	}\n" + 
			"\n" + 
			"	public Color getForeground(Object element) {\n" + 
			"		return mapType(library -> {\n" + 
			"				return (element != null ? A : B);\n" + 
			"			}).orElse(null);\n" + 
			"	}\n" + 
			"}\n"
		});
}
public void testBug470942() {
	runConformTest(
		new String[] {
			"EclipeMarsLamdaIssueWontBuild.java",
			"import java.util.function.Supplier;\n" + 
			"\n" + 
			"public class EclipeMarsLamdaIssueWontBuild {\n" + 
			"	class MyClass {\n" + 
			"		long getNumber() {\n" + 
			"			return 0;\n" + 
			"		}\n" + 
			"	}\n" + 
			"\n" + 
			"	private interface VoidSupplier {\n" + 
			"		void perform();\n" + 
			"	}\n" + 
			"\n" + 
			"	long processTxContent() {\n" + 
			"		return withLogging(() -> new MyClass().getNumber());\n" + 
			"	}\n" + 
			"\n" + 
			"	private static void withLogging(final VoidSupplier supplier) {\n" + 
			"		// Do some logging\n" + 
			"	}\n" + 
			"\n" + 
			"	private static <T> T withLogging(final Supplier<T> supplier) {\n" + 
			"		// Do some logging\n" + 
			"		return null;\n" + 
			"	}\n" + 
			"}\n"
		});
}
public void testBug468999() {
	runConformTest(
		new String[] {
			"Main.java",
			"interface ExceptionAction<T>\n" + 
			"{\n" + 
			"    T run() throws Exception;\n" + 
			"}\n" + 
			"\n" + 
			"interface Action<U> extends ExceptionAction<U>\n" + 
			"{\n" + 
			"    @Override\n" + 
			"    U run();\n" + 
			"}\n" + 
			"\n" + 
			"public class Main\n" + 
			"{\n" + 
			"    public static void main(String[] args) {\n" + 
			"        runAction(() -> {                              // ERROR HERE\n" + 
			"            return \"\";\n" + 
			"        });\n" + 
			"    }\n" + 
			"\n" + 
			"    static <V> void runAction(ExceptionAction<V> action) {\n" + 
			"        System.out.println(\"run with exceptions\");\n" + 
			"    }\n" + 
			"\n" + 
			"    static <W> void runAction(Action<W> action) {\n" + 
			"        System.out.println(\"run without exceptions\");\n" + 
			"    }\n" + 
			"}\n"
		});
}
public void testBug470826() {
	runConformTest(
		new String[] {
			"EcjVsCollect.java",
			"import java.util.ArrayList;\n" + 
			"import java.util.stream.Stream;\n" + 
			"\n" + 
			"public class EcjVsCollect {\n" + 
			"\n" + 
			"  public static void main(String[] args) {\n" + 
			"    try (final Stream<Record<String>> stream = getStream()) {\n" + 
			"      stream.collect(ArrayList::new, ArrayList::add, ArrayList::addAll);\n" + 
			"//      ArrayList<Record<String>> foo = stream.collect(ArrayList::new, ArrayList::add, ArrayList::addAll);\n" + 
			"    }\n" + 
			"  }\n" + 
			"\n" + 
			"  private static <K> Stream<Record<K>> getStream() {\n" + 
			"    return Stream.empty();\n" + 
			"  }\n" + 
			"\n" + 
			"  private interface Record<K> {\n" + 
			"    K getKey();\n" + 
			"  }\n" + 
			"}\n"
		});
}
public void testBug466487() {
	runConformTest(
		new String[] {
			"C.java",
			"import java.util.*;\n" + 
			"import java.util.stream.*;\n" + 
			"import static java.util.Arrays.asList;\n" + 
			"\n" + 
			"public class C {\n" + 
			"  static final List<Integer> DIGITS = Collections.unmodifiableList(asList(0,1,2,3,4,5,6,7,8,9));\n" + 
			"    \n" + 
			"    Collection<String> flatMapSolutions(final boolean b) {\n" + 
			"      Collection<String> solutions = \n" + 
			"          DIGITS.stream().flatMap( s -> {\n" + 
			"               return b ? Stream.empty() : Stream.of(\"\");\n" + 
			"          }) .collect(Collectors.toList());\n" + 
			"      return solutions;\n" + 
			"  }\n" + 
			"}\n"
		});
}
public void testBug472426() {
	runConformTest(
		new String[] {
			"InferenceBug.java",
			"import java.util.Collections;\n" + 
			"import java.util.List;\n" + 
			"import java.util.function.BiFunction;\n" + 
			"\n" + 
			"public class InferenceBug {\n" + 
			"\n" + 
			"    public static void main(String[] args) {\n" + 
			"\n" + 
			"        // compiles\n" + 
			"        List<String> l = Collections.singletonList(\"foo\");\n" + 
			"        apply(Foo::foo, l);\n" + 
			"\n" + 
			"        // won't compile\n" + 
			"        apply(Foo::foo, Collections.singletonList(\"foo\"));\n" + 
			"    }\n" + 
			"\n" + 
			"    static <T> void apply(BiFunction<Foo, T, Foo> fun, T value) {\n" + 
			"    }\n" + 
			"\n" + 
			"    static class Foo {\n" + 
			"        public Foo foo(List<String> i) {\n" + 
			"            return this;\n" + 
			"        }\n" + 
			"\n" + 
			"        public Foo foo(String... i) {\n" + 
			"            return this;\n" + 
			"        }\n" + 
			"    }\n" + 
			"\n" + 
			"}\n"
		});
}
public void testBug469753() {
	runConformTest(
		new String[] {
			"LambdaBug.java",
			"import java.util.AbstractMap;\n" + 
			"import java.util.Iterator;\n" + 
			"import java.util.Map.Entry;\n" + 
			"import java.util.function.Function;\n" + 
			"\n" + 
			"public class LambdaBug {\n" + 
			"\n" + 
			"    class Item {\n" + 
			"        String foo;\n" + 
			"    }\n" + 
			"\n" + 
			"    public void bug(String catalogKey, Iterator<Item> items) {\n" + 
			"        go(transform(items, i -> pair(i.foo, i)));\n" + 
			"    }\n" + 
			"\n" + 
			"    public static <K, V> Entry<K, V> pair(K key, V value) {\n" + 
			"        return new AbstractMap.SimpleImmutableEntry<K, V>(key, value);\n" + 
			"    }\n" + 
			"\n" + 
			"    void go(Iterator<Entry<String, Item>> items) {\n" + 
			"    }\n" + 
			"\n" + 
			"    public static <F, T> Iterator<T> transform(Iterator<F> fromIterator, Function<? super F, ? extends T> function) {\n" + 
			"        return null;\n" + 
			"    }\n" + 
			"\n" + 
			"}\n"
		});
}
public void testBug470958() {
	runConformTest(
		new String[] {
			"Bug470958.java",
			"import java.time.*;\n" + 
			"import java.util.*;\n" + 
			"import java.util.concurrent.*;\n" + 
			"import static java.util.concurrent.CompletableFuture.*;\n" + 
			"import static java.util.stream.Collectors.*;\n" + 
			"\n" + 
			"class Hotel {}\n" + 
			"\n" + 
			"class Bug470958 {\n" + 
			"  public Map<String, CompletableFuture<List<Hotel>>> asyncLoadMany(List<String> codes, LocalDate begin, LocalDate end) {\n" + 
			"    return loadMany(codes, begin, end)\n" + 
			"    .entrySet()\n" + 
			"    .stream()\n" + 
			"    .collect(toMap(Map.Entry::getKey, entry -> completedFuture(entry.getValue())));\n" + 
			"  }\n" + 
			"\n" + 
			"  public Map<String, List<Hotel>> loadMany(List<String> codes, LocalDate begin, LocalDate end) {\n" + 
			"    return null;\n" + 
			"  }\n" + 
			"}\n"
		});
}
public void testBug470542() {
	runNegativeTest(
		new String[] {
			"X.java",
			"import java.util.function.Consumer;\n" + 
			"\n" + 
			"public class X {\n" + 
			"	void test() {\n" + 
			"		process(missing::new);\n" + 
			"	}\n" + 
			"	\n" + 
			"	<T> void process(Consumer<T> c) { }\n" + 
			"}\n"
		},
		"----------\n" + 
		"1. ERROR in X.java (at line 5)\n" + 
		"	process(missing::new);\n" + 
		"	        ^^^^^^^\n" + 
		"missing cannot be resolved\n" + 
		"----------\n");
}
public void testBug471280_comment0() {
	runConformTest(
		new String[] {
			"Test0.java",
			"import java.util.*;\n" + 
			"import java.util.function.*;\n" + 
			"import java.util.concurrent.*;\n" + 
			"\n" + 
			"public class Test0 {\n" + 
			"  public CompletableFuture<List<String>> does_not_compile() throws Exception {\n" + 
			"    CompletableFuture<List<String>> firstAsync = new CompletableFuture<>();\n" + 
			"    firstAsync.complete(Collections.singletonList(\"test\"));\n" + 
			"    // The following line gives error \"Type mismatch: cannot convert from CompletableFuture<Object> to CompletableFuture<List<String>>\"\n" + 
			"    return transform(firstAsync, first -> Collections.singletonList(first.get(0)));\n" + 
			"  }\n" + 
			"\n" + 
			"  public CompletableFuture<List<String>> does_compile() throws Exception {\n" + 
			"    CompletableFuture<List<String>> firstAsync = new CompletableFuture<>();\n" + 
			"    firstAsync.complete(Collections.singletonList(\"test\"));\n" + 
			"    return transform(firstAsync, first -> {\n" + 
			"      return Collections.singletonList(first.get(0));\n" + 
			"    });\n" + 
			"  }\n" + 
			"\n" + 
			"  public <T, R> CompletableFuture<R> transform(CompletableFuture<T> future, Function<T, R> fun) throws Exception {\n" + 
			"    return future.thenApply(fun);\n" + 
			"  }\n" + 
			"}\n"
		});
}
public void testBug471280_comment3() {
	runConformTest(
		new String[] {
			"Test3.java",
			"import java.util.*;\n" + 
			"import java.util.stream.*;\n" + 
			"\n" + 
			"public class Test3 {\n" + 
			"    public <T> T generic(T value) {\n" + 
			"        return value;\n" + 
			"    }\n" + 
			"\n" + 
			"    public void mapExample(Map<String, String> input) {\n" + 
			"        // does not compile with ejc: Type mismatch: cannot convert from Map<Object,Object> to Map<String,String>\n" + 
			"        Map<String, String> mapped = input.entrySet()\n" + 
			"            .stream()\n" + 
			"            .collect(Collectors.toMap(e -> e.getKey(), e -> generic(e.getValue())));\n" + 
			"    }\n" + 
			"}\n"
		});
}
public void testBug464496() {
	runConformTest(
		new String[] {
			"Value.java",
			"public class Value<V> {\n" + 
			"    private final V value;\n" + 
			"    public Value(V value) {\n" + 
			"        this.value = value;\n" + 
			"    }\n" + 
			"    public V get() {\n" + 
			"        return value;\n" + 
			"    }\n" + 
			"    public static <V> V getValue(Value<V> value) {\n" + 
			"        return value.get();\n" + 
			"    }\n" + 
			"    public static void main(String[] args) {\n" + 
			"        Value<Integer> intValue = new Value<>(42);\n" + 
			"        long longPrimitive = getValue(intValue); // fails in 1.8 compiler \n" + 
			"        System.out.println(longPrimitive);\n" + 
			"    }\n" + 
			"}\n"
		},
		"42");
}
public void testBug473657() {
	runConformTest(
		new String[] {
			"T2.java",
			"interface I<T> {\n" + 
			"}\n" + 
			"\n" + 
			"@SuppressWarnings({\"unchecked\", \"rawtypes\"})\n" + 
			"abstract class T1<T> implements I<T> {\n" + 
			"    public I<T> t(I<? extends Number> l2) {\n" + 
			"        return T2.m((I) this, (I) l2);\n" + 
			"    }\n" + 
			"    public I<T> t(Number l2) {\n" + 
			"        return T2.m((I) this, (I) T2.t(l2));\n" + 
			"    }\n" + 
			"}\n" + 
			"\n" + 
			"public abstract class T2 {\n" + 
			"    public static <T> I<T> t(T t) {\n" + 
			"        return null;\n" + 
			"    }\n" + 
			"    public static <T extends Number> I<T> m(I<T> l1, I<? extends Number> l2) {\n" + 
			"        return null;\n" + 
			"    }\n" + 
			"    public static <T extends Number> I<T> m(T l1, Number l2) {\n" + 
			"        return null;\n" + 
			"    }\n" + 
			"}\n"
		});
}
public void testBug478848() {
	runConformTest(
		new String[] {
			"InferenceBug.java",
			"import java.util.*;\n" + 
			"public class InferenceBug {\n" + 
			"    \n" + 
			"    static class Wrapper<T> {\n" + 
			"        T value;\n" + 
			"        public T getValue() {\n" + 
			"            return null;\n" + 
			"        }\n" + 
			"    }\n" + 
			"    \n" + 
			"    static class C1 {\n" + 
			"        //an optional array of String wrappers\n" + 
			"        public Optional<? extends Wrapper<String>[]> optionalArrayOfStringWrappers() {\n" + 
			"            return Optional.empty();\n" + 
			"        }\n" + 
			"    }\n" + 
			"    \n" + 
			"    public static void main(String[] args) {\n" + 
			"        C1 c1 = new C1();\n" + 
			"        try {\n" + 
			"            for (Wrapper<String> attribute: c1.optionalArrayOfStringWrappers().get()) {\n" + 
			"                // error in previous line:\n" + 
			"                // Can only iterate over an array or an instance of java.lang.Iterable\n" +
			"            }\n" + 
			"        } catch (NoSuchElementException nsee) {\n" +
			"            System.out.print(\"No such element\");\n" +
			"        }\n" + 
			"    }\n" + 
			"}\n"
		},
		"No such element");
}
public void testBug479167() {
	runConformTest(
		new String[] {
			"ToArray.java",
			"import java.io.Serializable;\n" + 
			"interface ArrayFunction<E> {\n" + 
			"	<S extends E> E[] apply(@SuppressWarnings(\"unchecked\") S... es);\n" + 
			"}\n" + 
			"public class ToArray<E extends Cloneable & Serializable> implements ArrayFunction<E> {\n" + 
			"	public final @SafeVarargs @Override <S extends E> E[] apply(S... es) {\n" + 
			"		return es;\n" + 
			"	}\n" + 
			"\n" + 
			"	public static void main(String[] args) {\n" + 
			"		ArrayFunction<String[]> toArray = new ToArray<>();\n" + 
			"		String[][] array = toArray.apply(args);\n" + 
			"		System.out.print(array.getClass().getName());\n" + 
			"	}\n" + 
			"}\n"
		},
		"[[Ljava.lang.String;");
}
public void testBug477751() {
	runConformTest(
		new String[] {
			"Test.java",
			"import java.util.function.Function;\n" + 
			"class Test {\n" + 
			"	public static <T, U> U map(T value, Function<T, U> mapper) {\n" + 
			"		if (value != null)\n" + 
			"			return mapper.apply(value);\n" + 
			"		return null;\n" + 
			"	}\n" + 
			"\n" + 
			"	String value;\n" + 
			"	\n" + 
			"	void test() {\n" + 
			"		map(map(value, nnVal1 -> nnVal1.toLowerCase()),\n" + 
			"				nnVal2 -> nnVal2.length());\n" + 
			"	}\n" + 
			"\n" + 
			"}\n"
		});
}
public void testBug482416() {
	runConformTest(
		new String[] {
			"CompilerRegression.java",
			"import java.util.Comparator;\n" + 
			"import java.util.concurrent.Callable;\n" + 
			"\n" + 
			"public class CompilerRegression<T> {\n" + 
			"	private ObjectProperty<Comparator<TreeItem<T>>> comparator = new ObjectProperty<Comparator<TreeItem<T>>>();\n" + 
			"\n" + 
			"	void sample() {\n" + 
			"		//Fails in Mars.1 succeeds in Mars.0\n" + 
			"		{\n" + 
			"			ObjectBinding<Comparator<TreeItem<T>>> b = Bindings.createObjectBinding(() -> {\n" + 
			"				if (this.comparator.get() == null)\n" + 
			"					return null;\n" + 
			"				return (o1, o2) -> this.comparator.get().compare(o1, o2);\n" + 
			"			}, this.comparator);\n" + 
			"		}\n" + 
			"\n" + 
			"		// Succeeds in both\n" + 
			"		{\n" + 
			"			ObjectBinding<Comparator<TreeItem<T>>> b = Bindings.createObjectBinding(() -> {\n" + 
			"				if (this.comparator.get() == null)\n" + 
			"					return null;\n" + 
			"				Comparator<TreeItem<T>> cp = (o1, o2) -> this.comparator.get().compare(o1, o2);\n" + 
			"				return cp;\n" + 
			"			}, this.comparator);\n" + 
			"		}\n" + 
			"	}\n" + 
			"}\n" + 
			"\n" + 
			"class Bindings {\n" + 
			"    public static <X> ObjectBinding<X> createObjectBinding(final Callable<X> func, final Observable... dependencies) { return null; }\n" + 
			"}\n" + 
			"class ObjectBinding<U> { }\n" + 
			"class TreeItem<V> { }\n" + 
			"class ObjectProperty<W> implements Observable  {\n" + 
			"	W get() { return null; }\n" + 
			"}\n" + 
			"interface Observable {}\n"
		});
}
public void testBug483019() {
	runConformTest(
		new String[] {
			"Test.java",
			"import sub.B;\n" + 
			"import sub.Marker;\n" + 
			"\n" + 
			"public class Test {\n" + 
			"  public int test(B b) {\n" + 
			"    return (((B & Marker) b).getValue());\n" + 
			"  }\n" + 
			"  public static void main(String[] args) {\n" + 
			"    System.out.println(new Test().test(new B()));\n" + 
			"  }\n" + 
			"}",
			"sub/A.java",
			"package sub;\n" + 
			"class A {\n" + 
			"  public int getValue() {\n" + 
			"    return 1;\n" + 
			"  }\n" + 
			"}\n",
			"sub/B.java",
			"package sub;\n" + 
			"public class B extends A implements Marker{ }\n",
			"sub/Marker.java",
			"package sub;\n" + 
			"public interface Marker{ }\n"
		},
		"1");
}
public void testBug483019a() {
	runConformTest(
		false /*skipJavac */,
		JavacTestOptions.Excuse.JavacHasErrorsEclipseHasNone,
		new String[] {
			"Test.java",
			"import sub.J;\n" + 
			"import sub.Marker;\n" + 
			"\n" + 
			"public class Test {\n" + 
			"  public int test(J j) {\n" + 
			"    return (((Marker & J) j).getValue());\n" + 
			"  }\n" + 
			"  public static void main(String[] args) {\n" + 
			"    System.out.println(new Test().test((J & Marker)() -> 0));\n" + 
			"  }\n" + 
			"}",
			"sub/I.java",
			"package sub;\n" + 
			"interface I {\n" + 
			"  int getValue();\n" + 
			"}\n",
			"sub/J.java",
			"package sub;\n" + 
			"public interface J extends I{ }\n",
			"sub/Marker.java",
			"package sub;\n" + 
			"public interface Marker{ }\n"
		},
		"0");
}

public void testBug484448() {
	Map options = getCompilerOptions();
	options.put(CompilerOptions.OPTION_DocCommentSupport, CompilerOptions.ENABLED);

	runConformTest(
			new String[] {
				"test/Test.java",
				"package test;\n" +
				"\n" + 
				"public final class Test {\n" +
				"	/**\n" +
				"	 * @see #g(T, Class)\n" +
				"	 */\n" +
				"	public static <T> T f(T t, Class<T> c1) {\n" +
				"		return g(t, c1);\n" +
				"	}\n" +
				"\n" + 
				"	public static <U> U g(U u, Class<U> c2) {\n" +
				"		return u;\n" +
				"	}\n" +
				"}\n"
			},
			options);	
}
public void testBug485593() {
	runConformTest(
		new String[] {
			"Test.java",
			"import java.util.*;\n" + 
			"\n" + 
			"public class Test {\n" + 
			"  void test() {\n" + 
			"    double[][] d = new double[][]{{1,2},{3,4},{5,6}};\n" + 
			"    double[][] e = Arrays.stream(d).map(double[]::clone).toArray(double[][]::new);\n" + 
			"  }\n" + 
			"}\n"
		});
}
public void testBug483228a() {
	runNegativeTest(
		new String[] {
			"X.java",
			"interface UnaryOp<T> { T apply(T arg); }\n" + 
			"interface IntegerToNumber { Number apply(Integer arg); }\n" + 
			"\n" + 
			"public class X {\n" + 
			"\n" + 
			"  <T> void m(UnaryOp<T> f) {}\n" + 
			"  void m(IntegerToNumber f) {}\n" + 
			"\n" + 
			"  void test() {\n" + 
			"    m((Integer i) -> i);\n" + 
			"  } \n" + 
			"}\n"
		},
		"----------\n" + 
		"1. ERROR in X.java (at line 10)\n" + 
		"	m((Integer i) -> i);\n" + 
		"	^\n" + 
		"The method m(UnaryOp<Integer>) is ambiguous for the type X\n" + 
		"----------\n");
}
public void testBug449824a() {
	runNegativeTest(
		new String[] {
			"X.java",
			"public class X {\n" + 
			"	interface FI1<T> {\n" + 
			"		public T get(X x, T n);\n" + 
			"	}\n" + 
			"	interface FI2 {\n" + 
			"		public Integer get(X x, Integer t);\n" + 
			"	}\n" + 
			"	void m(FI1<Number> fi) { }\n" + 
			"	void m(FI2 fi) { }\n" + 
			"	Integer id(Number n) {\n" + 
			"		return null;\n" + 
			"	}\n" + 
			"	void test() {\n" + 
			"		m(X::id);\n" + 
			"	}\n" + 
			"}\n"
		},
		"----------\n" + 
		"1. ERROR in X.java (at line 14)\n" + 
		"	m(X::id);\n" + 
		"	^\n" + 
		"The method m(X.FI1<Number>) is ambiguous for the type X\n" + 
		"----------\n");
}
public void testBug449824b() {
	runNegativeTest(
		new String[] {
			"X.java",
			"public class X {\n" + 
			"	interface FI1<T> {\n" + 
			"		public T get(T... n);\n" + 
			"	}\n" + 
			"	interface FI2 {\n" + 
			"		public Integer get(Integer... t);\n" + 
			"	}\n" + 
			"	void m(FI1<Number> fi) { }\n" + 
			"	void m(FI2 fi) { }\n" + 
			"	Integer id(Number[] n) {\n" + 
			"		return null;\n" + 
			"	}\n" + 
			"	void test() {\n" + 
			"		m(this::id);\n" + 
			"	}\n" + 
			"}\n"
		},
		"----------\n" + 
		"1. WARNING in X.java (at line 3)\n" + 
		"	public T get(T... n);\n" + 
		"	                  ^\n" + 
		"Type safety: Potential heap pollution via varargs parameter n\n" +
		"----------\n" + 
		"2. ERROR in X.java (at line 14)\n" + 
		"	m(this::id);\n" + 
		"	^\n" + 
		"The method m(X.FI1<Number>) is ambiguous for the type X\n" +
		"----------\n");
}
public void testBug487746_comment2() {
	runConformTest(
		new String[] {
			"Example.java",
			"\n" + 
			"import java.time.Instant;\n" + 
			"import java.util.Comparator;\n" + 
			"import java.util.stream.Collectors;\n" + 
			"\n" + 
			"public class Example {\n" + 
			"   public void test1() {\n" + 
			"      // Returns Collector<Something,?,Something> - CORRECT\n" + 
			"      Collectors.collectingAndThen(\n" + 
			"            Collectors.<Something>toList(),\n" + 
			"            list -> list.stream().sorted(Comparator.comparing(Something::getTime)).limit(1).findAny().orElse(null)\n" + 
			"      );\n" + 
			"   }\n" + 
			"   \n" + 
			"   public void test2() {\n" + 
			"         Collectors.collectingAndThen(\n" + 
			"            Collectors.<Something>toList(),\n" + 
			"            list -> list.stream().collect(Collectors.groupingBy(Something::getSize,\n" + 
			"                     // Returns Collector<Something,?,Object> - INCORRECT!\n" + 
			"                     Collectors.collectingAndThen(\n" + 
			"                        Collectors.<Something>toList(),\n" + 
			"                        list2 -> list2.stream().sorted(Comparator.comparing(Something::getTime)).limit(1).findAny().orElse(null)\n" + 
			"                     )\n" + 
			"                  )));\n" + 
			"   }\n" +
			"   private interface Something {\n" + 
			"      public int getSize();\n" + 
			"      public Instant getTime();\n" + 
			"  }\n" + 
			"}\n"
		});
}
public void _testBug487746_comment9() { // FIXME: still reports an unexpected error
	runConformTest(
		new String[] {
			"Example.java",
			"\n" + 
			"import java.time.Instant;\n" + 
			"import java.util.Comparator;\n" + 
			"import java.util.List;\n" + 
			"import java.util.stream.Collectors;\n" + 
			"\n" + 
			"public class Example {\n" + 
			"	public void doesntCompile(List<Something> things) {\n" + 
			"   	things.stream()\n" + 
			"       	.filter(thing -> thing.getSize() > 100)\n" + 
			"       	.collect(Collectors.collectingAndThen(\n" + 
			"        	 	Collectors.<Something>toList(),\n" + 
			"         		list -> list.stream().collect(Collectors.groupingBy(Something::getSize,\n" + 
			"           	       	Collectors.collectingAndThen(\n" + 
			"               	      Collectors.<Something>toList(),\n" + 
			"                   	  list2 -> list2.stream().sorted(Comparator.comparing(Something::getTime)).limit(1).findAny().orElse(null)\n" + 
			"                  		)\n" + 
			"               ))))\n" + 
			"   		.forEach((size, thing) -> {\n" + 
			"       		System.out.println(thing.getSize());   // Compile error because Eclipse thinks 'thing' is Object\n" + 
			"   		});\n" + 
			"	}\n" + 
			"   private interface Something {\n" + 
			"      public int getSize();\n" + 
			"      public Instant getTime();\n" + 
			"  }\n" + 
			"}\n"
		});
}
public void testBug480075() {
	runConformTest(
		new String[] {
			"X.java",
			"import java.util.stream.*;\n" +
			"public class X {\n" +
			"	void test() {\n" +
			"		IntStream.of(42).mapToObj(i -> i > 42 ? \"gt\" : i < 42 ? \"lt\" : \"42\").findFirst();\n" + 
			"\n" + 
			"		Stream.generate(Object::new).map(o -> o != null ? o : o == null ? o : o).findAny();\n" + 
			"\n" + 
			"	}\n" +
			"}\n"
		});
}
public void testBug488649() {
	runNegativeTest(
		new String[] {
			"X.java",
			"class A<T> {}\n" +
			"public class X {\n" +
			"	static <U> U get(A<U> a) { return null; }\n" +
			"	void test(A a) {\n" +
			"		get(a).missing();\n" +
			"	}\n" +
			"}\n"
		},
		"----------\n" + 
		"1. WARNING in X.java (at line 4)\n" + 
		"	void test(A a) {\n" + 
		"	          ^\n" + 
		"A is a raw type. References to generic type A<T> should be parameterized\n" + 
		"----------\n" + 
		"2. WARNING in X.java (at line 5)\n" + 
		"	get(a).missing();\n" + 
		"	^^^^^^\n" + 
		"Type safety: Unchecked invocation get(A) of the generic method get(A<U>) of type X\n" + 
		"----------\n" + 
		"3. WARNING in X.java (at line 5)\n" + 
		"	get(a).missing();\n" + 
		"	    ^\n" + 
		"Type safety: The expression of type A needs unchecked conversion to conform to A<Object>\n" + 
		"----------\n" + 
		"4. ERROR in X.java (at line 5)\n" + 
		"	get(a).missing();\n" + 
		"	       ^^^^^^^\n" + 
		"The method missing() is undefined for the type Object\n" + 
		"----------\n");
}
public void testBug488672() {
	runConformTest(
		new String[] {
			"X.java",
			"import java.util.*;\n" + 
			"\n" + 
			"public class X {\n" + 
			"	void foo(Manager manager) {\n" + 
			"		HashSet<String> activeBindings = new HashSet<>(manager.getActiveBindingsDisregardingContextFlat());\n" + 
			"	}\n" + 
			"}\n" + 
			"\n" + 
			"class Manager {\n" + 
			"	Collection getActiveBindingsDisregardingContextFlat() {\n" + 
			"		return null;\n" + 
			"	}\n" + 
			"}\n"
		});
}
public void testBug488795() {
	runConformTest(
		new String[] {
			"X.java",
			"interface Parameter {}\n" +
			"interface Parameters<S extends Parameters<S, T>, T extends Parameter> extends Iterable<T> {\n" +
			"	S get();\n" +
			"}\n" +
			"public class X {\n" +
			"	void test(Parameters<?,?> parameters) {\n" +
			"		for(Parameter p : parameters.get())\n" +
			"			System.out.println(p);\n" +
			"	}\n" +
			"}\n"
		});
}
public void testBug489976() {
	runConformTest(
		new String[] {
			"Test.java",
			"import java.util.*;\n" + 
			"import static java.util.stream.Collectors.*;\n" + 
			"import java.util.stream.Collectors;\n" + 
			"\n" + 
			"class Key {}\n" + 
			"class Value {}\n" + 
			"public class Test {\n" + 
			"  void test (List<Map<Key, Value>> maps) {\n" + 
			"    maps.stream().flatMap(s->s.entrySet().stream()).collect(\n" + 
			"        groupingBy(e -> e.getKey(), \n" + 
			"            mapping(e -> e.getValue(),  collectingAndThen(toList(),x->x))\n" + 
			"        )\n" + 
			"    );\n" + 
			"  }\n" + 
			"}\n"
		});
}
public void testBug491934() {
	runConformTest(
		new String[] {
			"Main.java",
			"import java.util.Arrays;\n" + 
			"import java.util.HashSet;\n" + 
			"import java.util.Set;\n" + 
			"\n" + 
			"public class Main {\n" + 
			"\n" + 
			"	public static void main(String[] args) {\n" +
			"		// gives compile error in Neon\n" + 
			"		// was warning \"unchecked\" in Mars\n" + 
			"		Set<String> genericSet = new HashSet<>(oldApiReturningUntypedSet());\n" + 
			"	}\n" + 
			"\n" + 
			"	@SuppressWarnings({ \"rawtypes\", \"unchecked\" })\n" + 
			"	private static Set oldApiReturningUntypedSet() {\n" + 
			"		HashSet set = new HashSet();\n" + 
			"		set.add(\"one\");\n" + 
			"		return set;\n" + 
			"	}\n" + 
			"\n" + 
			"}\n"
		});
}
public void testBug491485() {
	runNegativeTest(
		new String[] {
			"Tester.java",
			"interface SAM<X, Y, Z extends X3> {\n" + 
			"	Z bar(X a, Y b);\n" + 
			"}\n" + 
			"interface I<T> {\n" + 
			"	\n" + 
			"}\n" + 
			"class X3 {\n" + 
			"	\n" + 
			"}\n" + 
			"public class Tester {\n" + 
			"\n" + 
			"	X3 method(SAM<?, ?, ?> s) {\n" + 
			"		return s.bar(null, null);\n" + 
			"	}\n" + 
			"	\n" + 
			"	Object foo(Object a, Object b) {\n" + 
			"		return null;\n" + 
			"	}\n" + 
			"	X3 junk() {\n" + 
			"		return method((SAM<?,?,?> & I <?>) this::foo);\n" + 
			"	}\n" + 
			"}\n"
		},
		"----------\n" + 
		"1. ERROR in Tester.java (at line 20)\n" + 
		"	return method((SAM<?,?,?> & I <?>) this::foo);\n" + 
		"	                                   ^^^^^^^^^\n" + 
		"The type of foo(Object, Object) from the type Tester is Object, this is incompatible with the descriptor\'s return type: X3\n" + 
		"----------\n");
}

public void testBug485057() {
	runNegativeTest(
		new String[] {
			"Task.java",
			"public class Task {\n" + 
			"\n" + 
			"	public static void main(String[] args) {\n" + 
			"		foo(rt -> true); // PROBLEM HERE\n" + 
			"	}\n" + 
			"\n" + 
			"	public static <T extends java.io.Serializable> Task foo(T serialiable) {\n" + 
			"		return null;\n" + 
			"	}\n" + 
			"\n" + 
			"	public static Task foo(java.util.function.Predicate<?> predicate) {\n" + 
			"		return null;\n" + 
			"	}\n" + 
			"}\n"
		},
		"----------\n" + 
		"1. ERROR in Task.java (at line 4)\n" + 
		"	foo(rt -> true); // PROBLEM HERE\n" + 
		"	^^^\n" + 
		"The method foo(Serializable) is ambiguous for the type Task\n" + 
		"----------\n" + 
		"2. ERROR in Task.java (at line 4)\n" + 
		"	foo(rt -> true); // PROBLEM HERE\n" + 
		"	    ^^^^^^^^^^\n" + 
		"The target type of this expression must be a functional interface\n" + 
		"----------\n");
}

public void testBug485373() {
	runNegativeTest(
		new String[] {
			"TestGenericsFunctional.java",
			"import java.util.Collection;\n" + 
			"import java.util.function.Consumer;\n" + 
			"\n" + 
			"public class TestGenericsFunctional {\n" + 
			"\n" + 
			"	public static void doStuff(String str, Consumer<String> consumer) {\n" + 
			"		consumer.accept(str);\n" + 
			"	}\n" + 
			"	\n" + 
			"	public static <C extends Collection<String>> C doStuff(String str, C collection) {\n" + 
			"		doStuff(str, st -> collection.add(st));\n" + 
			"		return collection;\n" + 
			"	}\n" + 
			"}\n"
		},
		"----------\n" + 
		"1. ERROR in TestGenericsFunctional.java (at line 11)\n" + 
		"	doStuff(str, st -> collection.add(st));\n" + 
		"	^^^^^^^\n" + 
		"The method doStuff(String, Consumer<String>) is ambiguous for the type TestGenericsFunctional\n" + 
		"----------\n");
}

public void testBug487563() {
	runNegativeTest(
		new String[] {
			"Java8TypeInferenceProblem.java",
			"\n" + 
			"import java.util.Iterator;\n" + 
			"import java.util.List;\n" + 
			"\n" + 
			"public class Java8TypeInferenceProblem {\n" + 
			"\n" + 
			"	public ValueObjectImpl myTestMethod() {\n" + 
			"		return copyToValueObject(loadBusinessObject(), ValueObjectImpl.class);\n" + 
			"	}\n" + 
			"\n" + 
			"	public <T extends ValueObject> T copyToValueObject(BusinessObject param, Class<T> voClass) {\n" + 
			"		return null;\n" + 
			"	}\n" + 
			"\n" + 
			"	public <T extends ValueObject> List<T> copyToValueObject(Iterator<BusinessObject> params, Class<T> voClass) {\n" + 
			"		return null;\n" + 
			"	}\n" + 
			"\n" + 
			"	public <T extends BusinessObject> T loadBusinessObject() {\n" + 
			"		return null;\n" + 
			"	}\n" + 
			"\n" + 
			"	private interface BusinessObject { }\n" + 
			"\n" + 
			"	private interface ValueObject { }\n" + 
			"\n" + 
			"	private class ValueObjectImpl implements ValueObject { }\n" + 
			"\n" + 
			"}\n"
		},
		"----------\n" + 
		"1. ERROR in Java8TypeInferenceProblem.java (at line 8)\n" + 
		"	return copyToValueObject(loadBusinessObject(), ValueObjectImpl.class);\n" + 
		"	       ^^^^^^^^^^^^^^^^^\n" + 
		"The method copyToValueObject(Java8TypeInferenceProblem.BusinessObject, Class<Java8TypeInferenceProblem.ValueObjectImpl>) is ambiguous for the type Java8TypeInferenceProblem\n" + 
		"----------\n");
}
public void testBug492939a() {
	runConformTest(
		new String[] {
			"EclipseInference.java",
			"import java.lang.reflect.Type;\n" + 
			"import java.sql.ResultSet;\n" + 
			"import java.sql.SQLException;\n" + 
			"import java.util.List;\n" + 
			"import java.util.Optional;\n" + 
			"import java.util.concurrent.ConcurrentHashMap;\n" + 
			"import java.util.concurrent.CopyOnWriteArrayList;\n" + 
			"import java.util.function.Supplier;\n" + 
			"import java.util.stream.Stream;\n" + 
			"\n" + 
			"public class EclipseInference {\n" + 
			"\n" + 
			"    private final List<RowMapperFactory> rowFactories = new CopyOnWriteArrayList<>();\n" + 
			"    private final ConcurrentHashMap<Type, RowMapper<?>> rowCache = new ConcurrentHashMap<>();\n" + 
			"\n" + 
			"    @SuppressWarnings(\"unchecked\")\n" + 
			"    public Optional<RowMapper<?>> findRowMapperFor(Type type) {\n" + 
			"        return Optional.ofNullable(rowCache.computeIfAbsent(type, t ->\n" + 
			"                findFirstPresent(\n" + 
			"                        () -> rowFactories.stream()\n" + 
			"                                .flatMap(factory -> toStream(factory.build(t)))\n" + 
			"                                .findFirst(),\n" + 
			"                        () -> findColumnMapperFor(t)\n" + 
			"                                .map(SingleColumnMapper::new))\n" + // HERE: ReferenceExpression had a bug
			"                        .orElse(null)));\n" + 
			"    }\n" + 
			"\n" + 
			"    private Optional<ColumnMapper<?>> findColumnMapperFor(Type t) {\n" + 
			"        return Optional.empty();\n" + 
			"    }\n" + 
			"\n" + 
			"    @SafeVarargs\n" + 
			"    static <T> Optional<T> findFirstPresent(Supplier<Optional<T>>... suppliers) {\n" + 
			"        return Stream.of(suppliers)\n" + 
			"                .flatMap(supplier -> toStream(supplier.get()))\n" + 
			"                .findFirst();\n" + 
			"    }\n" + 
			"    static <T> Stream<T> toStream(Optional<T> optional) {\n" + 
			"        return optional.isPresent() ? Stream.of(optional.get()) : Stream.empty();\n" + 
			"    }\n" + 
			"}\n" + 
			"\n" + 
			"class SingleColumnMapper<T> implements RowMapper<T> {\n" + 
			"    SingleColumnMapper(ColumnMapper<T> mapper) {\n" + 
			"    }\n" + 
			"    @Override\n" + 
			"    public T map(ResultSet r) {\n" + 
			"        return null;\n" + 
			"    }\n" + 
			"}\n" + 
			"\n" + 
			"@FunctionalInterface\n" + 
			"interface RowMapper<T>\n" + 
			"{\n" + 
			"    T map(ResultSet r);\n" + 
			"}\n" + 
			"\n" + 
			"@FunctionalInterface\n" + 
			"interface ColumnMapper<T>\n" + 
			"{\n" + 
			"    T map(ResultSet r, int columnNumber) throws SQLException;\n" + 
			"}\n" + 
			"\n" + 
			"@FunctionalInterface\n" + 
			"interface RowMapperFactory\n" + 
			"{\n" + 
			"    Optional<RowMapper<?>> build(Type type);\n" + 
			"}\n" + 
			"\n" + 
			"@FunctionalInterface\n" + 
			"interface ColumnMapperFactory\n" + 
			"{\n" + 
			"    Optional<ColumnMapper<?>> build(Type type);\n" + 
			"}\n"
		});
}
public void testBug492939b() {
	runConformTest(
		new String[] {
			"EclipseInference.java",
			"import java.lang.reflect.Type;\n" + 
			"import java.sql.ResultSet;\n" + 
			"import java.sql.SQLException;\n" + 
			"import java.util.List;\n" + 
			"import java.util.Optional;\n" + 
			"import java.util.concurrent.ConcurrentHashMap;\n" + 
			"import java.util.concurrent.CopyOnWriteArrayList;\n" + 
			"import java.util.function.Supplier;\n" + 
			"import java.util.stream.Stream;\n" + 
			"\n" + 
			"public class EclipseInference {\n" + 
			"\n" + 
			"    private final List<RowMapperFactory> rowFactories = new CopyOnWriteArrayList<>();\n" + 
			"    private final ConcurrentHashMap<Type, RowMapper<?>> rowCache = new ConcurrentHashMap<>();\n" + 
			"\n" + 
			"    @SuppressWarnings(\"unchecked\")\n" + 
			"    public Optional<RowMapper<?>> findRowMapperFor(Type type) {\n" + 
			"        return Optional.ofNullable(rowCache.computeIfAbsent(type, t ->\n" + 
			"                findFirstPresent(\n" + 
			"                        () -> rowFactories.stream()\n" + 
			"                                .flatMap(factory -> toStream(factory.build(t)))\n" + 
			"                                .findFirst(),\n" + 
			"                        () -> findColumnMapperFor(t)\n" + 
			"                                .map(c -> new SingleColumnMapper<>(c)))\n" + // HERE: LambdaExpression already worked 
			"                        .orElse(null)));\n" + 
			"    }\n" + 
			"\n" + 
			"    private Optional<ColumnMapper<?>> findColumnMapperFor(Type t) {\n" + 
			"        return Optional.empty();\n" + 
			"    }\n" + 
			"\n" + 
			"    @SafeVarargs\n" + 
			"    static <T> Optional<T> findFirstPresent(Supplier<Optional<T>>... suppliers) {\n" + 
			"        return Stream.of(suppliers)\n" + 
			"                .flatMap(supplier -> toStream(supplier.get()))\n" + 
			"                .findFirst();\n" + 
			"    }\n" + 
			"    static <T> Stream<T> toStream(Optional<T> optional) {\n" + 
			"        return optional.isPresent() ? Stream.of(optional.get()) : Stream.empty();\n" + 
			"    }\n" + 
			"}\n" + 
			"\n" + 
			"class SingleColumnMapper<T> implements RowMapper<T> {\n" + 
			"    SingleColumnMapper(ColumnMapper<T> mapper) {\n" + 
			"    }\n" + 
			"    @Override\n" + 
			"    public T map(ResultSet r) {\n" + 
			"        return null;\n" + 
			"    }\n" + 
			"}\n" + 
			"\n" + 
			"@FunctionalInterface\n" + 
			"interface RowMapper<T>\n" + 
			"{\n" + 
			"    T map(ResultSet r);\n" + 
			"}\n" + 
			"\n" + 
			"@FunctionalInterface\n" + 
			"interface ColumnMapper<T>\n" + 
			"{\n" + 
			"    T map(ResultSet r, int columnNumber) throws SQLException;\n" + 
			"}\n" + 
			"\n" + 
			"@FunctionalInterface\n" + 
			"interface RowMapperFactory\n" + 
			"{\n" + 
			"    Optional<RowMapper<?>> build(Type type);\n" + 
			"}\n" + 
			"\n" + 
			"@FunctionalInterface\n" + 
			"interface ColumnMapperFactory\n" + 
			"{\n" + 
			"    Optional<ColumnMapper<?>> build(Type type);\n" + 
			"}\n"
		});
}
public void testBug496942() {
	runConformTest(
		new String[] {
			"ProductManager.java",
			"import java.util.Set;\n" + 
			"import java.util.concurrent.Callable;\n" + 
			"import java.util.function.Function;\n" + 
			"import java.util.stream.Stream;\n" + 
			"\n" + 
			"class Product { }\n" + 
			"class ItineraryDTO { }\n" + 
			"class Result<K, V> {\n" + 
			"    public static <T, U> Function<T, ListenableFuture<Result<T, U>>> \n" + 
			"    		asyncCall(Function<T, ListenableFuture<U>> asyncMethod)\n" + 
			"    {\n" + 
			"    	return null;\n" + 
			"    }\n" + 
			"}\n" + 
			"interface ListeningExecutorService {\n" + 
			"	<T> ListenableFuture<T> submit(Callable<T> c);\n" + 
			"	ListenableFuture<?> submit(Runnable r);\n" + 
			"}\n" + 
			"interface ListenableFuture<T> {}\n" + 
			"\n" + 
			"public class ProductManager {\n" + 
			"	public Stream<ListenableFuture<Result<Product, ItineraryDTO>>> \n" + 
			"			test(ListeningExecutorService executor, Set<Product> productsSet)\n" + 
			"	{\n" + 
			"         return productsSet.stream().map(Result.asyncCall(product ->\n" + 
			"                    executor.submit(() -> new ItineraryDTO()\n" + 
			"                )));\n" + 
			"	}\n" + 
			"}\n"
		});
}
public void testBug496574() {
	runConformTest(
		new String[] {
			"EclipseNeonBug.java",
			"import java.util.ArrayList;\n" + 
			"import java.util.Collections;\n" + 
			"import java.util.List;\n" + 
			"import java.util.Map;\n" + 
			"import java.util.Optional;\n" + 
			"import java.util.stream.Collectors;\n" + 
			"\n" + 
			"public class EclipseNeonBug {\n" + 
			"\n" + 
			"	public static void main(String[] args) {\n" + 
			"		List<KeyValueObj> keyValObjs = new ArrayList<>();\n" + 
			"		Map<String, String> mses = Optional.ofNullable(keyValObjs)\n" + 
			"                .filter(ms -> !ms.isEmpty())\n" + 
			"                .map(ms -> ms.stream().collect(Collectors.toMap(\n" + 
			"                    metafield -> metafield.getKey(),\n" + 
			"                    metafield -> metafield.getValue())))\n" + 
			"                .orElseGet(() -> Collections.emptyMap());\n" + 
			"	}\n" + 
			"\n" + 
			"	public static class KeyValueObj {\n" + 
			"		private String key;\n" + 
			"		private String value;\n" + 
			"\n" + 
			"	    public String getKey() {\n" + 
			"	        return key;\n" + 
			"	    }\n" + 
			"\n" + 
			"	    public void setKey(String key) {\n" + 
			"	        this.key = key;\n" + 
			"	    }\n" + 
			"\n" + 
			"	    public String getValue() {\n" + 
			"	        return value;\n" + 
			"	    }\n" + 
			"\n" + 
			"	    public void setValue(String value) {\n" + 
			"	        this.value = value;\n" + 
			"	    }\n" + 
			"	}\n" + 
			"}\n"
		});
}
public void testBug496574_small() {
	runConformTest(
		new String[] {
			"Small.java",
			"import java.util.*;\n" + 
			"import java.util.stream.*;\n" + 
			"\n" + 
			"interface KeyValueObj {\n" + 
			"    String getKey();\n" + 
			"    String getValue();\n" + 
			"}\n" + 
			"\n" + 
			"public class Small {\n" + 
			"\n" + 
			"	public void test(Optional<List<KeyValueObj>> optList) {\n" + 
			"		Optional<Map<String, String>> mses = optList\n" + 
			"                .map(ms -> ms.stream().collect(Collectors.toMap(\n" + 
			"                    metafield -> metafield.getKey(),\n" + 
			"                    metafield -> metafield.getValue())));\n" + 
			"	}\n" + 
			"}\n"
		});
}
public void testBug496579() {
	runConformTest(
		new String[] {
			"EclipseNeonBug2.java",
			"import java.util.HashMap;\n" + 
			"import java.util.Map;\n" + 
			"import java.util.stream.Collectors;\n" + 
			"\n" + 
			"public class EclipseNeonBug2 {\n" + 
			"\n" + 
			"	public static void main(String[] args) {\n" + 
			"		Map<String, Map<String, Object>> stuff = new HashMap<>();\n" + 
			"		Map<String, Map<String, Integer>> result = stuff.entrySet().stream()\n" + 
			"			.collect(Collectors.toMap(\n" + 
			"					k -> k.getKey(), \n" + 
			"					o -> {\n" + 
			"						Map<String, Object> child = o.getValue();\n" + 
			"						return child.entrySet().stream().collect(Collectors.toMap(\n" + 
			"								k -> k.getKey(), \n" + 
			"								v -> Integer.parseInt(v.getValue().toString())));\n" + 
			"					}));\n" + 
			"	}\n" + 
			"	\n" + 
			"}\n"
		});
}
public void testBug496761() {
	runConformTest(
		new String[] {
			"RepoCase.java",
			"import java.util.HashMap;\n" + 
			"import java.util.Map;\n" + 
			"import java.util.Map.Entry;\n" + 
			"import java.util.Optional;\n" + 
			"import java.util.function.Supplier;\n" + 
			"import java.util.stream.Collectors;\n" + 
			"\n" + 
			"public class RepoCase {\n" + 
			"	private Map<String, Supplier<?>> dependencyMap = new HashMap<>();\n" + 
			"	\n" + 
			"	void compilerNPE() {\n" + 
			"// Leads to NPE in compiler\n" + 
			"		Map<String, Object> map = Optional.ofNullable(this.dependencyMap)\n" + 
			"				.map(m -> m.entrySet().stream().collect(Collectors.toMap(Entry::getKey, e -> (Object) e.getValue().get())))\n" + 
			"				.orElse(new HashMap<>());\n" + 
			"		\n" + 
			"// Compiler error (might be the real cause for the above NPE)		\n" + 
			"		Optional<Map<String, Object>> o = Optional.ofNullable(this.dependencyMap)\n" + 
			"			.map(m -> m.entrySet().stream().collect(Collectors.toMap(Entry::getKey, e -> (Object) e.getValue().get())));\n" + 
			"	}\n" + 
			"}\n"
		});
}
public void testBug496624() {
	runConformTest(
		new String[] {
			"JDTNPETest.java",
			"import java.util.*;\n" + 
			"import java.util.stream.Collectors;\n" + 
			"\n" + 
			"interface HttpSession{\n" + 
			"  Enumeration<String> getAttributeNames();\n" + 
			"  Object getAttribute(String name);\n" + 
			"}\n" + 
			"public class JDTNPETest {\n" + 
			"    \n" + 
			"    public static void main(String[] args){\n" + 
			"        Map<String, Object> sessionAttributes = Optional.<HttpSession>ofNullable(null)\n" + 
			"            .map(s -> Collections.list(s.getAttributeNames()).stream()\n" + 
			"                .collect(Collectors.toMap(name -> name, name -> s.getAttribute(name))))\n" + 
			"            .orElse(null);\n" + 
			"    }\n" + 
			"\n" + 
			"}\n"
		});
}
public void testBug497193() {
	runConformTest(
		new String[] {
			"EclipseBug.java",
			"import java.util.function.Function;\n" + 
			"\n" + 
			"public class EclipseBug {\n" + 
			"    public static class Class1<K, V > {\n" + 
			"        public Class1( Function<K, V > arg ) {}\n" + 
			"    }\n" + 
			"\n" + 
			"    public static <T, R> R method1( T object, Function<T, R > function ) {\n" + 
			"        return null;\n" + 
			"    }\n" + 
			"\n" + 
			"    public static class Class2 {\n" + 
			"        public static Class2 method1( String arg ) {\n" + 
			"            return null;\n" + 
			"        }\n" + 
			"\n" + 
			"        String method2() {\n" + 
			"            return null;\n" + 
			"        }\n" + 
			"    }\n" + 
			"\n" + 
			"    private final Class1<String, String > member = new Class1<>( arg -> method1( Class2.method1( arg ), class2 -> class2.method2() ) );\n" + 
			"}\n"
		});
}
public void testBug496578() {
	runConformTest(
		new String[] {
			"Test.java",
			"import java.util.function.BinaryOperator;\n" + 
			"import java.util.function.Function;\n" + 
			"\n" + 
			"public class Test {\n" + 
			"	private Long[] v, v_small;\n" + 
			"	public Long method(String[] args) {\n" + 
			"		ExecPushFactory alg = new ExecPushFactory();\n" + 
			"        Long value = Id.prj(\n" + 
			"                alg.reduce(0L, Long::sum,\n" + 
			"                        alg.flatMap(x ->\n" + 
			"                                        alg.map(y -> x * y,\n" + 
			"                                                alg.source(v_small)),\n" + 
			"                                alg.source(v)))).value;\n" + 
			"        return value;\n" + 
			"	}\n" + 
			"}\n" + 
			"class ExecPushFactory {\n" + 
			"	public <T, R> App<Id.t, R> flatMap(Function<T, App<Id.t, R>> mapper, App<Id.t, T> app) {\n" + 
			"        return null;\n" + 
			"    }\n" + 
			"	public <T> App<Id.t, T> source(T[] array) {\n" + 
			"        return null;\n" + 
			"    }\n" + 
			"	public <T, R> App<Id.t, R> map(Function<T, R> mapper, App<Id.t, T> app) {\n" + 
			"        return null;\n" + 
			"    }\n" + 
			"    public <T> App<Id.t, T> reduce(T identity, BinaryOperator<T> accumulator, App<Id.t, T> app) {\n" + 
			"    	return null;\n" + 
			"    }\n" + 
			"}\n" + 
			"class Id<T> implements App<Id.t, T>{\n" +
			"   public T value;\n" + 
			"	public static class t {\n" + 
			"		\n" + 
			"	}\n" + 
			"	public static <A> Id<A> prj(App<Id.t, A> app) {\n" + 
			"        return (Id<A>) app;\n" + 
			"    }\n" + 
			"}\n" + 
			"interface App<C, T> {\n" + 
			"	\n" + 
			"}\n"
		});
}
public void testBug496675() {
	runConformTest(
		new String[] {
			"Test.java",
			"public class Test {\n" + 
			"    public class B<X, Y> {\n" + 
			"        public class C {}\n" + 
			"    }\n" + 
			"    public class D<X> extends B<String, X> {}\n" + 
			"	\n" + 
			"    /* This fails with an internal ArrayIndexOutOfBoundsException in \n" + 
			"     * ParameterizedTypeBinding.boundCheck. */\n" + 
			"    public class E<X extends D<?>.C> {}\n" + 
			"}\n"
		});
}
public void testBug496675_comment4() {
	runNegativeTest(
			new String[] {
				"Test.java",
				"public class Test {\n" + 
				"    public class B<X, Y> {\n" + 
				"        public class C {}\n" + 
				"    }\n" + 
				"    public class D<X extends Number> extends B<String, X> {}\n" + 
				"	\n" + 
				"    /* This fails with an internal ArrayIndexOutOfBoundsException in \n" + 
				"     * ParameterizedTypeBinding.boundCheck. */\n" + 
				"    public class E<X extends D<String>.C> {}\n" + 
				"}\n"
			},
			"----------\n" + 
			"1. ERROR in Test.java (at line 9)\n" + 
			"	public class E<X extends D<String>.C> {}\n" + 
			"	                           ^^^^^^\n" + 
			"Bound mismatch: The type String is not a valid substitute for the bounded parameter <X extends Number> of the type Test.D<X>\n" + 
			"----------\n");
}
public void testBug496675_problem() {
	runNegativeTest(
		new String[] {
			"Test.java",
			"public class Test {\n" + 
			"    <X extends wrong.D<?>.C> void m() {}\n" + 
			"}\n"
		},
		"----------\n" + 
		"1. ERROR in Test.java (at line 2)\n" + 
		"	<X extends wrong.D<?>.C> void m() {}\n" + 
		"	           ^^^^^\n" + 
		"wrong cannot be resolved to a type\n" + 
		"----------\n");
}
public void testBug496886() {
	runConformTest(
		new String[] {
			"Outer.java",
			"public interface Outer<E> {\n" + 
			"  public interface Inner<E> {\n" + 
			"  }\n" + 
			"}\n",
			"SubInterface.java",
			"public interface SubInterface extends Outer<String> {}\n"
		});
	runConformTest(
			new String[] {
				"ProblemClass.java",
				"class ProblemClass implements SubInterface.Inner<String> {}\n"
			},
			"",
			null,
			false, // don't flush
			null);
}
public void testBug497603() {
	runConformTest(
		new String[] {
			"InferBug.java",
			"import java.util.Iterator;\n" + 
			"import java.util.Map.Entry;\n" + 
			"import java.util.function.BiPredicate;\n" + 
			"import java.util.function.Function;\n" + 
			"\n" + 
			"public class InferBug {\n" + 
			"    public static void main(String[] args) {\n" + 
			"        Iterator<Iterator<Entry<String, String>>> x = null;\n" + 
			"        Iterator<Iterator<String>> p = foo(x, i -> foo(i, Entry::getValue));\n" + 
			"    }\n" + 
			"    static <F, T> Iterator<T> foo(Iterator<F> a, Function<F, T> b) {\n" + 
			"        return null;\n" + 
			"    }\n" + 
			"}\n"
		});
}
public void testBug498113a() {
	runConformTest(
		new String[] {
			"NPETest.java",
			"import java.util.*;\n" +
			"public class NPETest {\n" + 
			"\n" + 
			"    public void test(\n" + 
			"            final Set<String> set,\n" + 
			"            final List<Dummy<String>> dummies) {\n" + 
			"        set.stream()\n" + 
			"            .map(Dummy::new)\n" + // true varargs invocation
			"            .forEach(dummies::add);\n" + 
			"    }\n" + 
			"    \n" + 
			"    class Dummy<T> {\n" + 
			"        \n" + 
			"        public Dummy(T... args) {\n" + 
			"            \n" + 
			"        }\n" + 
			"    }\n" + 
			"}\n"
		});
}
public void testBug498113b() {
	runConformTest(
		new String[] {
			"NPETest.java",
			"import java.util.*;\n" +
			"public class NPETest {\n" + 
			"\n" + 
			"    public void test(\n" + 
			"            final Set<String[]> set,\n" + 
			"            final List<Dummy<String>> dummies) {\n" + 
			"        set.stream()\n" + 
			"            .map(Dummy::new)\n" + // pass String[] for a strict invocation
			"            .forEach(dummies::add);\n" + 
			"    }\n" + 
			"    \n" + 
			"    class Dummy<T> {\n" + 
			"        \n" + 
			"        public Dummy(T... args) {\n" + 
			"            \n" + 
			"        }\n" + 
			"    }\n" + 
			"}\n"
		});
}
public void testBug498362_comment0() {
	runConformTest(
		new String[] {
			"X.java",
			"import java.util.*;\n" +
			"public class X {\n" +
			"	static final byte[] EMPTY_BYTE_ARRAY = new byte[0];\n" +
			"	private byte[] stream;\n" +
			"	void test() {\n" +
			"		this.stream = Optional.ofNullable(stream)\n" + 
			"            .map(byte[]::clone)\n" + 
			"            .orElse(EMPTY_BYTE_ARRAY);" +
			"	}\n" +
			"}\n"
		});
}
public void testBug498362_comment5() {
	runConformTest(
		new String[] {
			"CloneVerifyError.java",
			"public class CloneVerifyError {\n" + 
			"    public interface PublicCloneable<T> extends Cloneable {\n" + 
			"        public T clone();\n" + 
			"    }\n" + 
			"\n" + 
			"    public static <T> T[] clone0(T[] input) {\n" + 
			"        return input == null ? null : input.clone();\n" + 
			"    }\n" + 
			"\n" + 
			"    public static <T extends PublicCloneable<T>> T clone0(T input) {\n" + 
			"        if (input == null) {\n" + 
			"            return null;\n" + 
			"        } else {\n" + 
			"            return input.clone();\n" + 
			"        }\n" + 
			"    }\n" + 
			"\n" + 
			"    public static void main(String[] args) {\n" + 
			"        Object[] array = null;\n" + 
			"        clone0(array);\n" + 
			"    }\n" + 
			"}\n"
		});
}
public void testBug470667() {
	runNegativeTest(
		new String[] {
			"Test.java",
			"import java.math.BigInteger;\n" + 
			"import java.util.function.Function;\n" + 
			"public class Test {\n" + 
			"		protected <T> T m(Class<T> c, String s, Function<String, T> f) {\n" + 
			"			return f.apply(s);\n" + 
			"		}\n" + 
			"		protected <T> T m(Class<T> c, BigInteger i, Function<BigInteger, T> f) {\n" + 
			"			return f.apply(i);\n" + 
			"		}\n" + 
			"		protected <T> Data<T> createData() {\n" + 
			"			return new Data<T>() {\n" + 
			"			};\n" + 
			"		}\n" + 
			"		private <T> Data<T> doA(BigInteger i) {\n" + 
			"			String str = \"titi \";\n" +
			"			@SuppressWarnings(\"unchecked\")\n" +
			"			Data<T> r = m(Data.class, \"toto \",\n" + 
			"				(x) -> m(Data.class, str, (y) -> m(Data.class, BigInteger.ZERO, (z) -> createData(i, x, y, z))));\n" + 
			"			return r;\n" + 
			"		}\n" + 
			"}\n" + 
			"interface Data<T> { }\n"
		},
		"----------\n" + 
		"1. ERROR in Test.java (at line 18)\n" + 
		"	(x) -> m(Data.class, str, (y) -> m(Data.class, BigInteger.ZERO, (z) -> createData(i, x, y, z))));\n" +
		"	                                                                       ^^^^^^^^^^\n" + 
		"The method createData() in the type Test is not applicable for the arguments (BigInteger, String, String, BigInteger)\n" + 
		"----------\n");
}
public void testBug497239() {
	runConformTest(
		new String[] {
			"FunctionUtils.java",
			"import java.util.stream.Collector;\n" +
			"import java.util.stream.Collectors;\n" +
			"\n" +
			"public class FunctionUtils<InputElement, ResultElement> {\n" +
			"	public static <T> T[] concat(T[] array1, T[] array2) {\n" +
			"		return null;\n" +
			"	}\n" +
			"\n" +
			"	public static <T> T[] concat(T[][] arrays) {\n" +
			"		return null;\n" +
			"	}\n" +
			"\n" +
			"	public Collector<ResultElement[], ?, ResultElement[]> on(InputElement[] inputElements) {\n" +
			"		return Collectors.collectingAndThen(Collectors.reducing(FunctionUtils::concat), r -> r.get());\n" +
			"	}\n" +
			"}\n" +
			"",
		}
	);
}
public void testBug472851() {
	runNegativeTest(
		new String[] {
			"Test.java",
			"import java.util.*;\n" + 
			"\n" + 
			"public class Test {\n" + 
			"    public static void main(String... arg) {\n" + 
			"    List<Integer> l1=Arrays.asList(0, 1, 2);\n" + 
			"    List<String>  l2=Arrays.asList(\"0\", \"1\", \"2\");\n" + 
			"    a(Arrays.asList(l1, l2));\n" + 
			"}\n" + 
			"static final void a(List<? extends List<?>> type) {\n" + 
			"    test(type);\n" + 
			"}\n" + 
			"static final <Y,L extends List<Y>> void test(List<L> type) {\n" + 
			"    L l1=type.get(0), l2=type.get(1);\n" + 
			"    l2.set(0, l1.get(0));\n" + 
			"}\n" + 
			"}\n"
		},
		"----------\n" + 
		"1. ERROR in Test.java (at line 10)\n" + 
		"	test(type);\n" + 
		"	^^^^\n" + 
		"The method test(List<L>) in the type Test is not applicable for the arguments (List<capture#1-of ? extends List<?>>)\n" + 
		"----------\n");
}
public void testBug502350() {
	runNegativeTest(
		new String[] {
			"makeCompilerFreeze/EclipseJava8Bug.java",
			"package makeCompilerFreeze;\n" +
			"\n" +
			"interface Comparable<E> {} \n" +
			"\n" +
			"interface Comparator<A> {\n" +
			"  public static <B extends Comparable<B>> Comparator<B> naturalOrder() {\n" +
			"    return null;\n" +
			"  }\n" +
			"}\n" +
			"\n" +
			"\n" +
			"class Stuff {\n" +
			"  public static <T, S extends T> Object func(Comparator<T> comparator) {\n" +
			"    return null;\n" +
			"  }\n" +
			"}\n" +
			"\n" +
			"public class EclipseJava8Bug {\n" +
			"  static final Object BORKED =\n" +
			"      Stuff.func(Comparator.naturalOrder());\n" +
			"}\n" +
			"\n" +
			"",
		},
		"----------\n" + 
		"1. ERROR in makeCompilerFreeze\\EclipseJava8Bug.java (at line 20)\n" + 
		"	Stuff.func(Comparator.naturalOrder());\n" + 
		"	      ^^^^\n" + 
		"The method func(Comparator<T>) in the type Stuff is not applicable for the arguments (Comparator<Comparable<Comparable<B>>>)\n" + 
		"----------\n" + 
		"2. ERROR in makeCompilerFreeze\\EclipseJava8Bug.java (at line 20)\n" + 
		"	Stuff.func(Comparator.naturalOrder());\n" + 
		"	           ^^^^^^^^^^^^^^^^^^^^^^^^^\n" + 
		"Type mismatch: cannot convert from Comparator<Comparable<Comparable<B>>> to Comparator<T>\n" + 
		"----------\n"
	);
}
public void testBug499351() {
	runConformTest(
		new String[] {
			"Bug.java",
			"import java.util.HashMap;\n" + 
			"import java.util.List;\n" + 
			"import java.util.Map;\n" + 
			"import java.util.Set;\n" + 
			"import java.util.stream.Collectors;\n" + 
			"\n" + 
			"public class Bug {\n" + 
			"    private static final Validator VALIDATOR = new Validator();\n" + 
			"\n" + 
			"    public static void main(String[] args) {\n" + 
			"        Map<String, List<Promotion>> promotions = new HashMap<>();\n" + 
			"\n" + 
			"        Set<ConstraintViolation> cvs = promotions.entrySet().stream()\n" + 
			"            .flatMap(e -> e.getValue().stream()\n" + 
			"                .flatMap(promotion -> VALIDATOR.validate(promotion).stream())\n" + 
			"            )\n" + 
			"            .collect(Collectors.toSet());\n" + 
			"\n" + 
			"        Set<ExtendedConstraintViolation> ecvs = promotions.entrySet().stream()\n" + 
			"                .flatMap(e -> e.getValue().stream()\n" + 
			"                    .map(constraintViolation -> new ExtendedConstraintViolation(\"\", null))\n" + 
			"                )\n" + 
			"                .collect(Collectors.toSet());\n" + 
			"\n" + 
			"        Set<ExtendedConstraintViolation> ecvs2 = promotions.entrySet().stream()\n" + 
			"                .flatMap(e -> e.getValue().stream())\n" + 
			"                .flatMap(promotion -> VALIDATOR.validate(promotion).stream())\n" + 
			"                .map(constraintViolation -> new ExtendedConstraintViolation(\"promotions/2\", constraintViolation))\n" + 
			"                .collect(Collectors.toSet());\n" + 
			"\n" + 
			"        // Below does not compile with 4.7M1, but worked fine in 4.5 (also compiles fine with Oracle/JDK8)\n" + 
			"        //\n" + 
			"        // --> Type mismatch: cannot convert from Set<Object> to Set<Bug.ExtendedConstraintViolation>\n" + 
			"        //\n" + 
			"        Set<ExtendedConstraintViolation> ecvs3 = promotions.entrySet().stream()\n" + 
			"                .flatMap(e -> e.getValue().stream()\n" + 
			"                    .flatMap(promotion -> VALIDATOR.validate(promotion).stream()\n" + 
			"                        .map(constraintViolation -> new ExtendedConstraintViolation(\"promotions/\" + e.getKey(), constraintViolation))\n" + 
			"                    )\n" + 
			"                )\n" + 
			"                .collect(Collectors.toSet());\n" + 
			"    }\n" + 
			"\n" + 
			"    private static class ExtendedConstraintViolation {\n" + 
			"        public ExtendedConstraintViolation(String key, ConstraintViolation cv) {\n" + 
			"        }\n" + 
			"    }\n" + 
			"\n" + 
			"    private static class ConstraintViolation {\n" + 
			"    }\n" + 
			"\n" + 
			"    private static class Promotion {\n" + 
			"    }\n" + 
			"\n" + 
			"    private static class Validator {\n" + 
			"        public Set<ConstraintViolation> validate(Object o) {\n" + 
			"            return null;\n" + 
			"        }\n" + 
			"    }\n" + 
			"}\n"
		});
}
// reduced version for analysis (no need to run during normal tests)
public void _testBug499351_small() {
	runConformTest(
		new String[] {
			"Small.java",
			"import java.util.*;\n" + 
			"import java.util.stream.Collectors;\n" + 
			"\n" + 
			"public class Small {\n" + 
			"\n" + 
			"    public static void test(Map<String, List<Promotion>> promotions, Validator validator) {\n" + 
			"\n" + 
			"        Set<ExtendedConstraintViolation> ecvs = promotions.entrySet().stream()\n" + 
			"                .flatMap(e -> e.getValue().stream()\n" + 
			"                    .flatMap(promotion -> validator.validate(promotion).stream()\n" + 
			"                        .map(constraintViolation -> new ExtendedConstraintViolation(\"promotions/\" + e.getKey(), constraintViolation))\n" + 
			"                    )\n" + 
			"                )\n" + 
			"                .collect(Collectors.toSet());\n" + 
			"    }\n" + 
			"\n" + 
			"}\n" + 
			"class ExtendedConstraintViolation {\n" + 
			"    public ExtendedConstraintViolation(String key, ConstraintViolation cv) { }\n" + 
			"}\n" + 
			"\n" + 
			"class ConstraintViolation { }\n" + 
			"class Promotion { }\n" + 
			"class Validator {\n" + 
			"    public Set<ConstraintViolation> validate(Object o) { return null; }\n" + 
			"}\n"
		});
}
public void test499351_extra1() {
	runConformTest(
		new String[] {
			"Example.java",
			"import java.util.function.Function;\n" + 
			"\n" + 
			"public class Example {\n" + 
			"   static <T> T id(T t) { return t; }\n" + 
			"   static <T,X> T f1 (X x) { return null; }\n" + 
			"   \n" + 
			"   String test() {\n" + 
			"	   return f3(y -> y.f2(Example::f1, id(y)));\n" +
			"   }\n" + 
			"   <U,V> V f2(Function<U, V> f, U u) {return f.apply(null);}\n" + 
			"   <R> R f3(Function<Example,R> f) { return null; }\n" + 
			"}\n"
		});
}
public void test499351_extra2() {
	runConformTest(
		new String[] {
			"BadInferenceMars451.java",
			"import java.util.*;\n" + 
			"import java.util.function.Function;\n" + 
			"import java.util.stream.Collectors;\n" + 
			"public class BadInferenceMars451 {\n" + 
			"	public static Map<Object, List<X>> BadInferenceMars451Casus1() {\n" + 
			"		List<X> stuff = new ArrayList<>();\n" + 
			"		return stuff.stream().collect(Collectors.toMap(Function.identity(), t -> Arrays.asList(t), BadInferenceMars451::sum));\n" + 
			"	}\n" + 
			"	public static <T> List<T> sum(List<T> l1, List<T> l2) {\n" + 
			"		return null;\n" + 
			"	}\n" + 
			"	public static class X {\n" + 
			"	}\n" + 
			"}"
		});
}
public void testBug501949() {
	runConformTest(
		new String[] {
			"DefaultClientRequestsV2.java",
			"import java.io.IOException;\n" + 
			"import java.util.List;\n" + 
			"import java.util.function.Function;\n" + 
			"import java.util.function.Supplier;\n" + 
			"\n" + 
			"\n" + 
			"interface Flux<T> extends Publisher<T> {\n" + 
			"	<R> Flux<R> flatMap(Function<? super T, ? extends Publisher<? extends R>> f);\n" + 
			"	<V> Flux<V> map(Function<T,V> mapper);\n" + 
			"	Mono<List<T>> collectList();\n" + 
			"}\n" + 
			"abstract class Mono<T> implements Publisher<T> {\n" + 
			"	abstract T block();\n" + 
			"	abstract <R> Flux<R> flatMap(Function<? super T, ? extends Publisher<? extends R>> f);\n" + 
			"}\n" + 
			"interface Publisher<T> {}\n" + 
			"interface CloudFoundryOperations {\n" + 
			"	Flux<SpaceSummary> list();\n" + 
			"}\n" + 
			"class SpaceSummary { }\n" + 
			"class OrganizationSummary {\n" + 
			"	String getId() { return \"\"; }\n" + 
			"}\n" + 
			"interface CFSpace {}\n" + 
			"public class DefaultClientRequestsV2 {\n" + 
			"\n" + 
			"	private Flux<OrganizationSummary> _orglist;\n" + 
			"\n" + 
			"	private Mono<CloudFoundryOperations> operationsFor(OrganizationSummary org) {\n" + 
			"		return null;\n" + 
			"	}\n" + 
			"\n" + 
			"	public List<CFSpace> getSpaces() {\n" + 
			"		return get(\n" + 
			"			_orglist\n" + 
			"			.flatMap((OrganizationSummary org) -> {\n" + 
			"				return operationsFor(org).flatMap((operations) ->\n" + 
			"					operations\n" + 
			"					.list()\n" + 
			"					.map((space) -> wrap(org, space)\n" + 
			"					)\n" + 
			"				);\n" + 
			"			})\n" + 
			"			.collectList()\n" + 
			"		);\n" + 
			"	}\n" + 
			"	public static <T> T get(Mono<T> mono)  {\n" + 
			"		return mono.block();\n" + 
			"	}\n" + 
			"	public static CFSpace wrap(OrganizationSummary org, SpaceSummary space) {\n" + 
			"		return null;\n" + 
			"	}\n" + 
			"}\n"
		});
}
public void testBug502568() {
	runConformTest(
		new String[] {
			"Test.java",
			"import java.util.ArrayList;\n" + 
			"import java.util.List;\n" + 
			"import java.util.Optional;\n" + 
			"import java.util.UUID;\n" + 
			"import java.util.concurrent.CompletableFuture;\n" + 
			"import java.util.function.Function;\n" + 
			"\n" + 
			"public class Test {\n" + 
			"	public static void main(String[] args) {\n" + 
			"	}\n" + 
			"	\n" + 
			"	public CompletableFuture<UUID> test() {\n" + 
			"		UUID id = UUID.randomUUID();\n" + 
			"		\n" + 
			"		return transaction(conn -> {\n" + 
			"			return query().thenCompose(rs1 -> {\n" + 
			"				return query().thenCompose(rs2 -> {\n" + 
			"					return query();\n" + 
			"				});\n" + 
			"			});\n" + 
			"		})\n" + 
			"		.thenApply(rs -> id);\n" + 
			"	}\n" + 
			"	\n" + 
			"	public <T> CompletableFuture<T> transaction(Function<String,CompletableFuture<T>> param1) {\n" + 
			"		return param1.apply(\"test\");\n" + 
			"	}\n" + 
			"	\n" + 
			"	public CompletableFuture<Optional<List<String>>> query() {\n" + 
			"		return CompletableFuture.completedFuture(Optional.of(new ArrayList<String>()));\n" + 
			"	}\n" + 
			"}\n"
		});
}
public void testBug499725() {
	runConformTest(
		new String[] {
			"Try22.java",
			"import java.rmi.RemoteException;\n" + 
			"import java.util.Arrays;\n" + 
			"import java.util.Collection;\n" + 
			"import java.util.Collections;\n" + 
			"import java.util.List;\n" + 
			"import java.util.function.Function;\n" + 
			"import java.util.stream.Collectors;\n" + 
			"\n" + 
			"\n" + 
			"public class Try22 {\n" + 
			"    public static class RemoteExceptionWrapper {\n" + 
			"        @FunctionalInterface\n" + 
			"        public static interface FunctionRemote<T, R> {\n" + 
			"            R apply(T t) throws RemoteException;\n" + 
			"        }\n" + 
			"        \n" + 
			"        public static <T, R> Function<T, R> wrapFunction(FunctionRemote<T, R> f) {\n" + 
			"            return x -> {\n" + 
			"                try {\n" + 
			"                    return f.apply(x);\n" + 
			"                }\n" + 
			"                catch(RemoteException  e) {\n" + 
			"                    throw new RuntimeException(e);\n" + 
			"                }\n" + 
			"            };\n" + 
			"        }\n" + 
			"    }\n" + 
			"\n" + 
			"\n" + 
			"    private static class ThrowingThingy {\n" + 
			"        public Collection<String> listStuff(String in) throws RemoteException {\n" + 
			"            return Collections.emptyList();\n" + 
			"        }\n" + 
			"    }\n" + 
			"\n" + 
			"    \n" + 
			"    public static void main(String[] args) {\n" + 
			"        List<String> stagedNodes = Arrays.asList(\"a\", \"b\", \"c\");\n" + 
			"        ThrowingThingy remoteThing = new ThrowingThingy();  // simulation of a rmi remote, hence the exceptio\n" + 
			"        \n" + 
			"        List<String> resultingStuff = stagedNodes.stream()\n" + 
			"            .flatMap(RemoteExceptionWrapper.wrapFunction(\n" + 
			"                node -> remoteThing.listStuff(node)    // HERE\n" + 
			"                    .stream()\n" + 
			"                    .map(sub -> node + \"/\" + sub)))\n" + 
			"            .collect(Collectors.toList());\n" + 
			"        \n" + 
			"        System.out.println(resultingStuff);\n" + 
			"    }\n" + 
			"}\n"
		});
}
<<<<<<< HEAD
// Redundant type argument specification error for anonymous types should not occur below source level 9 
public void testBug488663() {
	Map<String, String> options = getCompilerOptions();
	options.put(CompilerOptions.OPTION_ReportRedundantSpecificationOfTypeArguments, CompilerOptions.ERROR);
	String[] testFiles = new String[] {
			"C.java",
			"import java.util.Comparator;\n" + 
			"public class C {\n" + 
			"	Comparator<String> comparator = new Comparator<String>() { //\n" + 
			"		@Override\n" + 
			"		public int compare(String o1, String o2) {\n" + 
			"			return 0;\n" + 
			"		}\n" + 
			"	};\n" + 
			"}"
		};
	if (this.complianceLevel < ClassFileConstants.JDK9) {
	this.runConformTest(
		testFiles,
		"", options);
	} else {
		this.runNegativeTest(
			testFiles, 
			"----------\n" + 
			"1. ERROR in C.java (at line 3)\n" + 
			"	Comparator<String> comparator = new Comparator<String>() { //\n" + 
			"	                                    ^^^^^^^^^^\n" + 
			"Redundant specification of type arguments <String>\n" + 
			"----------\n",
			null, true, options);
	}
=======
public void testBug499725a() {
	runConformTest(
		new String[] {
			"Try22.java",
			"import java.rmi.RemoteException;\n" + 
			"import java.util.Arrays;\n" + 
			"import java.util.Collection;\n" + 
			"import java.util.Collections;\n" + 
			"import java.util.List;\n" + 
			"import java.util.function.Function;\n" + 
			"import java.util.stream.Collectors;\n" + 
			"\n" + 
			"\n" + 
			"public class Try22 {\n" + 
			"    public static class RemoteExceptionWrapper {\n" + 
			"        @FunctionalInterface\n" + 
			"        public static interface FunctionRemote<T, R> {\n" + 
			"            R apply(T t) throws RemoteException;\n" + 
			"        }\n" + 
			"        \n" + 
			"        public static <T, R> Function<T, R> wrapFunction(FunctionRemote<T, R> f) {\n" + 
			"            return x -> {\n" + 
			"                try {\n" + 
			"                    return f.apply(x);\n" + 
			"                }\n" + 
			"                catch(RemoteException  e) {\n" + 
			"                    throw new RuntimeException(e);\n" + 
			"                }\n" + 
			"            };\n" + 
			"        }\n" + 
			"    }\n" + 
			"\n" + 
			"\n" + 
			"    private static class ThrowingThingy {\n" + 
			"        public Collection<String> listStuff(String in) throws RemoteException {\n" + 
			"            return Collections.emptyList();\n" + 
			"        }\n" + 
			"    }\n" + 
			"\n" + 
			"    \n" + 
			"    public static void main(String[] args) {\n" + 
			"        List<String> stagedNodes = Arrays.asList(\"a\", \"b\", \"c\");\n" + 
			"        ThrowingThingy remoteThing = new ThrowingThingy();  // simulation of a rmi remote, hence the exceptio\n" + 
			"        \n" + 
			"        List<String> resultingStuff = stagedNodes.stream()\n" + 
			"            .flatMap(RemoteExceptionWrapper.wrapFunction(\n" + 
			"                (String node) -> remoteThing.listStuff(node)    // HERE\n" + 
			"                    .stream()\n" + 
			"                    .map(sub -> node + \"/\" + sub)))\n" + 
			"            .collect(Collectors.toList());\n" + 
			"        \n" + 
			"        System.out.println(resultingStuff);\n" + 
			"    }\n" + 
			"}\n"
		});
>>>>>>> f9cdd656
}
}<|MERGE_RESOLUTION|>--- conflicted
+++ resolved
@@ -7309,7 +7309,7 @@
 			"}\n"
 		});
 }
-<<<<<<< HEAD
+
 // Redundant type argument specification error for anonymous types should not occur below source level 9 
 public void testBug488663() {
 	Map<String, String> options = getCompilerOptions();
@@ -7341,7 +7341,8 @@
 			"----------\n",
 			null, true, options);
 	}
-=======
+}
+
 public void testBug499725a() {
 	runConformTest(
 		new String[] {
@@ -7397,6 +7398,5 @@
 			"    }\n" + 
 			"}\n"
 		});
->>>>>>> f9cdd656
 }
 }