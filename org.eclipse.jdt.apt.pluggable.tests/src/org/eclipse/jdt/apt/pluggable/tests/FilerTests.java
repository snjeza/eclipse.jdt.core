--- conflicted
+++ resolved
@@ -367,7 +367,6 @@
 		IProject proj = jproj.getProject();
 		IPath projPath = proj.getFullPath();
 
-<<<<<<< HEAD
 		env.addClass(projPath.append("src"), "p", "Trigger",
 				"package p;\n" +
 				"import org.eclipse.jdt.apt.pluggable.tests.annotations.FilerTestTrigger;\n" +
@@ -379,7 +378,7 @@
 		AptConfig.setEnabled(jproj, true);
 		fullBuild();
 		assertEquals("Processor reported errors", "FilerException invoking test method testBug534979 - see console for details", ProcessorTestStatus.getErrors());
-=======
+	}
 	public void testCreateClass1() throws Exception {
 		FilerTesterProc.roundNo = 0;
 		ProcessorTestStatus.reset();
@@ -459,6 +458,5 @@
 		assertTrue("File should exist", file.exists());
 		long lastModified2 = file.lastModified();
 		assertTrue("file should have been overwritten", (lastModified2 > lastModified));
->>>>>>> 449e1c59
 	}
 }