--- conflicted
+++ resolved
@@ -1615,17 +1615,12 @@
 
 	switch (problemID) {
 		case IProblem.VarargsConflict :
-			return ProblemSeverities.Warning;
- 		case IProblem.TypeCollidesWithPackage :
-<<<<<<< HEAD
-			return ProblemSeverities.Warning;
  		case IProblem.SwitchExpressionsYieldUnqualifiedMethodWarning:
  		case IProblem.SwitchExpressionsYieldRestrictedGeneralWarning:
  		case IProblem.SwitchExpressionsYieldTypeDeclarationWarning:
  			return ProblemSeverities.Warning;
-=======
+ 		case IProblem.TypeCollidesWithPackage :
 			return ProblemSeverities.Error;
->>>>>>> c8645ac6
 
 		/*
 		 * Javadoc tags resolved references errors
