--- conflicted
+++ resolved
@@ -859,12 +859,9 @@
 1056 = Illegal combination of modifiers for the interface method {0}; only one of abstract, default, or static permitted
 1057 = strictfp is not permitted for abstract interface method {0}
 1058 = Default methods are allowed only in interfaces.
-<<<<<<< HEAD
-1059 = Illegal modifier for the interface method {0}; only public, private, abstract, default, static and strictfp are permitted
+1059 = Cannot infer type argument(s) for <{0}> {1}
 1060 = Illegal combination of modifiers for the private interface method {0}; additionally only one of static and strictfp is permitted
-=======
-1059 = Cannot infer type argument(s) for <{0}> {1}
->>>>>>> a94b3177
+1061 = Illegal modifier for the interface method {0}; only public, private, abstract, default, static and strictfp are permitted
 
 1100 = Problem detected during type inference: {0}
 
