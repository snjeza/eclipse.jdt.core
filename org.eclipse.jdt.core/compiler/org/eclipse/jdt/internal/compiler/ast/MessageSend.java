/*******************************************************************************
<<<<<<< HEAD
 * Copyright (c) 2000, 2018 IBM Corporation and others.
 * All rights reserved. This program and the accompanying materials
 * are made available under the terms of the Eclipse Public License v1.0
=======
 * Copyright (c) 2000, 2017 IBM Corporation and others.
 *
 * This program and the accompanying materials
 * are made available under the terms of the Eclipse Public License 2.0
>>>>>>> 449e1c59
 * which accompanies this distribution, and is available at
 * https://www.eclipse.org/legal/epl-2.0/
 *
 * SPDX-License-Identifier: EPL-2.0
 *
 * This is an implementation of an early-draft specification developed under the Java
 * Community Process (JCP) and is made available for testing and evaluation purposes
 * only. The code is not compatible with any specification of the JCP.
 *
 * Contributors:
 *     IBM Corporation - initial API and implementation
 *     Nick Teryaev - fix for bug (https://bugs.eclipse.org/bugs/show_bug.cgi?id=40752)
 *     Stephan Herrmann - Contributions for
 *								bug 319201 - [null] no warning when unboxing SingleNameReference causes NPE
 *								bug 349326 - [1.7] new warning for missing try-with-resources
 *								bug 186342 - [compiler][null] Using annotations for null checking
 *								bug 358903 - Filter practically unimportant resource leak warnings
 *								bug 370639 - [compiler][resource] restore the default for resource leak warnings
 *								bug 345305 - [compiler][null] Compiler misidentifies a case of "variable can only be null"
 *								bug 388996 - [compiler][resource] Incorrect 'potential resource leak'
 *								bug 379784 - [compiler] "Method can be static" is not getting reported
 *								bug 379834 - Wrong "method can be static" in presence of qualified super and different staticness of nested super class.
 *								bug 388281 - [compiler][null] inheritance of null annotations as an option
 *								bug 392862 - [1.8][compiler][null] Evaluate null annotations on array types
 *								bug 394768 - [compiler][resource] Incorrect resource leak warning when creating stream in conditional
 *								bug 381445 - [compiler][resource] Can the resource leak check be made aware of Closeables.closeQuietly?
 *								bug 331649 - [compiler][null] consider null annotations for fields
 *								bug 383368 - [compiler][null] syntactic null analysis for field references
 *								bug 382069 - [null] Make the null analysis consider JUnit's assertNotNull similarly to assertions
 *								bug 382350 - [1.8][compiler] Unable to invoke inherited default method via I.super.m() syntax
 *								bug 404649 - [1.8][compiler] detect illegal reference to indirect or redundant super
 *								bug 403086 - [compiler][null] include the effect of 'assert' in syntactic null analysis for fields
 *								bug 403147 - [compiler][null] FUP of bug 400761: consolidate interaction between unboxing, NPE, and deferred checking
 *								Bug 392099 - [1.8][compiler][null] Apply null annotation on types for null analysis
 *								Bug 415043 - [1.8][null] Follow-up re null type annotations after bug 392099
 *								Bug 405569 - Resource leak check false positive when using DbUtils.closeQuietly
 *								Bug 411964 - [1.8][null] leverage null type annotation in foreach statement
 *								Bug 417295 - [1.8[[null] Massage type annotated null analysis to gel well with deep encoded type bindings.
 *								Bug 400874 - [1.8][compiler] Inference infrastructure should evolve to meet JLS8 18.x (Part G of JSR335 spec)
 *								Bug 423504 - [1.8] Implement "18.5.3 Functional Interface Parameterization Inference"
 *								Bug 424710 - [1.8][compiler] CCE in SingleNameReference.localVariableBinding
 *								Bug 425152 - [1.8] [compiler] Lambda Expression not resolved but flow analyzed leading to NPE.
 *								Bug 424205 - [1.8] Cannot infer type for diamond type with lambda on method invocation
 *								Bug 424415 - [1.8][compiler] Eventual resolution of ReferenceExpression is not seen to be happening.
 *								Bug 426366 - [1.8][compiler] Type inference doesn't handle multiple candidate target types in outer overload context
 *								Bug 426290 - [1.8][compiler] Inference + overloading => wrong method resolution ?
 *								Bug 427483 - [Java 8] Variables in lambdas sometimes can't be resolved
 *								Bug 427438 - [1.8][compiler] NPE at org.eclipse.jdt.internal.compiler.ast.ConditionalExpression.generateCode(ConditionalExpression.java:280)
 *								Bug 426996 - [1.8][inference] try to avoid method Expression.unresolve()? 
 *								Bug 428352 - [1.8][compiler] Resolution errors don't always surface
 *								Bug 429430 - [1.8] Lambdas and method reference infer wrong exception type with generics (RuntimeException instead of IOException)
 *								Bug 441734 - [1.8][inference] Generic method with nested parameterized type argument fails on method reference
 *								Bug 452788 - [1.8][compiler] Type not correctly inferred in lambda expression
 *								Bug 456487 - [1.8][null] @Nullable type variant of @NonNull-constrained type parameter causes grief
 *								Bug 407414 - [compiler][null] Incorrect warning on a primitive type being null
 *								Bug 472618 - [compiler][null] assertNotNull vs. Assert.assertNotNull
 *								Bug 470958 - [1.8] Unable to convert lambda 
 *								Bug 410218 - Optional warning for arguments of "unexpected" types to Map#get(Object), Collection#remove(Object) et al.
 *     Jesper S Moller - Contributions for
 *								Bug 378674 - "The method can be declared as static" is wrong
 *        Andy Clement (GoPivotal, Inc) aclement@gopivotal.com - Contributions for
 *                          Bug 383624 - [1.8][compiler] Revive code generation support for type annotations (from Olivier's work)
 *                          Bug 409245 - [1.8][compiler] Type annotations dropped when call is routed through a synthetic bridge method
 *******************************************************************************/
package org.eclipse.jdt.internal.compiler.ast;

import static org.eclipse.jdt.internal.compiler.ast.ExpressionContext.*;

import java.util.HashMap;

import org.eclipse.jdt.core.compiler.CharOperation;
import org.eclipse.jdt.core.compiler.IProblem;
import org.eclipse.jdt.internal.compiler.ASTVisitor;
import org.eclipse.jdt.internal.compiler.classfmt.ClassFileConstants;
import org.eclipse.jdt.internal.compiler.codegen.CodeStream;
import org.eclipse.jdt.internal.compiler.codegen.Opcodes;
import org.eclipse.jdt.internal.compiler.flow.FlowContext;
import org.eclipse.jdt.internal.compiler.flow.FlowInfo;
import org.eclipse.jdt.internal.compiler.flow.UnconditionalFlowInfo;
import org.eclipse.jdt.internal.compiler.impl.CompilerOptions;
import org.eclipse.jdt.internal.compiler.impl.Constant;
import org.eclipse.jdt.internal.compiler.impl.IrritantSet;
import org.eclipse.jdt.internal.compiler.impl.ReferenceContext;
import org.eclipse.jdt.internal.compiler.lookup.ArrayBinding;
import org.eclipse.jdt.internal.compiler.lookup.Binding;
import org.eclipse.jdt.internal.compiler.lookup.BlockScope;
import org.eclipse.jdt.internal.compiler.lookup.ExtraCompilerModifiers;
import org.eclipse.jdt.internal.compiler.lookup.FieldBinding;
import org.eclipse.jdt.internal.compiler.lookup.ImplicitNullAnnotationVerifier;
import org.eclipse.jdt.internal.compiler.lookup.InferenceContext18;
import org.eclipse.jdt.internal.compiler.lookup.InferenceVariable;
import org.eclipse.jdt.internal.compiler.lookup.LocalVariableBinding;
import org.eclipse.jdt.internal.compiler.lookup.MethodBinding;
import org.eclipse.jdt.internal.compiler.lookup.MissingTypeBinding;
import org.eclipse.jdt.internal.compiler.lookup.ParameterizedGenericMethodBinding;
import org.eclipse.jdt.internal.compiler.lookup.ParameterizedMethodBinding;
import org.eclipse.jdt.internal.compiler.lookup.PolyParameterizedGenericMethodBinding;
import org.eclipse.jdt.internal.compiler.lookup.PolyTypeBinding;
import org.eclipse.jdt.internal.compiler.lookup.PolymorphicMethodBinding;
import org.eclipse.jdt.internal.compiler.lookup.ProblemMethodBinding;
import org.eclipse.jdt.internal.compiler.lookup.ProblemReasons;
import org.eclipse.jdt.internal.compiler.lookup.ProblemReferenceBinding;
import org.eclipse.jdt.internal.compiler.lookup.RawTypeBinding;
import org.eclipse.jdt.internal.compiler.lookup.ReferenceBinding;
import org.eclipse.jdt.internal.compiler.lookup.Scope;
import org.eclipse.jdt.internal.compiler.lookup.SourceTypeBinding;
import org.eclipse.jdt.internal.compiler.lookup.TagBits;
import org.eclipse.jdt.internal.compiler.lookup.TypeBinding;
import org.eclipse.jdt.internal.compiler.lookup.TypeConstants;
import org.eclipse.jdt.internal.compiler.lookup.TypeIds;
import org.eclipse.jdt.internal.compiler.lookup.TypeVariableBinding;
import org.eclipse.jdt.internal.compiler.problem.ProblemSeverities;
import org.eclipse.jdt.internal.compiler.util.SimpleLookupTable;

public class MessageSend extends Expression implements IPolyExpression, Invocation {

	public Expression receiver;
	public char[] selector;
	public Expression[] arguments;
	public MethodBinding binding;							// exact binding resulting from lookup
	public MethodBinding syntheticAccessor;						// synthetic accessor for inner-emulation
	public TypeBinding expectedType;					// for generic method invocation (return type inference)

	public long nameSourcePosition ; //(start<<32)+end

	public TypeBinding actualReceiverType;
	public TypeBinding valueCast; // extra reference type cast to perform on method returned value
	public TypeReference[] typeArguments;
	public TypeBinding[] genericTypeArguments;
	public ExpressionContext expressionContext = VANILLA_CONTEXT;

	 // hold on to this context from invocation applicability inference until invocation type inference (per method candidate):
	private SimpleLookupTable/*<PGMB,InferenceContext18>*/ inferenceContexts;
	private HashMap<TypeBinding, MethodBinding> solutionsPerTargetType;
	private InferenceContext18 outerInferenceContext; // resolving within the context of an outer (lambda) inference?
	
	private boolean receiverIsType;
	protected boolean argsContainCast;
	public TypeBinding[] argumentTypes = Binding.NO_PARAMETERS;
	public boolean argumentsHaveErrors = false;
	

@Override
public FlowInfo analyseCode(BlockScope currentScope, FlowContext flowContext, FlowInfo flowInfo) {
	boolean nonStatic = !this.binding.isStatic();
	boolean wasInsideAssert = ((flowContext.tagBits & FlowContext.HIDE_NULL_COMPARISON_WARNING) != 0);
	flowInfo = this.receiver.analyseCode(currentScope, flowContext, flowInfo, nonStatic).unconditionalInits();

	// recording the closing of AutoCloseable resources:
	CompilerOptions compilerOptions = currentScope.compilerOptions();
	boolean analyseResources = compilerOptions.analyseResourceLeaks;
	if (analyseResources) {
		if (nonStatic) {
			// closeable.close()
			if (CharOperation.equals(TypeConstants.CLOSE, this.selector)) {
				recordCallingClose(currentScope, flowContext, flowInfo, this.receiver);
			}
		} else if (this.arguments != null && this.arguments.length > 0 && FakedTrackingVariable.isAnyCloseable(this.arguments[0].resolvedType)) {
			// Helper.closeMethod(closeable, ..)
			for (int i=0; i<TypeConstants.closeMethods.length; i++) {
				CloseMethodRecord record = TypeConstants.closeMethods[i];
				if (CharOperation.equals(record.selector, this.selector)
						&& CharOperation.equals(record.typeName, this.binding.declaringClass.compoundName)) 
				{
					int len = Math.min(record.numCloseableArgs, this.arguments.length);
					for (int j=0; j<len; j++)
						recordCallingClose(currentScope, flowContext, flowInfo, this.arguments[j]);
					break;
				}
			}
		}
	}
	if (compilerOptions.isAnyEnabled(IrritantSet.UNLIKELY_ARGUMENT_TYPE) && this.binding.isValidBinding()
			&& this.arguments != null) {
		if (this.arguments.length == 1 && !this.binding.isStatic()) {
			UnlikelyArgumentCheck argumentChecks = UnlikelyArgumentCheck.determineCheckForNonStaticSingleArgumentMethod(
				this.argumentTypes[0], currentScope, this.selector, this.actualReceiverType, this.binding.parameters);

			if (argumentChecks != null && argumentChecks.isDangerous(currentScope)) {
				currentScope.problemReporter().unlikelyArgumentType(this.arguments[0], this.binding,
						this.argumentTypes[0], argumentChecks.typeToReport, argumentChecks.dangerousMethod);
			}
 		} else if (this.arguments.length == 2 && this.binding.isStatic()) {
			UnlikelyArgumentCheck argumentChecks = UnlikelyArgumentCheck.determineCheckForStaticTwoArgumentMethod(
				this.argumentTypes[1], currentScope, this.selector, this.argumentTypes[0],
				this.binding.parameters, this.actualReceiverType);

			if (argumentChecks != null && argumentChecks.isDangerous(currentScope)) {
				currentScope.problemReporter().unlikelyArgumentType(this.arguments[1], this.binding,
						this.argumentTypes[1], argumentChecks.typeToReport, argumentChecks.dangerousMethod);
			}
 		}
	}

	if (nonStatic) {
		int timeToLive = ((this.bits & ASTNode.InsideExpressionStatement) != 0) ? 3 : 2;
		this.receiver.checkNPE(currentScope, flowContext, flowInfo, timeToLive);
	}

	if (this.arguments != null) {
		int length = this.arguments.length;
		for (int i = 0; i < length; i++) {
			Expression argument = this.arguments[i];
			argument.checkNPEbyUnboxing(currentScope, flowContext, flowInfo);
			switch (detectAssertionUtility(i)) {
				case TRUE_ASSERTION:
					flowInfo = analyseBooleanAssertion(currentScope, argument, flowContext, flowInfo, wasInsideAssert, true);
					break;
				case FALSE_ASSERTION:
					flowInfo = analyseBooleanAssertion(currentScope, argument, flowContext, flowInfo, wasInsideAssert, false);
					break;
				case NONNULL_ASSERTION:
					flowInfo = analyseNullAssertion(currentScope, argument, flowContext, flowInfo, false);
					break;
				case NULL_ASSERTION:
					flowInfo = analyseNullAssertion(currentScope, argument, flowContext, flowInfo, true);
					break;
				default:
					flowInfo = argument.analyseCode(currentScope, flowContext, flowInfo).unconditionalInits();
			}
			if (analyseResources) {
				// if argument is an AutoCloseable insert info that it *may* be closed (by the target method, i.e.)
				flowInfo = FakedTrackingVariable.markPassedToOutside(currentScope, argument, flowInfo, flowContext, false);
			}
		}
		analyseArguments(currentScope, flowContext, flowInfo, this.binding, this.arguments);
	}
	ReferenceBinding[] thrownExceptions;
	if ((thrownExceptions = this.binding.thrownExceptions) != Binding.NO_EXCEPTIONS) {
		if ((this.bits & ASTNode.Unchecked) != 0 && this.genericTypeArguments == null) {
			// https://bugs.eclipse.org/bugs/show_bug.cgi?id=277643, align with javac on JLS 15.12.2.6
			thrownExceptions = currentScope.environment().convertToRawTypes(this.binding.thrownExceptions, true, true);
		}
		// must verify that exceptions potentially thrown by this expression are caught in the method
		flowContext.checkExceptionHandlers(thrownExceptions, this, flowInfo.copy(), currentScope);
		// TODO (maxime) the copy above is needed because of a side effect into
		//               checkExceptionHandlers; consider protecting there instead of here;
		//               NullReferenceTest#test0510
	}
	manageSyntheticAccessIfNecessary(currentScope, flowInfo);
	// account for pot. exceptions thrown by method execution
	flowContext.recordAbruptExit();
	flowContext.expireNullCheckedFieldInfo(); // no longer trust this info after any message send
	return flowInfo;
}
private void recordCallingClose(BlockScope currentScope, FlowContext flowContext, FlowInfo flowInfo, Expression closeTarget) {
	FakedTrackingVariable trackingVariable = FakedTrackingVariable.getCloseTrackingVariable(closeTarget, flowInfo, flowContext);
	if (trackingVariable != null) { // null happens if target is not a local variable or not an AutoCloseable
		if (trackingVariable.methodScope == currentScope.methodScope()) {
			trackingVariable.markClose(flowInfo, flowContext);
		} else {
			trackingVariable.markClosedInNestedMethod();
		}
	}
}

// classification of well-known assertion utilities:
private static final int TRUE_ASSERTION = 1;
private static final int FALSE_ASSERTION = 2;
private static final int NULL_ASSERTION = 3;
private static final int NONNULL_ASSERTION = 4;

// is the argument at the given position being checked by a well-known assertion utility?
// if so answer what kind of assertion we are facing.
private int detectAssertionUtility(int argumentIdx) {
	TypeBinding[] parameters = this.binding.original().parameters;
	if (argumentIdx < parameters.length) {
		TypeBinding parameterType = parameters[argumentIdx];
		TypeBinding declaringClass = this.binding.declaringClass;
		if (declaringClass != null && parameterType != null) {
			switch (declaringClass.id) {
				case TypeIds.T_OrgEclipseCoreRuntimeAssert:
					if (parameterType.id == TypeIds.T_boolean)
						return TRUE_ASSERTION;
					if (parameterType.id == TypeIds.T_JavaLangObject && CharOperation.equals(TypeConstants.IS_NOTNULL, this.selector))
						return NONNULL_ASSERTION;
					break;
				case TypeIds.T_JunitFrameworkAssert:
				case TypeIds.T_OrgJunitAssert:
					if (parameterType.id == TypeIds.T_boolean) {
						if (CharOperation.equals(TypeConstants.ASSERT_TRUE, this.selector))
							return TRUE_ASSERTION;
						if (CharOperation.equals(TypeConstants.ASSERT_FALSE, this.selector))
							return FALSE_ASSERTION;
					} else if (parameterType.id == TypeIds.T_JavaLangObject) {
						if (CharOperation.equals(TypeConstants.ASSERT_NOTNULL, this.selector))
							return NONNULL_ASSERTION;
						if (CharOperation.equals(TypeConstants.ASSERT_NULL, this.selector))
							return NULL_ASSERTION;
					}
					break;
				case TypeIds.T_OrgApacheCommonsLangValidate:
					if (parameterType.id == TypeIds.T_boolean) {
						if (CharOperation.equals(TypeConstants.IS_TRUE, this.selector))
							return TRUE_ASSERTION;
					} else if (parameterType.id == TypeIds.T_JavaLangObject) {
						if (CharOperation.equals(TypeConstants.NOT_NULL, this.selector))
							return NONNULL_ASSERTION;
					}
					break;
				case TypeIds.T_OrgApacheCommonsLang3Validate:
					if (parameterType.id == TypeIds.T_boolean) {
						if (CharOperation.equals(TypeConstants.IS_TRUE, this.selector))
							return TRUE_ASSERTION;
					} else if (parameterType.isTypeVariable()) {
						if (CharOperation.equals(TypeConstants.NOT_NULL, this.selector))
							return NONNULL_ASSERTION;
					}
					break;
				case TypeIds.T_ComGoogleCommonBasePreconditions:
					if (parameterType.id == TypeIds.T_boolean) {
						if (CharOperation.equals(TypeConstants.CHECK_ARGUMENT, this.selector)
							|| CharOperation.equals(TypeConstants.CHECK_STATE, this.selector))
							return TRUE_ASSERTION;
					} else if (parameterType.isTypeVariable()) {
						if (CharOperation.equals(TypeConstants.CHECK_NOT_NULL, this.selector))
							return NONNULL_ASSERTION;
					}
					break;					
				case TypeIds.T_JavaUtilObjects:
					if (parameterType.isTypeVariable()) {
						if (CharOperation.equals(TypeConstants.REQUIRE_NON_NULL, this.selector))
							return NONNULL_ASSERTION;
					}
					break;					
			}
		}
	}
	return 0;
}

private FlowInfo analyseBooleanAssertion(BlockScope currentScope, Expression argument,
		FlowContext flowContext, FlowInfo flowInfo, boolean wasInsideAssert, boolean passOnTrue)
{
	Constant cst = argument.optimizedBooleanConstant();
	boolean isOptimizedTrueAssertion = cst != Constant.NotAConstant && cst.booleanValue() == true;
	boolean isOptimizedFalseAssertion = cst != Constant.NotAConstant && cst.booleanValue() == false;
	int tagBitsSave = flowContext.tagBits;
	flowContext.tagBits |= FlowContext.HIDE_NULL_COMPARISON_WARNING;
	if (!passOnTrue)
		flowContext.tagBits |= FlowContext.INSIDE_NEGATION; // this affects syntactic analysis for fields in EqualExpression
	FlowInfo conditionFlowInfo = argument.analyseCode(currentScope, flowContext, flowInfo.copy());
	flowContext.extendTimeToLiveForNullCheckedField(2); // survive this assert as a MessageSend and as a Statement
	flowContext.tagBits = tagBitsSave;

	UnconditionalFlowInfo assertWhenPassInfo;
	FlowInfo assertWhenFailInfo;
	boolean isOptimizedPassing;
	boolean isOptimizedFailing;
	if (passOnTrue) {
		assertWhenPassInfo = conditionFlowInfo.initsWhenTrue().unconditionalInits();
		assertWhenFailInfo = conditionFlowInfo.initsWhenFalse();
		isOptimizedPassing = isOptimizedTrueAssertion;
		isOptimizedFailing = isOptimizedFalseAssertion;
	} else {
		assertWhenPassInfo = conditionFlowInfo.initsWhenFalse().unconditionalInits();
		assertWhenFailInfo = conditionFlowInfo.initsWhenTrue();
		isOptimizedPassing = isOptimizedFalseAssertion;
		isOptimizedFailing = isOptimizedTrueAssertion;
	}
	if (isOptimizedPassing) {
		assertWhenFailInfo.setReachMode(FlowInfo.UNREACHABLE_OR_DEAD);
	}
	if (!isOptimizedFailing) {
		// if assertion is not failing for sure, only then it makes sense to carry the flow info ahead.
		// if the code does reach ahead, it means the assert didn't cause an exit, and so
		// the expression inside it shouldn't change the prior flowinfo
		// viz. org.eclipse.core.runtime.Assert.isLegal(false && o != null)
		
		// keep the merge from the initial code for the definite assignment
		// analysis, tweak the null part to influence nulls downstream
		flowInfo = flowInfo.mergedWith(assertWhenFailInfo.nullInfoLessUnconditionalCopy()).
			addInitializationsFrom(assertWhenPassInfo.discardInitializationInfo());
	}
	return flowInfo;
}
private FlowInfo analyseNullAssertion(BlockScope currentScope, Expression argument,
		FlowContext flowContext, FlowInfo flowInfo, boolean expectingNull)
{
	int nullStatus = argument.nullStatus(flowInfo, flowContext);
	boolean willFail = (nullStatus == (expectingNull ? FlowInfo.NON_NULL : FlowInfo.NULL));
	flowInfo = argument.analyseCode(currentScope, flowContext, flowInfo).unconditionalInits();
	LocalVariableBinding local = argument.localVariableBinding();
	if (local != null) {// beyond this point the argument can only be null/nonnull
		if (expectingNull) 
			flowInfo.markAsDefinitelyNull(local);
		else 
			flowInfo.markAsDefinitelyNonNull(local);
	} else {
		if (!expectingNull
			&& argument instanceof Reference 
			&& currentScope.compilerOptions().enableSyntacticNullAnalysisForFields) 
		{
			FieldBinding field = ((Reference)argument).lastFieldBinding();
			if (field != null && (field.type.tagBits & TagBits.IsBaseType) == 0) {
				flowContext.recordNullCheckedFieldReference((Reference) argument, 3); // survive this assert as a MessageSend and as a Statement
			}
		}
	}
	if (willFail)
		flowInfo.setReachMode(FlowInfo.UNREACHABLE_BY_NULLANALYSIS);
	return flowInfo;
}

@Override
public boolean checkNPE(BlockScope scope, FlowContext flowContext, FlowInfo flowInfo, int ttlForFieldCheck) {
	// message send as a receiver
	int nullStatus = nullStatus(flowInfo, flowContext); // note that flowInfo is not used inside nullStatus(..)
	if ((nullStatus & FlowInfo.POTENTIALLY_NULL) != 0) {
		if(this.binding.returnType.isTypeVariable() && nullStatus == FlowInfo.FREE_TYPEVARIABLE && scope.environment().globalOptions.pessimisticNullAnalysisForFreeTypeVariablesEnabled) {
			scope.problemReporter().methodReturnTypeFreeTypeVariableReference(this.binding, this);			
		} else {
			scope.problemReporter().messageSendPotentialNullReference(this.binding, this);
		}
	} else if ((this.resolvedType.tagBits & TagBits.AnnotationNonNull) != 0) {
		NullAnnotationMatching nonNullStatus = NullAnnotationMatching.okNonNullStatus(this);
		if (nonNullStatus.wantToReport())
			nonNullStatus.report(scope);
	}
	return true; // done all possible checking
}
/**
 * @see org.eclipse.jdt.internal.compiler.ast.Expression#computeConversion(org.eclipse.jdt.internal.compiler.lookup.Scope, org.eclipse.jdt.internal.compiler.lookup.TypeBinding, org.eclipse.jdt.internal.compiler.lookup.TypeBinding)
 */
@Override
public void computeConversion(Scope scope, TypeBinding runtimeTimeType, TypeBinding compileTimeType) {
	if (runtimeTimeType == null || compileTimeType == null)
		return;
	// set the generic cast after the fact, once the type expectation is fully known (no need for strict cast)
	if (this.binding != null && this.binding.isValidBinding()) {
		MethodBinding originalBinding = this.binding.original();
		TypeBinding originalType = originalBinding.returnType;
	    // extra cast needed if method return type is type variable
		if (ArrayBinding.isArrayClone(this.actualReceiverType, this.binding)
				&& runtimeTimeType.id != TypeIds.T_JavaLangObject
				&& scope.compilerOptions().sourceLevel >= ClassFileConstants.JDK1_5) {
			// from 1.5 source level on, array#clone() resolves to array type, but codegen to #clone()Object - thus require extra inserted cast
			this.valueCast = runtimeTimeType;
		} else if (originalType.leafComponentType().isTypeVariable()) {
	    	TypeBinding targetType = (!compileTimeType.isBaseType() && runtimeTimeType.isBaseType())
	    		? compileTimeType  // unboxing: checkcast before conversion
	    		: runtimeTimeType;
	        this.valueCast = originalType.genericCast(targetType);
		}
        if (this.valueCast instanceof ReferenceBinding) {
			ReferenceBinding referenceCast = (ReferenceBinding) this.valueCast;
			if (!referenceCast.canBeSeenBy(scope)) {
	        	scope.problemReporter().invalidType(this,
	        			new ProblemReferenceBinding(
							CharOperation.splitOn('.', referenceCast.shortReadableName()),
							referenceCast,
							ProblemReasons.NotVisible));
			}
        }
	}
	super.computeConversion(scope, runtimeTimeType, compileTimeType);
}

/**
 * MessageSend code generation
 *
 * @param currentScope org.eclipse.jdt.internal.compiler.lookup.BlockScope
 * @param codeStream org.eclipse.jdt.internal.compiler.codegen.CodeStream
 * @param valueRequired boolean
 */
@Override
public void generateCode(BlockScope currentScope, CodeStream codeStream, boolean valueRequired) {
	cleanUpInferenceContexts();
	int pc = codeStream.position;
	// generate receiver/enclosing instance access
	MethodBinding codegenBinding = this.binding instanceof PolymorphicMethodBinding ? this.binding : this.binding.original();
	boolean isStatic = codegenBinding.isStatic();
	if (isStatic) {
		this.receiver.generateCode(currentScope, codeStream, false);
	} else if ((this.bits & ASTNode.DepthMASK) != 0 && this.receiver.isImplicitThis()) { // outer access ?
		// outer method can be reached through emulation if implicit access
		ReferenceBinding targetType = currentScope.enclosingSourceType().enclosingTypeAt((this.bits & ASTNode.DepthMASK) >> ASTNode.DepthSHIFT);
		Object[] path = currentScope.getEmulationPath(targetType, true /*only exact match*/, false/*consider enclosing arg*/);
		codeStream.generateOuterAccess(path, this, targetType, currentScope);
	} else {
		this.receiver.generateCode(currentScope, codeStream, true);
		if ((this.bits & NeedReceiverGenericCast) != 0) {
			codeStream.checkcast(this.actualReceiverType);
		}
	}
	codeStream.recordPositionsFrom(pc, this.sourceStart);
	// generate arguments
	generateArguments(this.binding, this.arguments, currentScope, codeStream);
	pc = codeStream.position;
	// actual message invocation
	if (this.syntheticAccessor == null){
		TypeBinding constantPoolDeclaringClass = CodeStream.getConstantPoolDeclaringClass(currentScope, codegenBinding, this.actualReceiverType, this.receiver.isImplicitThis());
		if (isStatic){
			codeStream.invoke(Opcodes.OPC_invokestatic, codegenBinding, constantPoolDeclaringClass, this.typeArguments);
		} else if((this.receiver.isSuper()) || 
				(!currentScope.enclosingSourceType().isNestmateOf(this.binding.declaringClass) && codegenBinding.isPrivate())){
			codeStream.invoke(Opcodes.OPC_invokespecial, codegenBinding, constantPoolDeclaringClass, this.typeArguments);
		} else if (constantPoolDeclaringClass.isInterface()) { // interface or annotation type
			codeStream.invoke(Opcodes.OPC_invokeinterface, codegenBinding, constantPoolDeclaringClass, this.typeArguments);
		} else {
			codeStream.invoke(Opcodes.OPC_invokevirtual, codegenBinding, constantPoolDeclaringClass, this.typeArguments);
		}
	} else {
		codeStream.invoke(Opcodes.OPC_invokestatic, this.syntheticAccessor, null /* default declaringClass */, this.typeArguments);
	}
	// required cast must occur even if no value is required
	if (this.valueCast != null) codeStream.checkcast(this.valueCast);
	if (valueRequired){
		// implicit conversion if necessary
		codeStream.generateImplicitConversion(this.implicitConversion);
	} else {
		boolean isUnboxing = (this.implicitConversion & TypeIds.UNBOXING) != 0;
		// conversion only generated if unboxing
		if (isUnboxing) codeStream.generateImplicitConversion(this.implicitConversion);
		switch (isUnboxing ? postConversionType(currentScope).id : codegenBinding.returnType.id) {
			case T_long :
			case T_double :
				codeStream.pop2();
				break;
			case T_void :
				break;
			default :
				codeStream.pop();
		}
	}
	codeStream.recordPositionsFrom(pc, (int)(this.nameSourcePosition >>> 32)); // highlight selector
}
/**
 * @see org.eclipse.jdt.internal.compiler.lookup.InvocationSite#genericTypeArguments()
 */
@Override
public TypeBinding[] genericTypeArguments() {
	return this.genericTypeArguments;
}

@Override
public boolean isSuperAccess() {
	return this.receiver.isSuper();
}
@Override
public boolean isTypeAccess() {
	return this.receiver != null && this.receiver.isTypeReference();
}
public void manageSyntheticAccessIfNecessary(BlockScope currentScope, FlowInfo flowInfo){

	if ((flowInfo.tagBits & FlowInfo.UNREACHABLE_OR_DEAD) != 0)	return;

	// if method from parameterized type got found, use the original method at codegen time
	MethodBinding codegenBinding = this.binding.original();
	if (this.binding.isPrivate()){

		// depth is set for both implicit and explicit access (see MethodBinding#canBeSeenBy)
		if (!currentScope.enclosingSourceType().isNestmateOf(codegenBinding.declaringClass) &&
				TypeBinding.notEquals(currentScope.enclosingSourceType(), codegenBinding.declaringClass)){
			this.syntheticAccessor = ((SourceTypeBinding)codegenBinding.declaringClass).addSyntheticMethod(codegenBinding, false /* not super access there */);
			currentScope.problemReporter().needToEmulateMethodAccess(codegenBinding, this);
			return;
		}

	} else if (this.receiver instanceof QualifiedSuperReference) { 	// qualified super
		if (this.actualReceiverType.isInterface()) 
			return; // invoking an overridden default method, which is accessible/public by definition
		// qualified super need emulation always
		SourceTypeBinding destinationType = (SourceTypeBinding)(((QualifiedSuperReference)this.receiver).currentCompatibleType);
		this.syntheticAccessor = destinationType.addSyntheticMethod(codegenBinding, isSuperAccess());
		currentScope.problemReporter().needToEmulateMethodAccess(codegenBinding, this);
		return;

	} else if (this.binding.isProtected()){

		SourceTypeBinding enclosingSourceType;
		if (((this.bits & ASTNode.DepthMASK) != 0)
				&& codegenBinding.declaringClass.getPackage()
					!= (enclosingSourceType = currentScope.enclosingSourceType()).getPackage()){

			SourceTypeBinding currentCompatibleType = (SourceTypeBinding)enclosingSourceType.enclosingTypeAt((this.bits & ASTNode.DepthMASK) >> ASTNode.DepthSHIFT);
			this.syntheticAccessor = currentCompatibleType.addSyntheticMethod(codegenBinding, isSuperAccess());
			currentScope.problemReporter().needToEmulateMethodAccess(codegenBinding, this);
			return;
		}
	}
}
@Override
public int nullStatus(FlowInfo flowInfo, FlowContext flowContext) {
	if ((this.implicitConversion & TypeIds.BOXING) != 0)
		return FlowInfo.NON_NULL;
	if (this.binding.isValidBinding()) {
		// try to retrieve null status of this message send from an annotation of the called method:
		long tagBits = this.binding.tagBits;
		if ((tagBits & TagBits.AnnotationNullMASK) == 0L) // alternatively look for type annotation (will only be present in 1.8+):
			tagBits = this.binding.returnType.tagBits & TagBits.AnnotationNullMASK;
		if(tagBits == 0L && this.binding.returnType.isFreeTypeVariable()) {
			return FlowInfo.FREE_TYPEVARIABLE;
		}
		return FlowInfo.tagBitsToNullStatus(tagBits);
	}
	return FlowInfo.UNKNOWN;
}
/**
 * @see org.eclipse.jdt.internal.compiler.ast.Expression#postConversionType(Scope)
 */
@Override
public TypeBinding postConversionType(Scope scope) {
	TypeBinding convertedType = this.resolvedType;
	if (this.valueCast != null)
		convertedType = this.valueCast;
	int runtimeType = (this.implicitConversion & TypeIds.IMPLICIT_CONVERSION_MASK) >> 4;
	switch (runtimeType) {
		case T_boolean :
			convertedType = TypeBinding.BOOLEAN;
			break;
		case T_byte :
			convertedType = TypeBinding.BYTE;
			break;
		case T_short :
			convertedType = TypeBinding.SHORT;
			break;
		case T_char :
			convertedType = TypeBinding.CHAR;
			break;
		case T_int :
			convertedType = TypeBinding.INT;
			break;
		case T_float :
			convertedType = TypeBinding.FLOAT;
			break;
		case T_long :
			convertedType = TypeBinding.LONG;
			break;
		case T_double :
			convertedType = TypeBinding.DOUBLE;
			break;
		default :
	}
	if ((this.implicitConversion & TypeIds.BOXING) != 0) {
		convertedType = scope.environment().computeBoxingType(convertedType);
	}
	return convertedType;
}

@Override
public StringBuffer printExpression(int indent, StringBuffer output){

	if (!this.receiver.isImplicitThis()) this.receiver.printExpression(0, output).append('.');
	if (this.typeArguments != null) {
		output.append('<');
		int max = this.typeArguments.length - 1;
		for (int j = 0; j < max; j++) {
			this.typeArguments[j].print(0, output);
			output.append(", ");//$NON-NLS-1$
		}
		this.typeArguments[max].print(0, output);
		output.append('>');
	}
	output.append(this.selector).append('(') ;
	if (this.arguments != null) {
		for (int i = 0; i < this.arguments.length ; i ++) {
			if (i > 0) output.append(", "); //$NON-NLS-1$
			this.arguments[i].printExpression(0, output);
		}
	}
	return output.append(')');
}

@Override
public TypeBinding resolveType(BlockScope scope) {
	// Answer the signature return type, answers PolyTypeBinding if a poly expression and there is no target type  
	// Base type promotion
	if (this.constant != Constant.NotAConstant) {
		this.constant = Constant.NotAConstant;
		long sourceLevel = scope.compilerOptions().sourceLevel;
		boolean receiverCast = false;
		if (this.receiver instanceof CastExpression) {
			this.receiver.bits |= ASTNode.DisableUnnecessaryCastCheck; // will check later on
			receiverCast = true;
		}
		this.actualReceiverType = this.receiver.resolveType(scope);
		if (this.actualReceiverType instanceof InferenceVariable) {
			scope.referenceContext().tagAsHavingIgnoredMandatoryErrors(IProblem.UndefinedMethod);
			return null; // not yet ready for resolving
		}
		this.receiverIsType = this.receiver instanceof NameReference && (((NameReference) this.receiver).bits & Binding.TYPE) != 0;
		if (receiverCast && this.actualReceiverType != null) {
			// due to change of declaring class with receiver type, only identity cast should be notified
			TypeBinding resolvedType2 = ((CastExpression)this.receiver).expression.resolvedType;
			if (TypeBinding.equalsEquals(resolvedType2, this.actualReceiverType)) {
				if (!scope.environment().usesNullTypeAnnotations() || !NullAnnotationMatching.analyse(this.actualReceiverType, resolvedType2, -1).isAnyMismatch()) {
					scope.problemReporter().unnecessaryCast((CastExpression) this.receiver);
				}
			}
		}
		// resolve type arguments (for generic constructor call)
		if (this.typeArguments != null) {
			int length = this.typeArguments.length;
			this.argumentsHaveErrors = sourceLevel < ClassFileConstants.JDK1_5; // typeChecks all arguments
			this.genericTypeArguments = new TypeBinding[length];
			for (int i = 0; i < length; i++) {
				TypeReference typeReference = this.typeArguments[i];
				if ((this.genericTypeArguments[i] = typeReference.resolveType(scope, true /* check bounds*/, Binding.DefaultLocationTypeArgument)) == null) {
					this.argumentsHaveErrors = true;
				}
				if (this.argumentsHaveErrors && typeReference instanceof Wildcard) {
					scope.problemReporter().illegalUsageOfWildcard(typeReference);
				}
			}
			if (this.argumentsHaveErrors) {
				if (this.arguments != null) { // still attempt to resolve arguments
					for (int i = 0, max = this.arguments.length; i < max; i++) {
						this.arguments[i].resolveType(scope);
					}
				}
				return null;
			}
		}
		// will check for null after args are resolved
		if (this.arguments != null) {
			this.argumentsHaveErrors = false; // typeChecks all arguments
			int length = this.arguments.length;
			this.argumentTypes = new TypeBinding[length];
			for (int i = 0; i < length; i++){
				Expression argument = this.arguments[i];
				if (this.arguments[i].resolvedType != null) 
					scope.problemReporter().genericInferenceError("Argument was unexpectedly found resolved", this); //$NON-NLS-1$
				if (argument instanceof CastExpression) {
					argument.bits |= ASTNode.DisableUnnecessaryCastCheck; // will check later on
					this.argsContainCast = true;
				}
				argument.setExpressionContext(INVOCATION_CONTEXT);
				if ((this.argumentTypes[i] = argument.resolveType(scope)) == null){
					this.argumentsHaveErrors = true;
				}
			}
			if (this.argumentsHaveErrors) {
				if (this.actualReceiverType instanceof ReferenceBinding) {
					//  record a best guess, for clients who need hint about possible method match
					TypeBinding[] pseudoArgs = new TypeBinding[length];
					for (int i = length; --i >= 0;)
						pseudoArgs[i] = this.argumentTypes[i] == null ? TypeBinding.NULL : this.argumentTypes[i]; // replace args with errors with null type

					this.binding = this.receiver.isImplicitThis() ?
								scope.getImplicitMethod(this.selector, pseudoArgs, this) :
									scope.findMethod((ReferenceBinding) this.actualReceiverType, this.selector, pseudoArgs, this, false);

					if (this.binding != null && !this.binding.isValidBinding()) {
						MethodBinding closestMatch = ((ProblemMethodBinding)this.binding).closestMatch;
						// record the closest match, for clients who may still need hint about possible method match
						if (closestMatch != null) {
							if (closestMatch.original().typeVariables != Binding.NO_TYPE_VARIABLES) { // generic method
								// shouldn't return generic method outside its context, rather convert it to raw method (175409)
								closestMatch = scope.environment().createParameterizedGenericMethod(closestMatch.original(), (RawTypeBinding)null);
							}
							this.binding = closestMatch;
							MethodBinding closestMatchOriginal = closestMatch.original();
							if (closestMatchOriginal.isOrEnclosedByPrivateType() && !scope.isDefinedInMethod(closestMatchOriginal)) {
								// ignore cases where method is used from within inside itself (e.g. direct recursions)
								closestMatchOriginal.modifiers |= ExtraCompilerModifiers.AccLocallyUsed;
							}
						}
					}
				}
				return null;
			}
		}
		if (this.actualReceiverType == null) {
			return null;
		}
		// base type cannot receive any message
		if (this.actualReceiverType.isBaseType()) {
			scope.problemReporter().errorNoMethodFor(this, this.actualReceiverType, this.argumentTypes);
			return null;
		}
	}
	
	TypeBinding methodType = findMethodBinding(scope);
	if (methodType != null && methodType.isPolyType()) {
		this.resolvedType = this.binding.returnType.capture(scope, this.sourceStart, this.sourceEnd);
		return methodType;
	}

	if (!this.binding.isValidBinding()) {
		if (this.binding.declaringClass == null) {
			if (this.actualReceiverType instanceof ReferenceBinding) {
				this.binding.declaringClass = (ReferenceBinding) this.actualReceiverType;
			} else {
				scope.problemReporter().errorNoMethodFor(this, this.actualReceiverType, this.argumentTypes);
				return null;
			}
		}
		// https://bugs.eclipse.org/bugs/show_bug.cgi?id=245007 avoid secondary errors in case of
		// missing super type for anonymous classes ... 
		ReferenceBinding declaringClass = this.binding.declaringClass;
		boolean avoidSecondary = declaringClass != null &&
								 declaringClass.isAnonymousType() &&
								 declaringClass.superclass() instanceof MissingTypeBinding;
		if (!avoidSecondary)
			scope.problemReporter().invalidMethod(this, this.binding, scope);
		MethodBinding closestMatch = ((ProblemMethodBinding)this.binding).closestMatch;
		switch (this.binding.problemId()) {
			case ProblemReasons.Ambiguous :
				break; // no resilience on ambiguous
			case ProblemReasons.InferredApplicableMethodInapplicable:
			case ProblemReasons.InvocationTypeInferenceFailure:
				// Grabbing the closest match improves error reporting in nested invocation contexts
				if (this.expressionContext != INVOCATION_CONTEXT)
					break;
				//$FALL-THROUGH$
			case ProblemReasons.NotVisible :
			case ProblemReasons.NonStaticReferenceInConstructorInvocation :
			case ProblemReasons.NonStaticReferenceInStaticContext :
			case ProblemReasons.ReceiverTypeNotVisible :
			case ProblemReasons.ParameterBoundMismatch :
				// only steal returnType in cases listed above
				if (closestMatch != null) this.resolvedType = closestMatch.returnType;
				break;
			case ProblemReasons.ContradictoryNullAnnotations :
				if (closestMatch != null && closestMatch.returnType != null)
					this.resolvedType = closestMatch.returnType.withoutToplevelNullAnnotation();
				break;
		}
		// record the closest match, for clients who may still need hint about possible method match
		if (closestMatch != null) {
			this.binding = closestMatch;
			MethodBinding closestMatchOriginal = closestMatch.original();
			if (closestMatchOriginal.isOrEnclosedByPrivateType() && !scope.isDefinedInMethod(closestMatchOriginal)) {
				// ignore cases where method is used from within inside itself (e.g. direct recursions)
				closestMatchOriginal.modifiers |= ExtraCompilerModifiers.AccLocallyUsed;
			}
		}
		return (this.resolvedType != null && (this.resolvedType.tagBits & TagBits.HasMissingType) == 0)
						? this.resolvedType
						: null;
	}
	final CompilerOptions compilerOptions = scope.compilerOptions();
	if (compilerOptions.complianceLevel <= ClassFileConstants.JDK1_6
			&& this.binding.isPolymorphic()) {
		scope.problemReporter().polymorphicMethodNotBelow17(this);
		return null;
	}

	if (compilerOptions.isAnnotationBasedNullAnalysisEnabled) {
		ImplicitNullAnnotationVerifier.ensureNullnessIsKnown(this.binding, scope);
		if (compilerOptions.sourceLevel >= ClassFileConstants.JDK1_8) {
			if (this.binding instanceof ParameterizedGenericMethodBinding && this.typeArguments != null) {
				TypeVariableBinding[] typeVariables = this.binding.original().typeVariables();
				for (int i = 0; i < this.typeArguments.length; i++)
					this.typeArguments[i].checkNullConstraints(scope, (ParameterizedGenericMethodBinding) this.binding, typeVariables, i);
			}
		}
	}
	
	if (((this.bits & ASTNode.InsideExpressionStatement) != 0)
			&& this.binding.isPolymorphic()) {
		// we only set the return type to be void if this method invocation is used inside an expression statement
		this.binding = scope.environment().updatePolymorphicMethodReturnType((PolymorphicMethodBinding) this.binding, TypeBinding.VOID);
	}
	if ((this.binding.tagBits & TagBits.HasMissingType) != 0) {
		scope.problemReporter().missingTypeInMethod(this, this.binding);
	}
	if (!this.binding.isStatic()) {
		// the "receiver" must not be a type
		if (this.receiverIsType) {
			scope.problemReporter().mustUseAStaticMethod(this, this.binding);
			if (this.actualReceiverType.isRawType()
					&& (this.receiver.bits & ASTNode.IgnoreRawTypeCheck) == 0
					&& compilerOptions.getSeverity(CompilerOptions.RawTypeReference) != ProblemSeverities.Ignore) {
				scope.problemReporter().rawTypeReference(this.receiver, this.actualReceiverType);
			}
		} else {
			// handle indirect inheritance thru variable secondary bound
			// receiver may receive generic cast, as part of implicit conversion
			TypeBinding oldReceiverType = this.actualReceiverType;
			this.actualReceiverType = this.actualReceiverType.getErasureCompatibleType(this.binding.declaringClass);
			this.receiver.computeConversion(scope, this.actualReceiverType, this.actualReceiverType);
			if (TypeBinding.notEquals(this.actualReceiverType, oldReceiverType) && TypeBinding.notEquals(this.receiver.postConversionType(scope), this.actualReceiverType)) { // record need for explicit cast at codegen since receiver could not handle it
				this.bits |= NeedReceiverGenericCast;
			}
		}
	} else {
		// static message invoked through receiver? legal but unoptimal (optional warning).
		if (this.binding.declaringClass.isInterface() && !((isTypeAccess() || this.receiver.isImplicitThis()) && TypeBinding.equalsEquals(this.binding.declaringClass, this.actualReceiverType))) {
			scope.problemReporter().nonStaticOrAlienTypeReceiver(this, this.binding);
		} else if (!(this.receiver.isImplicitThis() || this.receiver.isSuper() || this.receiverIsType)) {
		 	scope.problemReporter().nonStaticAccessToStaticMethod(this, this.binding);
		}
		if (!this.receiver.isImplicitThis() && TypeBinding.notEquals(this.binding.declaringClass, this.actualReceiverType)) {
			scope.problemReporter().indirectAccessToStaticMethod(this, this.binding);
		}
	}
	if (checkInvocationArguments(scope, this.receiver, this.actualReceiverType, this.binding, this.arguments, this.argumentTypes, this.argsContainCast, this)) {
		this.bits |= ASTNode.Unchecked;
	}

	//-------message send that are known to fail at compile time-----------
	if (this.binding.isAbstract()) {
		if (this.receiver.isSuper()) {
			scope.problemReporter().cannotDireclyInvokeAbstractMethod(this, this.binding);
		}
		// abstract private methods cannot occur nor abstract static............
	}
	if (isMethodUseDeprecated(this.binding, scope, true))
		scope.problemReporter().deprecatedMethod(this.binding, this);

	TypeBinding returnType;
	if ((this.bits & ASTNode.Unchecked) != 0 && this.genericTypeArguments == null) {
		// https://bugs.eclipse.org/bugs/show_bug.cgi?id=277643, align with javac on JLS 15.12.2.6
		returnType = this.binding.returnType;
		if (returnType != null) {
			returnType = scope.environment().convertToRawType(returnType.erasure(), true);
		}
	} else {
		returnType = this.binding.returnType;
		if (returnType != null) {
			returnType = returnType.capture(scope, this.sourceStart, this.sourceEnd);
		}
	}
	this.resolvedType = returnType;
	if (this.receiver.isSuper() && compilerOptions.getSeverity(CompilerOptions.OverridingMethodWithoutSuperInvocation) != ProblemSeverities.Ignore) {
		final ReferenceContext referenceContext = scope.methodScope().referenceContext;
		if (referenceContext instanceof AbstractMethodDeclaration) {
			final AbstractMethodDeclaration abstractMethodDeclaration = (AbstractMethodDeclaration) referenceContext;
			MethodBinding enclosingMethodBinding = abstractMethodDeclaration.binding;
			if (enclosingMethodBinding.isOverriding()
					&& CharOperation.equals(this.binding.selector, enclosingMethodBinding.selector)
					&& this.binding.areParametersEqual(enclosingMethodBinding)) {
				abstractMethodDeclaration.bits |= ASTNode.OverridingMethodWithSupercall;
			}
		}
	}
	if (this.receiver.isSuper() && this.actualReceiverType.isInterface()) {
		// 15.12.3 (Java 8)
		scope.checkAppropriateMethodAgainstSupers(this.selector, this.binding, this.argumentTypes, this);
	}
	if (this.typeArguments != null && this.binding.original().typeVariables == Binding.NO_TYPE_VARIABLES) {
		scope.problemReporter().unnecessaryTypeArgumentsForMethodInvocation(this.binding, this.genericTypeArguments, this.typeArguments);
	}
	return (this.resolvedType.tagBits & TagBits.HasMissingType) == 0
				? this.resolvedType
				: null;
}

protected TypeBinding findMethodBinding(BlockScope scope) {
	ReferenceContext referenceContext = scope.methodScope().referenceContext;
	if (referenceContext instanceof LambdaExpression) {
		this.outerInferenceContext = ((LambdaExpression) referenceContext).inferenceContext;
	}
	
	if (this.expectedType != null && this.binding instanceof PolyParameterizedGenericMethodBinding) {
		this.binding = this.solutionsPerTargetType.get(this.expectedType);
	}
	if (this.binding == null) { // first look up or a "cache miss" somehow.
		this.binding = this.receiver.isImplicitThis() ? 
				scope.getImplicitMethod(this.selector, this.argumentTypes, this) 
				: scope.getMethod(this.actualReceiverType, this.selector, this.argumentTypes, this);

	    if (this.binding instanceof PolyParameterizedGenericMethodBinding) {
		    this.solutionsPerTargetType = new HashMap<TypeBinding, MethodBinding>();
		    return new PolyTypeBinding(this);
	    }
	}
	resolvePolyExpressionArguments(this, this.binding, this.argumentTypes, scope);
	return this.binding.returnType;
}

@Override
public void setActualReceiverType(ReferenceBinding receiverType) {
	if (receiverType == null) return; // error scenario only
	this.actualReceiverType = receiverType;
}
@Override
public void setDepth(int depth) {
	this.bits &= ~ASTNode.DepthMASK; // flush previous depth if any
	if (depth > 0) {
		this.bits |= (depth & 0xFF) << ASTNode.DepthSHIFT; // encoded on 8 bits
	}
}

/**
 * @see org.eclipse.jdt.internal.compiler.ast.Expression#setExpectedType(org.eclipse.jdt.internal.compiler.lookup.TypeBinding)
 */
@Override
public void setExpectedType(TypeBinding expectedType) {
    this.expectedType = expectedType;
}

@Override
public void setExpressionContext(ExpressionContext context) {
	this.expressionContext = context;
}

@Override
public boolean isPolyExpression() {
	
	/* 15.12 has four requirements: 1) The invocation appears in an assignment context or an invocation context
       2) The invocation elides NonWildTypeArguments 3) the method to be invoked is a generic method (8.4.4).
       4) The return type of the method to be invoked mentions at least one of the method's type parameters.

       We are in no position to ascertain the last two until after resolution has happened. So no client should
       depend on asking this question before resolution.
	 */
	return isPolyExpression(this.binding);
}

@Override
public boolean isBoxingCompatibleWith(TypeBinding targetType, Scope scope) {
	if (this.argumentsHaveErrors || this.binding == null || !this.binding.isValidBinding() || targetType == null || scope == null)
		return false;
	if (isPolyExpression() && !targetType.isPrimitiveOrBoxedPrimitiveType()) // i.e it is dumb to trigger inference, checking boxing compatibility against say Collector<? super T, A, R>.
		return false;
	TypeBinding originalExpectedType = this.expectedType;
	try {
		MethodBinding method = this.solutionsPerTargetType != null ? this.solutionsPerTargetType.get(targetType) : null;
		if (method == null) {
			this.expectedType = targetType;
			// No need to tunnel through overload resolution. this.binding is the MSMB.
			method = isPolyExpression() ? ParameterizedGenericMethodBinding.computeCompatibleMethod18(this.binding.shallowOriginal(), this.argumentTypes, scope, this) : this.binding;
			registerResult(targetType, method);
		}
		if (method == null || !method.isValidBinding() || method.returnType == null || !method.returnType.isValidBinding())
			return false;
		return super.isBoxingCompatible(method.returnType.capture(scope, this.sourceStart, this.sourceEnd), targetType, this, scope);
	} finally {
		this.expectedType = originalExpectedType;
	}
}

@Override
public boolean isCompatibleWith(TypeBinding targetType, final Scope scope) {
	if (this.argumentsHaveErrors || this.binding == null || !this.binding.isValidBinding() || targetType == null || scope == null)
		return false;
	TypeBinding originalExpectedType = this.expectedType;
	try {
		MethodBinding method = this.solutionsPerTargetType != null ? this.solutionsPerTargetType.get(targetType) : null;
		if (method == null) {
			this.expectedType = targetType;
			// No need to tunnel through overload resolution. this.binding is the MSMB.
			method = isPolyExpression() ? ParameterizedGenericMethodBinding.computeCompatibleMethod18(this.binding.shallowOriginal(), this.argumentTypes, scope, this) : this.binding;
			registerResult(targetType, method);
		}
		TypeBinding returnType;
		if (method == null || !method.isValidBinding() || (returnType = method.returnType) == null || !returnType.isValidBinding())
			return false;
		if ((this.bits & ASTNode.Unchecked) != 0 && this.genericTypeArguments == null)
			returnType = scope.environment().convertToRawType(returnType.erasure(), true);
		return returnType.capture(scope, this.sourceStart, this.sourceEnd).isCompatibleWith(targetType, scope);
	} finally {
		this.expectedType = originalExpectedType;
	}
}

/** Variant of isPolyExpression() to be used during type inference, when a resolution candidate exists. */
@Override
public boolean isPolyExpression(MethodBinding resolutionCandidate) {
	if (this.expressionContext != ASSIGNMENT_CONTEXT && this.expressionContext != INVOCATION_CONTEXT)
		return false;
	
	if (this.typeArguments != null && this.typeArguments.length > 0)
		return false;
	
	if (this.constant != Constant.NotAConstant)
		throw new UnsupportedOperationException("Unresolved MessageSend can't be queried if it is a polyexpression"); //$NON-NLS-1$
	
	if (resolutionCandidate != null) {
		if (resolutionCandidate instanceof ParameterizedGenericMethodBinding) {
			ParameterizedGenericMethodBinding pgmb = (ParameterizedGenericMethodBinding) resolutionCandidate;
			if (pgmb.inferredReturnType)
				return true; // if already determined
		} 
		if (resolutionCandidate.returnType != null) {
			// resolution may have prematurely instantiated the generic method, we need the original, though:
			MethodBinding candidateOriginal = resolutionCandidate.original();
			return candidateOriginal.returnType.mentionsAny(candidateOriginal.typeVariables(), -1);
		}
	}
	
	return false;
}

@Override
public boolean sIsMoreSpecific(TypeBinding s, TypeBinding t, Scope scope) {
	if (super.sIsMoreSpecific(s, t, scope))
		return true;
	return isPolyExpression() ? !s.isBaseType() && t.isBaseType() : false;
}

@Override
public void setFieldIndex(int depth) {
	// ignore for here
}
@Override
public TypeBinding invocationTargetType() {
	return this.expectedType;
}

@Override
public void traverse(ASTVisitor visitor, BlockScope blockScope) {
	if (visitor.visit(this, blockScope)) {
		this.receiver.traverse(visitor, blockScope);
		if (this.typeArguments != null) {
			for (int i = 0, typeArgumentsLength = this.typeArguments.length; i < typeArgumentsLength; i++) {
				this.typeArguments[i].traverse(visitor, blockScope);
			}
		}
		if (this.arguments != null) {
			int argumentsLength = this.arguments.length;
			for (int i = 0; i < argumentsLength; i++)
				this.arguments[i].traverse(visitor, blockScope);
		}
	}
	visitor.endVisit(this, blockScope);
}
@Override
public boolean statementExpression() {
	return ((this.bits & ASTNode.ParenthesizedMASK) == 0);
}
@Override
public boolean receiverIsImplicitThis() {
	return this.receiver.isImplicitThis();
}
// -- interface Invocation: --
@Override
public MethodBinding binding() {
	return this.binding;
}

@Override
public void registerInferenceContext(ParameterizedGenericMethodBinding method, InferenceContext18 infCtx18) {
	if (this.inferenceContexts == null)
		this.inferenceContexts = new SimpleLookupTable();
	this.inferenceContexts.put(method, infCtx18);
}

@Override
public void registerResult(TypeBinding targetType, MethodBinding method) {
	if (this.solutionsPerTargetType == null)
		this.solutionsPerTargetType = new HashMap<TypeBinding, MethodBinding>();
	this.solutionsPerTargetType.put(targetType, method);
}

@Override
public InferenceContext18 getInferenceContext(ParameterizedMethodBinding method) {
	if (this.inferenceContexts == null)
		return null;
	return (InferenceContext18) this.inferenceContexts.get(method);
}
@Override
public void cleanUpInferenceContexts() {
	if (this.inferenceContexts == null)
		return;
	for (Object value : this.inferenceContexts.valueTable)
		if (value != null)
			((InferenceContext18) value).cleanUp();
	this.inferenceContexts = null;
	this.outerInferenceContext = null;
	this.solutionsPerTargetType = null;
}
@Override
public Expression[] arguments() {
	return this.arguments;
}
@Override
public ExpressionContext getExpressionContext() {
	return this.expressionContext;
}
// -- Interface InvocationSite: --
@Override
public InferenceContext18 freshInferenceContext(Scope scope) {
	return new InferenceContext18(scope, this.arguments, this, this.outerInferenceContext);
}
@Override
public boolean isQualifiedSuper() {
	return this.receiver.isQualifiedSuper();
}
}<|MERGE_RESOLUTION|>--- conflicted
+++ resolved
@@ -1,14 +1,7 @@
 /*******************************************************************************
-<<<<<<< HEAD
  * Copyright (c) 2000, 2018 IBM Corporation and others.
  * All rights reserved. This program and the accompanying materials
- * are made available under the terms of the Eclipse Public License v1.0
-=======
- * Copyright (c) 2000, 2017 IBM Corporation and others.
- *
- * This program and the accompanying materials
  * are made available under the terms of the Eclipse Public License 2.0
->>>>>>> 449e1c59
  * which accompanies this distribution, and is available at
  * https://www.eclipse.org/legal/epl-2.0/
  *
