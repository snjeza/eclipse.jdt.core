--- conflicted
+++ resolved
@@ -1248,9 +1248,7 @@
 				reporter.javadocMissing(this.sourceStart, this.sourceEnd, severity, javadocModifiers);
 			}
 		}
-<<<<<<< HEAD
 		updateNestInfo();
-=======
 		FieldDeclaration[] fieldsDecls = this.fields;
 		if (fieldsDecls != null) {
 			for (FieldDeclaration fieldDeclaration : fieldsDecls)
@@ -1261,7 +1259,6 @@
 			for (AbstractMethodDeclaration methodDeclaration : methodDecls)
 				methodDeclaration.resolveJavadoc();
 		}
->>>>>>> 449e1c59
 	} catch (AbortType e) {
 		this.ignoreFurtherInvestigation = true;
 		return;
