/*******************************************************************************
 * Copyright (c) 2000, 2013 IBM Corporation and others.
 * All rights reserved. This program and the accompanying materials
 * are made available under the terms of the Eclipse Public License v1.0
 * which accompanies this distribution, and is available at
 * http://www.eclipse.org/legal/epl-v10.html
 *
 * This is an implementation of an early-draft specification developed under the Java
 * Community Process (JCP) and is made available for testing and evaluation purposes
 * only. The code is not compatible with any specification of the JCP.
 *
 * Contributors:
 *     IBM Corporation - initial API and implementation
 *     Jesper S Moller - Contributions for
 *							bug 382701 - [1.8][compiler] Implement semantic analysis of Lambda expressions & Reference expression
 *							bug 382721 - [1.8][compiler] Effectively final variables needs special treatment
 *							Bug 416885 - [1.8][compiler]IncompatibleClassChange error (edit)
 *     Stephan Herrmann - Contribution for
 *							bug 401030 - [1.8][null] Null analysis support for lambda methods.
 *							Bug 392099 - [1.8][compiler][null] Apply null annotation on types for null analysis
 *							Bug 392238 - [1.8][compiler][null] Detect semantically invalid null type annotations
 *							Bug 400874 - [1.8][compiler] Inference infrastructure should evolve to meet JLS8 18.x (Part G of JSR335 spec)
 *******************************************************************************/
package org.eclipse.jdt.internal.compiler.ast;

import org.eclipse.jdt.core.compiler.CategorizedProblem;
import org.eclipse.jdt.core.compiler.IProblem;
import org.eclipse.jdt.internal.compiler.ASTVisitor;
import org.eclipse.jdt.internal.compiler.ClassFile;
import org.eclipse.jdt.internal.compiler.CompilationResult;
import org.eclipse.jdt.internal.compiler.IErrorHandlingPolicy;
import org.eclipse.jdt.internal.compiler.classfmt.ClassFileConstants;
import org.eclipse.jdt.internal.compiler.codegen.CodeStream;
import org.eclipse.jdt.internal.compiler.flow.ExceptionHandlingFlowContext;
import org.eclipse.jdt.internal.compiler.flow.FlowContext;
import org.eclipse.jdt.internal.compiler.flow.FlowInfo;
import org.eclipse.jdt.internal.compiler.flow.UnconditionalFlowInfo;
import org.eclipse.jdt.internal.compiler.impl.CompilerOptions;
import org.eclipse.jdt.internal.compiler.impl.Constant;
import org.eclipse.jdt.internal.compiler.impl.ReferenceContext;
import org.eclipse.jdt.internal.compiler.lookup.AnnotationBinding;
import org.eclipse.jdt.internal.compiler.lookup.Binding;
import org.eclipse.jdt.internal.compiler.lookup.BlockScope;
import org.eclipse.jdt.internal.compiler.lookup.ClassScope;
import org.eclipse.jdt.internal.compiler.lookup.ExtraCompilerModifiers;
import org.eclipse.jdt.internal.compiler.lookup.LocalVariableBinding;
import org.eclipse.jdt.internal.compiler.lookup.LookupEnvironment;
import org.eclipse.jdt.internal.compiler.lookup.MethodBinding;
import org.eclipse.jdt.internal.compiler.lookup.MethodScope;
import org.eclipse.jdt.internal.compiler.lookup.PolyTypeBinding;
import org.eclipse.jdt.internal.compiler.lookup.ReferenceBinding;
import org.eclipse.jdt.internal.compiler.lookup.Scope;
import org.eclipse.jdt.internal.compiler.lookup.SourceTypeBinding;
import org.eclipse.jdt.internal.compiler.lookup.SyntheticArgumentBinding;
import org.eclipse.jdt.internal.compiler.lookup.SyntheticMethodBinding;
import org.eclipse.jdt.internal.compiler.lookup.TagBits;
import org.eclipse.jdt.internal.compiler.lookup.TypeBinding;
import org.eclipse.jdt.internal.compiler.lookup.TypeConstants;
import org.eclipse.jdt.internal.compiler.lookup.TypeIds;
import org.eclipse.jdt.internal.compiler.lookup.TypeVariableBinding;
import org.eclipse.jdt.internal.compiler.lookup.VariableBinding;
import org.eclipse.jdt.internal.compiler.parser.Parser;
import org.eclipse.jdt.internal.compiler.problem.AbortCompilation;
import org.eclipse.jdt.internal.compiler.problem.AbortCompilationUnit;
import org.eclipse.jdt.internal.compiler.problem.AbortMethod;
import org.eclipse.jdt.internal.compiler.problem.AbortType;
import org.eclipse.jdt.internal.compiler.problem.ProblemSeverities;

public class LambdaExpression extends FunctionalExpression implements ReferenceContext, ProblemSeverities {
	private Argument [] arguments;
	private TypeBinding [] argumentTypes;
	private int arrowPosition;
	private Statement body;
	public boolean hasParentheses;
	public MethodScope scope;
	boolean voidCompatible = true;
	boolean valueCompatible = false;
	private boolean shapeAnalysisComplete = false;
	boolean returnsValue;
	boolean returnsVoid;
	private LambdaExpression original = this;
	private SyntheticArgumentBinding[] outerLocalVariables = NO_SYNTHETIC_ARGUMENTS;
	private int outerLocalVariablesSlotSize = 0;
	public boolean shouldCaptureInstance = false;
	private boolean assistNode = false;
	private boolean hasIgnoredMandatoryErrors = false;
	private static final SyntheticArgumentBinding [] NO_SYNTHETIC_ARGUMENTS = new SyntheticArgumentBinding[0];
	private static final Block NO_BODY = new Block(0, true);

	public LambdaExpression(CompilationResult compilationResult, boolean assistNode) {
		super(compilationResult);
		this.assistNode = assistNode;
		setArguments(NO_ARGUMENTS);
		setBody(NO_BODY);
	}
	
	public void setArguments(Argument [] arguments) {
		this.arguments = arguments != null ? arguments : ASTNode.NO_ARGUMENTS;
		this.argumentTypes = new TypeBinding[arguments != null ? arguments.length : 0];
	}
	
	public Argument [] arguments() {
		return this.arguments;
	}

	public void setBody(Statement body) {
		this.body = body == null ? NO_BODY : body;
	}
	
	public Statement body() {
		return this.body;
	}

	public Expression[] resultExpressions() {
		return this.resultExpressions;
	}

	public void setArrowPosition(int arrowPosition) {
		this.arrowPosition = arrowPosition;
	}
	
	public int getArrowPosition() {
		return this.arrowPosition;
	}
	
	protected FunctionalExpression original() {
		return this.original;
	}
	
	public void generateCode(BlockScope currentScope, CodeStream codeStream, boolean valueRequired) {
		if (this.shouldCaptureInstance) {
			this.binding.modifiers &= ~ClassFileConstants.AccStatic;
		} else {
			this.binding.modifiers |= ClassFileConstants.AccStatic;
		}
		SourceTypeBinding sourceType = currentScope.enclosingSourceType();
		this.binding = sourceType.addSyntheticMethod(this);
		int pc = codeStream.position;
		StringBuffer signature = new StringBuffer();
		signature.append('(');
		if (this.shouldCaptureInstance) {
			codeStream.aload_0();
			signature.append(sourceType.signature());
		}
		for (int i = 0, length = this.outerLocalVariables == null ? 0 : this.outerLocalVariables.length; i < length; i++) {
			SyntheticArgumentBinding syntheticArgument = this.outerLocalVariables[i];
			if (this.shouldCaptureInstance) {
				syntheticArgument.resolvedPosition++;
			}
			signature.append(syntheticArgument.type.signature());
			LocalVariableBinding capturedOuterLocal = syntheticArgument.actualOuterLocalVariable;
			VariableBinding[] path = currentScope.getEmulationPath(capturedOuterLocal);
			codeStream.generateOuterAccess(path, this, capturedOuterLocal, currentScope);
		}
		signature.append(')');
		signature.append(this.expectedType.signature());
		int invokeDynamicNumber = codeStream.classFile.recordBootstrapMethod(this);
		codeStream.invokeDynamic(invokeDynamicNumber, (this.shouldCaptureInstance ? 1 : 0) + this.outerLocalVariablesSlotSize, 1, this.descriptor.selector, signature.toString().toCharArray());
		if (!valueRequired)
			codeStream.pop();
		codeStream.recordPositionsFrom(pc, this.sourceStart);		
	}

	public boolean kosherDescriptor(Scope currentScope, MethodBinding sam, boolean shouldChatter) {
		if (sam.typeVariables != Binding.NO_TYPE_VARIABLES) {
			if (shouldChatter)
				currentScope.problemReporter().lambdaExpressionCannotImplementGenericMethod(this, sam);
			return false;
		}
		return super.kosherDescriptor(currentScope, sam, shouldChatter);
	}
	
	/* This code is arranged so that we can continue with as much analysis as possible while avoiding 
	 * mine fields that would result in a slew of spurious messages. This method is a merger of:
	 * @see org.eclipse.jdt.internal.compiler.lookup.MethodScope.createMethod(AbstractMethodDeclaration)
	 * @see org.eclipse.jdt.internal.compiler.lookup.SourceTypeBinding.resolveTypesFor(MethodBinding)
	 * @see org.eclipse.jdt.internal.compiler.ast.AbstractMethodDeclaration.resolve(ClassScope)
	 */
	public TypeBinding resolveType(BlockScope blockScope) {
		
		this.constant = Constant.NotAConstant;
		this.enclosingScope = blockScope;
		
		if (this.expectedType == null && this.expressionContext == INVOCATION_CONTEXT) {
			return this.resolvedType = new PolyTypeBinding(this);
		} 
		
		MethodScope methodScope = blockScope.methodScope();
		this.scope = new MethodScope(blockScope, this, methodScope.isStatic);
		this.scope.isConstructorCall = methodScope.isConstructorCall;

		super.resolveType(blockScope); // compute & capture interface function descriptor in singleAbstractMethod.
		
		boolean argumentsTypeElided = argumentsTypeElided();
		final boolean haveDescriptor = this.descriptor != null;
		
		if (haveDescriptor && this.descriptor.typeVariables != Binding.NO_TYPE_VARIABLES) // already complained in kosher*
			return null;
		
		if (!haveDescriptor) {
			if (argumentsTypeElided) {
				if (!this.assistNode)
					return null; // FUBAR, bail out...
				// for code assist ONLY, keep the sluice gate shut on bogus errors otherwise.
				argumentsTypeElided = false;
				int length = this.arguments != null ? this.arguments.length : 0;
				for (int i = 0; i < length; i++) {
					this.arguments[i].type = new SingleTypeReference(TypeConstants.OBJECT, 0);
				}
			}
		}
		
		this.binding = new MethodBinding(ClassFileConstants.AccPrivate | ClassFileConstants.AccSynthetic | ExtraCompilerModifiers.AccUnresolved,
							TypeConstants.ANONYMOUS_METHOD, // will be fixed up later.
							haveDescriptor ? this.descriptor.returnType : null, 
							Binding.NO_PARAMETERS, // for now. 
							haveDescriptor ? this.descriptor.thrownExceptions : Binding.NO_EXCEPTIONS, 
							blockScope.enclosingSourceType());
		this.binding.typeVariables = Binding.NO_TYPE_VARIABLES;
		
		if (haveDescriptor) {
			int descriptorParameterCount = this.descriptor.parameters.length;
			int lambdaArgumentCount = this.arguments != null ? this.arguments.length : 0;
            if (descriptorParameterCount != lambdaArgumentCount) {
            	this.scope.problemReporter().lambdaSignatureMismatched(this);
            	if (argumentsTypeElided) 
            		return null; // FUBAR, bail out ...
            }
		}
		
		boolean buggyArguments = false;
		int length = this.arguments == null ? 0 : this.arguments.length;
		TypeBinding[] newParameters = new TypeBinding[length];

		AnnotationBinding [][] parameterAnnotations = null;
		for (int i = 0; i < length; i++) {
			Argument argument = this.arguments[i];
			if (argument.isVarArgs()) {
				if (i == length - 1) {
					this.binding.modifiers |= ClassFileConstants.AccVarargs;
				} else {
					this.scope.problemReporter().illegalVarargInLambda(argument);
					buggyArguments = true;
				}
			}
			
			TypeBinding parameterType;
			final TypeBinding expectedParameterType = haveDescriptor && i < this.descriptor.parameters.length ? this.descriptor.parameters[i] : null;
			parameterType = argumentsTypeElided ? expectedParameterType : (this.argumentTypes[i] = argument.type.resolveType(this.scope, true /* check bounds*/));
			if (parameterType == null) {
				buggyArguments = true;
			} else if (parameterType == TypeBinding.VOID) {
				this.scope.problemReporter().argumentTypeCannotBeVoid(this, argument);
				buggyArguments = true;
			} else {
				if (!parameterType.isValidBinding()) {
					this.binding.tagBits |= TagBits.HasUnresolvedArguments;
				}
				if ((parameterType.tagBits & TagBits.HasMissingType) != 0) {
					this.binding.tagBits |= TagBits.HasMissingType;
				}
				if (haveDescriptor && expectedParameterType != null && parameterType.isValidBinding() && TypeBinding.notEquals(parameterType, expectedParameterType)) {
					this.scope.problemReporter().lambdaParameterTypeMismatched(argument, argument.type, expectedParameterType);
				}

				TypeBinding leafType = parameterType.leafComponentType();
				if (leafType instanceof ReferenceBinding && (((ReferenceBinding) leafType).modifiers & ExtraCompilerModifiers.AccGenericSignature) != 0)
					this.binding.modifiers |= ExtraCompilerModifiers.AccGenericSignature;
				newParameters[i] = argument.bind(this.scope, parameterType, false);				
				if (argument.annotations != null) {
					this.binding.tagBits |= TagBits.HasParameterAnnotations;
					if (parameterAnnotations == null) {
						parameterAnnotations = new AnnotationBinding[length][];
						for (int j = 0; j < i; j++) {
							parameterAnnotations[j] = Binding.NO_ANNOTATIONS;
						}
					}
					parameterAnnotations[i] = argument.binding.getAnnotations();
				} else if (parameterAnnotations != null) {
					parameterAnnotations[i] = Binding.NO_ANNOTATIONS;
				}
			}
		}
		// only assign parameters if no problems are found
		if (!buggyArguments) {
			this.binding.parameters = newParameters;
			if (parameterAnnotations != null)
				this.binding.setParameterAnnotations(parameterAnnotations);
		}
	
		if (!argumentsTypeElided && this.binding.isVarargs()) {
			if (!this.binding.parameters[this.binding.parameters.length - 1].isReifiable()) {
				this.scope.problemReporter().possibleHeapPollutionFromVararg(this.arguments[this.arguments.length - 1]);
			}
		}

		ReferenceBinding [] exceptions = this.binding.thrownExceptions;
		length = exceptions.length;
		for (int i = 0; i < length; i++) {
			ReferenceBinding exception = exceptions[i];
			if ((exception.tagBits & TagBits.HasMissingType) != 0) {
				this.binding.tagBits |= TagBits.HasMissingType;
			}
			this.binding.modifiers |= (exception.modifiers & ExtraCompilerModifiers.AccGenericSignature);
		}
		
		TypeBinding returnType = this.binding.returnType;
		if (returnType != null) {
			if ((returnType.tagBits & TagBits.HasMissingType) != 0) {
				this.binding.tagBits |= TagBits.HasMissingType;
			}
			TypeBinding leafType = returnType.leafComponentType();
			if (leafType instanceof ReferenceBinding && (((ReferenceBinding) leafType).modifiers & ExtraCompilerModifiers.AccGenericSignature) != 0)
				this.binding.modifiers |= ExtraCompilerModifiers.AccGenericSignature;
		} // TODO (stephan): else? (can that happen?)

		if (haveDescriptor && blockScope.compilerOptions().isAnnotationBasedNullAnalysisEnabled) {
			if (!argumentsTypeElided) {
				AbstractMethodDeclaration.createArgumentBindings(this.arguments, this.binding, this.scope);
				validateNullAnnotations();
				// no application of null-ness default, hence also no warning regarding redundant null annotation
				mergeParameterNullAnnotations(blockScope);
			}
			this.binding.tagBits |= (this.descriptor.tagBits & TagBits.AnnotationNullMASK);
		}

		this.binding.modifiers &= ~ExtraCompilerModifiers.AccUnresolved;
		
		if (this.body instanceof Expression) {
			Expression expression = (Expression) this.body;
			new ReturnStatement(expression, expression.sourceStart, expression.sourceEnd, true).resolve(this.scope); // :-) ;-)
		} else {
			this.body.resolve(this.scope);
		}
		return this.resolvedType;
	}
	
	void cleanUpAfterTentativeResolve() {
		// remove traces of attempts to resolve the argument before we have the final target type:
		if (this.arguments != null)
			for (int i = 0; i < this.arguments.length; i++)
				this.arguments[i].binding = null;
		// also remove traces of references to this argument
		if (this.body != null)
			this.body.traverse(new ASTVisitor() {
				public boolean visit(SingleNameReference singleNameReference, BlockScope blockScope) {
					if (singleNameReference.binding instanceof LocalVariableBinding) {
						singleNameReference.bits &= ~ASTNode.RestrictiveFlagMASK;
						singleNameReference.bits |= Binding.VARIABLE;
						singleNameReference.actualReceiverType = null;
						singleNameReference.binding = null;
					}
					return true;
				}
			}, this.scope);
	}

	public boolean argumentsTypeElided() {
		return this.arguments.length > 0 && this.arguments[0].hasElidedType();
	}

	private boolean doesNotCompleteNormally() {
		return this.body.analyseCode(this.scope, 
									 new ExceptionHandlingFlowContext(null, this, Binding.NO_EXCEPTIONS, null, this.scope, FlowInfo.DEAD_END), 
									 UnconditionalFlowInfo.fakeInitializedFlowInfo(this.scope.outerMostMethodScope().analysisIndex, this.scope.referenceType().maxFieldCount)) == FlowInfo.DEAD_END; 
	}
	public FlowInfo analyseCode(BlockScope currentScope, FlowContext flowContext, final FlowInfo flowInfo) {
		
		if (this.ignoreFurtherInvestigation) 
			return flowInfo;
		
		FlowInfo lambdaInfo = flowInfo.copy(); // what happens in vegas, stays in vegas ...
		ExceptionHandlingFlowContext methodContext =
				new ExceptionHandlingFlowContext(
						flowContext,
						this,
						this.binding.thrownExceptions,
						null,
						this.scope,
						FlowInfo.DEAD_END);

		// nullity and mark as assigned
		MethodBinding methodWithParameterDeclaration = argumentsTypeElided() ? this.descriptor : this.binding;
		AbstractMethodDeclaration.analyseArguments18(lambdaInfo, this.arguments, methodWithParameterDeclaration);

		if (this.arguments != null) {
			for (int i = 0, count = this.arguments.length; i < count; i++) {
				this.bits |= (this.arguments[i].bits & ASTNode.HasTypeAnnotations);
			}
		}
		
		lambdaInfo = this.body.analyseCode(this.scope, methodContext, lambdaInfo);
		
		// check for missing returning path for block body's ...
		if (this.body instanceof Block) {
			TypeBinding returnTypeBinding = expectedResultType();
			if ((returnTypeBinding == TypeBinding.VOID)) {
				if ((lambdaInfo.tagBits & FlowInfo.UNREACHABLE_OR_DEAD) == 0 || ((Block) this.body).statements == null) {
					this.bits |= ASTNode.NeedFreeReturn;
				}
			} else {
				if (lambdaInfo != FlowInfo.DEAD_END) {
					this.scope.problemReporter().shouldReturn(returnTypeBinding, this);
				}
			}
		} else { // Expression
			if (currentScope.compilerOptions().isAnnotationBasedNullAnalysisEnabled 
					&& flowInfo.reachMode() == FlowInfo.REACHABLE)
			{
				Expression expression = (Expression)this.body;
				checkAgainstNullAnnotation(flowContext, expression, expression.nullStatus(flowInfo, flowContext));
			}
		}
		return flowInfo;
	}

	// cf. AbstractMethodDeclaration.validateNullAnnotations()
	// pre: !argumentTypeElided()
	void validateNullAnnotations() {
		// null annotations on parameters?
		if (this.binding != null) {
			int length = this.binding.parameters.length;
			for (int i=0; i<length; i++) {
				if (!this.scope.validateNullAnnotation(this.binding.returnType.tagBits, this.arguments[i].type, this.arguments[i].annotations))
					this.binding.returnType = this.binding.returnType.unannotated();
			}
		}
	}

	// pre: !argumentTypeElided()
	// try to merge null annotations from descriptor into binding, complaining about any incompatibilities found
	private void mergeParameterNullAnnotations(BlockScope currentScope) {
		LookupEnvironment env = currentScope.environment();
		TypeBinding[] ourParameters = this.binding.parameters;
		TypeBinding[] descParameters = this.descriptor.parameters;
		int len = Math.min(ourParameters.length, descParameters.length);
		for (int i = 0; i < len; i++) {
			long ourTagBits = ourParameters[i].tagBits & TagBits.AnnotationNullMASK;
			long descTagBits = descParameters[i].tagBits & TagBits.AnnotationNullMASK;
			if (ourTagBits == 0L) {
				if (descTagBits != 0L && !ourParameters[i].isBaseType()) {
					AnnotationBinding [] annotations = descParameters[i].getTypeAnnotations();
					for (int j = 0, length = annotations.length; j < length; j++) {
						AnnotationBinding annotation = annotations[j];
						if (annotation != null) {
							switch (annotation.getAnnotationType().id) {
								case TypeIds.T_ConfiguredAnnotationNullable :
								case TypeIds.T_ConfiguredAnnotationNonNull :
									ourParameters[i] = env.createAnnotatedType(ourParameters[i], new AnnotationBinding [] { annotation });
									break;
							}
						}
					}
				}
			} else if (ourTagBits != descTagBits) {
				if (ourTagBits == TagBits.AnnotationNonNull) { // requested @NonNull not provided
					char[][] inheritedAnnotationName = null;
					if (descTagBits == TagBits.AnnotationNullable)
						inheritedAnnotationName = env.getNullableAnnotationName();
					currentScope.problemReporter().illegalRedefinitionToNonNullParameter(this.arguments[i], this.descriptor.declaringClass, inheritedAnnotationName);
				}
			}			
		}
	}

	// simplified version of ReturnStatement.checkAgainstNullAnnotation()
	void checkAgainstNullAnnotation(FlowContext flowContext, Expression expression, int nullStatus) {
		if (nullStatus != FlowInfo.NON_NULL) {
			// if we can't prove non-null check against declared null-ness of the descriptor method:
			// Note that this.binding never has a return type declaration, always inherit null-ness from the descriptor
			if ((this.descriptor.returnType.tagBits & TagBits.AnnotationNonNull) != 0) {
				flowContext.recordNullityMismatch(this.scope, expression, expression.resolvedType, this.descriptor.returnType, nullStatus);
			}
		}
	}

	public boolean isPertinentToApplicability(TypeBinding targetType, MethodBinding method) {
		if (targetType == null) // assumed to signal another primary error
			return true;
		
		if (argumentsTypeElided())
			return false;
		
		if (targetType instanceof TypeVariableBinding) {
			if (method != null) { // when called from type inference
				if (((TypeVariableBinding)targetType).declaringElement == method)
					return false;
			} else { // for internal calls
				TypeVariableBinding typeVariable = (TypeVariableBinding) targetType;
				if (typeVariable.declaringElement instanceof MethodBinding)
					return false;
			}
		}
		
		Expression [] returnExpressions = this.resultExpressions;
		for (int i = 0, length = returnExpressions.length; i < length; i++) {
			if (!returnExpressions[i].isPertinentToApplicability(targetType, method))
				return false;
		}
		
		return true;
	}
	
	public boolean isVoidCompatible() {
		if (!this.shapeAnalysisComplete)
			throw new IllegalStateException("asking isVoidCompatible before shape analysis is complete");
		return this.voidCompatible;
	}

	public boolean isValueCompatible() {
		if (!this.shapeAnalysisComplete)
			throw new IllegalStateException("asking isValueCompatible before shape analysis is complete");
		return this.valueCompatible;
	}
	
	public StringBuffer printExpression(int tab, StringBuffer output) {
		int parenthesesCount = (this.bits & ASTNode.ParenthesizedMASK) >> ASTNode.ParenthesizedSHIFT;
		String suffix = ""; //$NON-NLS-1$
		for(int i = 0; i < parenthesesCount; i++) {
			output.append('(');
			suffix += ')';
		}
		output.append('(');
		if (this.arguments != null) {
			for (int i = 0; i < this.arguments.length; i++) {
				if (i > 0) output.append(", "); //$NON-NLS-1$
				this.arguments[i].print(0, output);
			}
		}
		output.append(") -> " ); //$NON-NLS-1$
		if (this.body != null)
			this.body.print(this.body instanceof Block ? tab : 0, output);
		else 
			output.append("<@incubator>"); //$NON-NLS-1$
		return output.append(suffix);
	}

	public TypeBinding expectedResultType() {
		return this.descriptor != null && this.descriptor.isValidBinding() ? this.descriptor.returnType : null;
	}
	
	public void traverse(ASTVisitor visitor, BlockScope blockScope) {

			if (visitor.visit(this, blockScope)) {
				if (this.arguments != null) {
					int argumentsLength = this.arguments.length;
					for (int i = 0; i < argumentsLength; i++)
						this.arguments[i].traverse(visitor, this.scope);
				}

				if (this.body != null) {
					this.body.traverse(visitor, this.scope);
				}
			}
			visitor.endVisit(this, blockScope);
	}
	
	public MethodScope getScope() {
		return this.scope;
	}
	
	private boolean enclosingScopesHaveErrors() {
		Scope skope = this.enclosingScope;
		while (skope != null) {
			ReferenceContext context = skope.referenceContext();
			if (context != null && context.hasErrors())
				return true;
			skope = skope.parent;
		}
		return false;
	}
		
	private void analyzeShape() { // simple minded analysis for code assist.
		class ShapeComputer extends ASTVisitor {
			public boolean visit(TypeDeclaration type, BlockScope skope) {
				return false;
			}
			public boolean visit(TypeDeclaration type, ClassScope skope) {
				return false;
			}
			public boolean visit(LambdaExpression type, BlockScope skope) {
				return false;
			}
		    public boolean visit(ReturnStatement returnStatement, BlockScope skope) {
		    	if (returnStatement.expression != null) {
		    		LambdaExpression.this.valueCompatible = true;
		    		LambdaExpression.this.voidCompatible = false;
		    	} else {
		    		LambdaExpression.this.voidCompatible = true;
		    		LambdaExpression.this.valueCompatible = false;
		    	}
		    	return false;
		    }
		}
		if (this.body instanceof Expression) {
			this.voidCompatible = ((Expression) this.body).statementExpression();
			this.valueCompatible = true;
		} else {
			// We need to be a bit tolerant/fuzzy here: the code is being written "just now", if we are too pedantic, selection/completion will break;
			this.voidCompatible = true;
			this.valueCompatible = true;
			this.body.traverse(new ShapeComputer(), null);
		}
		this.shapeAnalysisComplete = true;
	}
	
	public boolean isCompatibleWith(final TypeBinding left, final Scope someScope) {
		
		final MethodBinding sam = left.getSingleAbstractMethod(this.enclosingScope);
		
		if (sam == null || !sam.isValidBinding())
			return false;
		if (sam.parameters.length != this.arguments.length)
			return false;
		
		if (!this.shapeAnalysisComplete) {
			IErrorHandlingPolicy oldPolicy = this.enclosingScope.problemReporter().switchErrorHandlingPolicy(silentErrorHandlingPolicy);
			final CompilerOptions compilerOptions = this.enclosingScope.compilerOptions();
			boolean analyzeNPE = compilerOptions.isAnnotationBasedNullAnalysisEnabled;
			compilerOptions.isAnnotationBasedNullAnalysisEnabled = false;
			try {
				final LambdaExpression copy = copy();
				if (copy == null) {
					if (this.assistNode) {
						analyzeShape(); // not on terra firma here !
						if (sam.returnType.id == TypeIds.T_void) {
							if (!this.voidCompatible)
								return false;
						} else {
							if (!this.valueCompatible)
								return false;
						}
					}
					return !isPertinentToApplicability(left);
				}
				copy.setExpressionContext(this.expressionContext);
				copy.setExpectedType(left);
				this.hasIgnoredMandatoryErrors = false;
				TypeBinding type = copy.resolveType(this.enclosingScope);
				if (!argumentsTypeElided()) {
					this.argumentTypes = copy.argumentTypes;
				}
				if (this.body instanceof Block) {
					if (this.returnsVoid) {
						this.shapeAnalysisComplete = true;
					}
				} else {
					this.voidCompatible = ((Expression) this.body).statementExpression();
					this.shapeAnalysisComplete = true;
				}
				// Do not proceed with data/control flow analysis if resolve encountered errors.
				if (type == null || !type.isValidBinding() || this.hasIgnoredMandatoryErrors || enclosingScopesHaveErrors()) {
					if (!isPertinentToApplicability(left, null))
						return true;
					return this.arguments.length == 0; // error not because of the target type imposition, but is inherent. Just say compatible since errors in body aren't to influence applicability.
				}
				
				// value compatibility of block lambda's is the only open question.
				if (!this.shapeAnalysisComplete)
					this.valueCompatible = copy.doesNotCompleteNormally();
				
				this.shapeAnalysisComplete = true;
			} finally {
				compilerOptions.isAnnotationBasedNullAnalysisEnabled = analyzeNPE;
				this.hasIgnoredMandatoryErrors = false;
				this.enclosingScope.problemReporter().switchErrorHandlingPolicy(oldPolicy);
			}
		}

<<<<<<< HEAD
		if (!isPertinentToApplicability(left, null))
=======
		if (!isPertinentToApplicability(left))  // This check should happen after return type check below, but for buggy javac compatibility we have left it in.
>>>>>>> a98d7d87
			return true;

		if (sam.returnType.id == TypeIds.T_void) {
			if (!this.voidCompatible)
				return false;
		} else {
			if (!this.valueCompatible)
				return false;
		}
			Expression [] returnExpressions = this.resultExpressions;
		for (int i = 0, length = returnExpressions.length; i < length; i++) {
			if (returnExpressions[i] instanceof FunctionalExpression) { // don't want to use the resolvedType - polluted from some other overload resolution candidate
				if (!returnExpressions[i].isCompatibleWith(sam.returnType, this.enclosingScope))
					return false;
			} else {
				if (this.enclosingScope.parameterCompatibilityLevel(returnExpressions[i].resolvedType, sam.returnType) == Scope.NOT_COMPATIBLE) {
					if (sam.returnType.id != TypeIds.T_void || this.body instanceof Block)
						return false;
				}
			}
		}
	
		TypeBinding [] samPararameterTypes = sam.parameters;
		for (int i = 0, length = samPararameterTypes.length; i < length; i++) { // lengths known to be equal.
			if (TypeBinding.notEquals(samPararameterTypes[i], this.argumentTypes[i]))
				return false;
		}

		return true;
	}
	
	public boolean sIsMoreSpecific(TypeBinding s, TypeBinding t) {
		
		// 15.12.2.5 
		
		if (TypeBinding.equalsEquals(s,  t))
			return true;
		
		if (argumentsTypeElided() || t.findSuperTypeOriginatingFrom(s) != null)
			return false;
		
		s = s.capture(this.enclosingScope, this.sourceEnd);
		MethodBinding sSam = s.getSingleAbstractMethod(this.enclosingScope);
		if (sSam == null || !sSam.isValidBinding())
			return false;
		TypeBinding r1 = sSam.returnType;
		MethodBinding tSam = t.getSingleAbstractMethod(this.enclosingScope);
		if (tSam == null || !tSam.isValidBinding())
			return false;
		TypeBinding r2 = tSam.returnType;
		
		if (r2.id == TypeIds.T_void)
			return true;
		
		if (r1.id == TypeIds.T_void)
			return false;
		
		// r1 <: r2
		if (r1.isCompatibleWith(r2))
			return true;
		
		Expression [] returnExpressions = this.resultExpressions;
		int returnExpressionsLength = returnExpressions == null ? 0 : returnExpressions.length;
		
		int i;
		// r1 is a primitive type, r2 is a reference type, and each result expression is a standalone expression (15.2) of a primitive type
		if (r1.isBaseType() && !r2.isBaseType()) {
			for (i = 0; i < returnExpressionsLength; i++) {
				if (returnExpressions[i].isPolyExpression() || !returnExpressions[i].resolvedType.isBaseType())
					break;
			}
			if (i == returnExpressionsLength)
				return true;
		}
		if (!r1.isBaseType() && r2.isBaseType()) {
			for (i = 0; i < returnExpressionsLength; i++) {
				if (returnExpressions[i].resolvedType.isBaseType())
					break;
			}
			if (i == returnExpressionsLength)
				return true;
		}
		if (r1.isFunctionalInterface(this.enclosingScope) && r2.isFunctionalInterface(this.enclosingScope)) {
			for (i = 0; i < returnExpressionsLength; i++) {
				Expression resultExpression = returnExpressions[i];
				if (!resultExpression.sIsMoreSpecific(r1, r2))
					break;
			}
			if (i == returnExpressionsLength)
				return true;
		}
		return false;
	}

	LambdaExpression copy() {
		final Parser parser = new Parser(this.enclosingScope.problemReporter(), false);
		final char[] source = this.compilationResult.getCompilationUnit().getContents();
		LambdaExpression copy =  (LambdaExpression) parser.parseLambdaExpression(source, this.sourceStart, this.sourceEnd - this.sourceStart + 1, 
										this.enclosingScope.referenceCompilationUnit(), false /* record line separators */);

		if (copy != null) { // ==> syntax errors == null
			copy.original = this;
		}
		return copy;
	}

	public void returnsExpression(Expression expression, TypeBinding resultType) {
		if (this.original == this) // not in overload resolution context.
			return;
		if (this.body instanceof Expression) {
			this.original.valueCompatible = resultType != null && resultType.id != TypeIds.T_void;
			this.original.resultExpressions = new Expression[1];
			this.original.resultExpressions[0] = expression;
			return; // void compatibility determined via statementExpression()
		}
		if (expression != null) {
			this.original.returnsValue = true;
			this.original.voidCompatible = false;
			this.original.valueCompatible = !this.original.returnsVoid;
			if (resultType != null) {
				Expression [] returnExpressions = this.original.resultExpressions;
				int resultsLength = returnExpressions.length;
				System.arraycopy(returnExpressions, 0, returnExpressions = new Expression[resultsLength + 1], 0, resultsLength);
				returnExpressions[resultsLength] = expression;
				this.original.resultExpressions = returnExpressions;
			}
		} else {
			this.original.returnsVoid = true;
			this.original.valueCompatible = false;
			this.original.voidCompatible = !this.original.returnsValue;
		}
	}
	
	public CompilationResult compilationResult() {
		return this.compilationResult;
	}

	public void abort(int abortLevel, CategorizedProblem problem) {
	
		switch (abortLevel) {
			case AbortCompilation :
				throw new AbortCompilation(this.compilationResult, problem);
			case AbortCompilationUnit :
				throw new AbortCompilationUnit(this.compilationResult, problem);
			case AbortType :
				throw new AbortType(this.compilationResult, problem);
			default :
				throw new AbortMethod(this.compilationResult, problem);
		}
	}

	public CompilationUnitDeclaration getCompilationUnitDeclaration() {
		return this.enclosingScope == null ? null : this.enclosingScope.compilationUnitScope().referenceContext;
	}

	public boolean hasErrors() {
		return this.ignoreFurtherInvestigation;
	}

	public void tagAsHavingErrors() {
		this.ignoreFurtherInvestigation = true;
		Scope parent = this.enclosingScope.parent;
		while (parent != null) {
			switch(parent.kind) {
				case Scope.CLASS_SCOPE:
				case Scope.METHOD_SCOPE:
					parent.referenceContext().tagAsHavingErrors();
					return;
				default:
					parent = parent.parent;
					break;
			}
		}
	}
	
	public void tagAsHavingIgnoredMandatoryErrors(int problemId) {
		switch (problemId) {
			// 15.27.3 requires exception throw related errors to not influence congruence. Other errors should. Also don't abort shape analysis.
			case IProblem.UnhandledExceptionOnAutoClose:
			case IProblem.UnhandledExceptionInDefaultConstructor:
			case IProblem.UnhandledException:
				return;
			/* The following structural problems can occur only because of target type imposition. Filter, so we can distinguish inherent errors 
			   in explicit lambdas. This is to help decide whether to proceed with data/control flow analysis to discover shape. In case of inherent
			   errors, we will not call analyze code as it is not prepared to analyze broken programs.
			*/
			case IProblem.VoidMethodReturnsValue:
			case IProblem.ShouldReturnValueHintMissingDefault:
			case IProblem.ShouldReturnValue:
			case IProblem.ReturnTypeMismatch:
			case IProblem.IncompatibleLambdaParameterType:
			case IProblem.lambdaParameterTypeMismatched:
			case IProblem.lambdaSignatureMismatched:
			case IProblem.LambdaDescriptorMentionsUnmentionable:
			case IProblem.TargetTypeNotAFunctionalInterface:
			case IProblem.illFormedParameterizationOfFunctionalInterface:
			case IProblem.MultipleFunctionalInterfaces:
			case IProblem.NoGenericLambda:
				return;
			default: 
				this.original.hasIgnoredMandatoryErrors = true;
				return;
		}
	}
	
	public void generateCode(ClassScope classScope, ClassFile classFile) {
		int problemResetPC = 0;
		classFile.codeStream.wideMode = false;
		boolean restart = false;
		do {
			try {
				problemResetPC = classFile.contentsOffset;
				this.generateCode(classFile);
				restart = false;
			} catch (AbortMethod e) {
				// Restart code generation if possible ...
				if (e.compilationResult == CodeStream.RESTART_IN_WIDE_MODE) {
					// a branch target required a goto_w, restart code generation in wide mode.
					classFile.contentsOffset = problemResetPC;
					classFile.methodCount--;
					classFile.codeStream.resetInWideMode(); // request wide mode
					restart = true;
				} else if (e.compilationResult == CodeStream.RESTART_CODE_GEN_FOR_UNUSED_LOCALS_MODE) {
					classFile.contentsOffset = problemResetPC;
					classFile.methodCount--;
					classFile.codeStream.resetForCodeGenUnusedLocals();
					restart = true;
				} else {
					throw new AbortType(this.compilationResult, e.problem);
				}
			}
		} while (restart);
	}
	
	public void generateCode(ClassFile classFile) {
		classFile.generateMethodInfoHeader(this.binding);
		int methodAttributeOffset = classFile.contentsOffset;
		int attributeNumber = classFile.generateMethodInfoAttributes(this.binding);
		int codeAttributeOffset = classFile.contentsOffset;
		classFile.generateCodeAttributeHeader();
		CodeStream codeStream = classFile.codeStream;
		codeStream.reset(this, classFile);
		// initialize local positions
		this.scope.computeLocalVariablePositions(this.outerLocalVariablesSlotSize + (this.binding.isStatic() ? 0 : 1), codeStream);
		if (this.outerLocalVariables != null) {
			for (int i = 0, max = this.outerLocalVariables.length; i < max; i++) {
				LocalVariableBinding argBinding;
				codeStream.addVisibleLocalVariable(argBinding = this.outerLocalVariables[i]);
				codeStream.record(argBinding);
				argBinding.recordInitializationStartPC(0);
			}
		}
		// arguments initialization for local variable debug attributes
		if (this.arguments != null) {
			for (int i = 0, max = this.arguments.length; i < max; i++) {
				LocalVariableBinding argBinding;
				codeStream.addVisibleLocalVariable(argBinding = this.arguments[i].binding);
				argBinding.recordInitializationStartPC(0);
			}
		}
		if (this.body instanceof Block) {
			this.body.generateCode(this.scope, codeStream);
			if ((this.bits & ASTNode.NeedFreeReturn) != 0) {
				codeStream.return_();
			}
		} else {
			Expression expression = (Expression) this.body;
			expression.generateCode(this.scope, codeStream, true);
			if (this.binding.returnType == TypeBinding.VOID) {
				codeStream.return_();
			} else {
				codeStream.generateReturnBytecode(expression);
			}
		}
		// local variable attributes
		codeStream.exitUserScope(this.scope);
		codeStream.recordPositionsFrom(0, this.sourceEnd); // WAS declarationSourceEnd.
		try {
			classFile.completeCodeAttribute(codeAttributeOffset);
		} catch(NegativeArraySizeException e) {
			throw new AbortMethod(this.scope.referenceCompilationUnit().compilationResult, null);
		}
		attributeNumber++;

		classFile.completeMethodInfo(this.binding, methodAttributeOffset, attributeNumber);
	}
	
	public void addSyntheticArgument(LocalVariableBinding actualOuterLocalVariable) {
		
		if (this.original != this || this.binding == null) 
			return; // Do not bother tracking outer locals for clones created during overload resolution.
		
		SyntheticArgumentBinding syntheticLocal = null;
		int newSlot = this.outerLocalVariables.length;
		for (int i = 0; i < newSlot; i++) {
			if (this.outerLocalVariables[i].actualOuterLocalVariable == actualOuterLocalVariable)
				return;
		}
		System.arraycopy(this.outerLocalVariables, 0, this.outerLocalVariables = new SyntheticArgumentBinding[newSlot + 1], 0, newSlot);
		this.outerLocalVariables[newSlot] = syntheticLocal = new SyntheticArgumentBinding(actualOuterLocalVariable);
		syntheticLocal.resolvedPosition = this.outerLocalVariablesSlotSize; // may need adjusting later if we need to generate an instance method for the lambda.
		syntheticLocal.declaringScope = this.scope;
		int parameterCount = this.binding.parameters.length;
		TypeBinding [] newParameters = new TypeBinding[parameterCount + 1];
		newParameters[newSlot] = actualOuterLocalVariable.type;
		for (int i = 0, j = 0; i < parameterCount; i++, j++) {
			if (i == newSlot) j++;
			newParameters[j] = this.binding.parameters[i];
		}
		this.binding.parameters = newParameters;
		switch (syntheticLocal.type.id) {
			case TypeIds.T_long :
			case TypeIds.T_double :
				this.outerLocalVariablesSlotSize  += 2;
				break;
			default :
				this.outerLocalVariablesSlotSize++;
				break;
		}		
	}

	public SyntheticArgumentBinding getSyntheticArgument(LocalVariableBinding actualOuterLocalVariable) {
		for (int i = 0, length = this.outerLocalVariables == null ? 0 : this.outerLocalVariables.length; i < length; i++)
			if (this.outerLocalVariables[i].actualOuterLocalVariable == actualOuterLocalVariable)
				return this.outerLocalVariables[i];
		return null;
	}

	// Return the actual method binding devoid of synthetics. 
	public MethodBinding getMethodBinding() {
		if (this.actualMethodBinding == null) {
			this.actualMethodBinding = new MethodBinding(this.binding.modifiers, this.binding.selector, this.binding.returnType, 
					this.binding instanceof SyntheticMethodBinding ? this.descriptor.parameters : this.binding.parameters,  // retain any faults in parameter list.
							this.binding.thrownExceptions, this.binding.declaringClass);
			this.actualMethodBinding.tagBits = this.binding.tagBits;
		}
		return this.actualMethodBinding;
	}

	public int diagnosticsSourceEnd() {
		return this.body instanceof Block ? this.arrowPosition : this.sourceEnd;
	}
}<|MERGE_RESOLUTION|>--- conflicted
+++ resolved
@@ -631,7 +631,7 @@
 								return false;
 						}
 					}
-					return !isPertinentToApplicability(left);
+					return !isPertinentToApplicability(left, null);
 				}
 				copy.setExpressionContext(this.expressionContext);
 				copy.setExpectedType(left);
@@ -667,11 +667,7 @@
 			}
 		}
 
-<<<<<<< HEAD
 		if (!isPertinentToApplicability(left, null))
-=======
-		if (!isPertinentToApplicability(left))  // This check should happen after return type check below, but for buggy javac compatibility we have left it in.
->>>>>>> a98d7d87
 			return true;
 
 		if (sam.returnType.id == TypeIds.T_void) {
@@ -681,7 +677,7 @@
 			if (!this.valueCompatible)
 				return false;
 		}
-			Expression [] returnExpressions = this.resultExpressions;
+		Expression [] returnExpressions = this.resultExpressions;
 		for (int i = 0, length = returnExpressions.length; i < length; i++) {
 			if (returnExpressions[i] instanceof FunctionalExpression) { // don't want to use the resolvedType - polluted from some other overload resolution candidate
 				if (!returnExpressions[i].isCompatibleWith(sam.returnType, this.enclosingScope))
