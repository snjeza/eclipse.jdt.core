--- conflicted
+++ resolved
@@ -3953,14 +3953,11 @@
 			public int sourceStart() { return invocationSite.sourceStart(); }
 			public int sourceEnd() { return invocationSite.sourceStart(); }
 			public TypeBinding expectedType() { return invocationSite.expectedType(); }
-<<<<<<< HEAD
+			public boolean receiverIsImplicitThis() { return invocationSite.receiverIsImplicitThis();}
 			public InferenceContext18 inferenceContext() {
 				// FIXME Auto-generated method stub
 				return null;
 			}
-=======
-			public boolean receiverIsImplicitThis() { return invocationSite.receiverIsImplicitThis();}
->>>>>>> fe1cca21
 		};
 		MethodBinding[] moreSpecific = new MethodBinding[visibleSize];
 		int count = 0;
