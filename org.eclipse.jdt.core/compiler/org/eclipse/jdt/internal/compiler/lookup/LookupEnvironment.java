/*******************************************************************************
 * Copyright (c) 2000, 2015 IBM Corporation and others.
 * All rights reserved. This program and the accompanying materials
 * are made available under the terms of the Eclipse Public License v1.0
 * which accompanies this distribution, and is available at
 * http://www.eclipse.org/legal/epl-v10.html
 *
 * Contributors:
 *     IBM Corporation - initial API and implementation
 *     Stephan Herrmann - contributions for
 *     							bug 337868 - [compiler][model] incomplete support for package-info.java when using SearchableEnvironment
 *								bug 186342 - [compiler][null] Using annotations for null checking
 *								bug 365531 - [compiler][null] investigate alternative strategy for internally encoding nullness defaults
 *								bug 392099 - [1.8][compiler][null] Apply null annotation on types for null analysis
 *								bug 392862 - [1.8][compiler][null] Evaluate null annotations on array types
 *								bug 392384 - [1.8][compiler][null] Restore nullness info from type annotations in class files
 *								Bug 392099 - [1.8][compiler][null] Apply null annotation on types for null analysis
 *								Bug 415291 - [1.8][null] differentiate type incompatibilities due to null annotations
 *								Bug 392238 - [1.8][compiler][null] Detect semantically invalid null type annotations
 *								Bug 415850 - [1.8] Ensure RunJDTCoreTests can cope with null annotations enabled
 *								Bug 415043 - [1.8][null] Follow-up re null type annotations after bug 392099
 *								Bug 416183 - [1.8][compiler][null] Overload resolution fails with null annotations
 *								Bug 416307 - [1.8][compiler][null] subclass with type parameter substitution confuses null checking
 *								Bug 417295 - [1.8[[null] Massage type annotated null analysis to gel well with deep encoded type bindings.
 *								Bug 416190 - [1.8][null] detect incompatible overrides due to null type annotations
 *								Bug 424624 - [1.8][null] if a static-object with annotation @NonNull is used, a warning is shown
 *								Bug 438458 - [1.8][null] clean up handling of null type annotations wrt type variables
 *								Bug 439516 - [1.8][null] NonNullByDefault wrongly applied to implicit type bound of binary type
 *								Bug 434602 - Possible error with inferred null annotations leading to contradictory null annotations
 *								Bug 435805 - [1.8][compiler][null] Java 8 compiler does not recognize declaration style null annotations
 *								Bug 453475 - [1.8][null] Contradictory null annotations (4.5 M3 edition)
<<<<<<< HEAD
 *								Bug 440477 - [null] Infrastructure for feeding external annotations into compilation
=======
 *								Bug 457079 - Regression: type inference
>>>>>>> 246965b3
 *******************************************************************************/
package org.eclipse.jdt.internal.compiler.lookup;

import java.util.ArrayList;
import java.util.HashMap;
import java.util.HashSet;
import java.util.Map;
import java.util.Set;

import org.eclipse.jdt.core.compiler.CharOperation;
import org.eclipse.jdt.internal.compiler.ClassFilePool;
import org.eclipse.jdt.internal.compiler.ast.ASTNode;
import org.eclipse.jdt.internal.compiler.ast.CompilationUnitDeclaration;
import org.eclipse.jdt.internal.compiler.ast.Wildcard;
import org.eclipse.jdt.internal.compiler.classfmt.ClassFileConstants;
import org.eclipse.jdt.internal.compiler.env.*;
import org.eclipse.jdt.internal.compiler.impl.CompilerOptions;
import org.eclipse.jdt.internal.compiler.impl.ITypeRequestor;
import org.eclipse.jdt.internal.compiler.problem.AbortCompilation;
import org.eclipse.jdt.internal.compiler.problem.ProblemReporter;
import org.eclipse.jdt.internal.compiler.util.HashtableOfPackage;
import org.eclipse.jdt.internal.compiler.util.SimpleLookupTable;

@SuppressWarnings({"rawtypes", "unchecked"})
public class LookupEnvironment implements ProblemReasons, TypeConstants {

	/**
	 * Map from typeBinding -> accessRestriction rule
	 */
	private Map accessRestrictions;
	ImportBinding[] defaultImports;
	public PackageBinding defaultPackage;
	HashtableOfPackage knownPackages;
	private int lastCompletedUnitIndex = -1;
	private int lastUnitIndex = -1;

	TypeSystem typeSystem;
	
	public INameEnvironment nameEnvironment;
	public CompilerOptions globalOptions;

	public ProblemReporter problemReporter;
	public ClassFilePool classFilePool;
	// indicate in which step on the compilation we are.
	// step 1 : build the reference binding
	// step 2 : conect the hierarchy (connect bindings)
	// step 3 : build fields and method bindings.
	private int stepCompleted;
	public ITypeRequestor typeRequestor;

	private SimpleLookupTable uniqueParameterizedGenericMethodBindings;
	
	// key is a string with the method selector value is an array of method bindings
	private SimpleLookupTable uniquePolymorphicMethodBindings;
	private SimpleLookupTable uniqueGetClassMethodBinding; // https://bugs.eclipse.org/bugs/show_bug.cgi?id=300734

	public CompilationUnitDeclaration unitBeingCompleted = null; // only set while completing units
	public Object missingClassFileLocation = null; // only set when resolving certain references, to help locating problems
	private CompilationUnitDeclaration[] units = new CompilationUnitDeclaration[4];
	private MethodVerifier verifier;

	public MethodBinding arrayClone;

	private ArrayList missingTypes;
	Set typesBeingConnected;
	public boolean isProcessingAnnotations = false;
	public boolean mayTolerateMissingType = false;

	PackageBinding nullableAnnotationPackage;			// the package supposed to contain the Nullable annotation type
	PackageBinding nonnullAnnotationPackage;			// the package supposed to contain the NonNull annotation type
	PackageBinding nonnullByDefaultAnnotationPackage;	// the package supposed to contain the NonNullByDefault annotation type

	AnnotationBinding nonNullAnnotation;
	AnnotationBinding nullableAnnotation;

	/** Global access to the outermost active inference context as the universe for inference variable interning. */
	InferenceContext18 currentInferenceContext;

	final static int BUILD_FIELDS_AND_METHODS = 4;
	final static int BUILD_TYPE_HIERARCHY = 1;
	final static int CHECK_AND_SET_IMPORTS = 2;
	final static int CONNECT_TYPE_HIERARCHY = 3;

	static final ProblemPackageBinding TheNotFoundPackage = new ProblemPackageBinding(CharOperation.NO_CHAR, NotFound);
	static final ProblemReferenceBinding TheNotFoundType = new ProblemReferenceBinding(CharOperation.NO_CHAR_CHAR, null, NotFound);


public LookupEnvironment(ITypeRequestor typeRequestor, CompilerOptions globalOptions, ProblemReporter problemReporter, INameEnvironment nameEnvironment) {
	this.typeRequestor = typeRequestor;
	this.globalOptions = globalOptions;
	this.problemReporter = problemReporter;
	this.defaultPackage = new PackageBinding(this); // assume the default package always exists
	this.defaultImports = null;
	this.nameEnvironment = nameEnvironment;
	this.knownPackages = new HashtableOfPackage();
	this.uniqueParameterizedGenericMethodBindings = new SimpleLookupTable(3);
	this.uniquePolymorphicMethodBindings = new SimpleLookupTable(3);
	this.missingTypes = null;
	this.accessRestrictions = new HashMap(3);
	this.classFilePool = ClassFilePool.newInstance();
	this.typesBeingConnected = new HashSet();
	this.typeSystem = this.globalOptions.sourceLevel >= ClassFileConstants.JDK1_8 && this.globalOptions.storeAnnotations ? new AnnotatableTypeSystem(this) : new TypeSystem(this);
}

/**
 * Ask the name environment for a type which corresponds to the compoundName.
 * Answer null if the name cannot be found.
 */

public ReferenceBinding askForType(char[][] compoundName) {
	NameEnvironmentAnswer answer = this.nameEnvironment.findType(compoundName);
	if (answer == null) return null;

	if (answer.isBinaryType()) {
		// the type was found as a .class file
		this.typeRequestor.accept(answer.getBinaryType(), computePackageFrom(compoundName, false /* valid pkg */), answer.getAccessRestriction());
	} else if (answer.isCompilationUnit()) {
		// the type was found as a .java file, try to build it then search the cache
		this.typeRequestor.accept(answer.getCompilationUnit(), answer.getAccessRestriction());
	} else if (answer.isSourceType()) {
		// the type was found as a source model
		this.typeRequestor.accept(answer.getSourceTypes(), computePackageFrom(compoundName, false /* valid pkg */), answer.getAccessRestriction());
	}
	return getCachedType(compoundName);
}
/* Ask the oracle for a type named name in the packageBinding.
* Answer null if the name cannot be found.
*/

ReferenceBinding askForType(PackageBinding packageBinding, char[] name) {
	if (packageBinding == null) {
		packageBinding = this.defaultPackage;
	}
	NameEnvironmentAnswer answer = this.nameEnvironment.findType(name, packageBinding.compoundName);
	if (answer == null)
		return null;

	if (answer.isBinaryType()) {
		// the type was found as a .class file
		this.typeRequestor.accept(answer.getBinaryType(), packageBinding, answer.getAccessRestriction());
	} else if (answer.isCompilationUnit()) {
		// the type was found as a .java file, try to build it then search the cache
		try {
			this.typeRequestor.accept(answer.getCompilationUnit(), answer.getAccessRestriction());
		} catch (AbortCompilation abort) {
			if (CharOperation.equals(name, TypeConstants.PACKAGE_INFO_NAME))
				return null; // silently, requestor may not be able to handle compilation units (HierarchyResolver)
			throw abort;
		}
	} else if (answer.isSourceType()) {
		// the type was found as a source model
		this.typeRequestor.accept(answer.getSourceTypes(), packageBinding, answer.getAccessRestriction());
	}
	return packageBinding.getType0(name);
}

/* Create the initial type bindings for the compilation unit.
*
* See completeTypeBindings() for a description of the remaining steps
*
* NOTE: This method can be called multiple times as additional source files are needed
*/
public void buildTypeBindings(CompilationUnitDeclaration unit, AccessRestriction accessRestriction) {
	CompilationUnitScope scope = new CompilationUnitScope(unit, this);
	scope.buildTypeBindings(accessRestriction);
	int unitsLength = this.units.length;
	if (++this.lastUnitIndex >= unitsLength)
		System.arraycopy(this.units, 0, this.units = new CompilationUnitDeclaration[2 * unitsLength], 0, unitsLength);
	this.units[this.lastUnitIndex] = unit;
}

/* Cache the binary type since we know it is needed during this compile.
*
* Answer the created BinaryTypeBinding or null if the type is already in the cache.
*/
public BinaryTypeBinding cacheBinaryType(IBinaryType binaryType, AccessRestriction accessRestriction) {
	return cacheBinaryType(binaryType, true, accessRestriction);
}

/* Cache the binary type since we know it is needed during this compile.
*
* Answer the created BinaryTypeBinding or null if the type is already in the cache.
*/
public BinaryTypeBinding cacheBinaryType(IBinaryType binaryType, boolean needFieldsAndMethods, AccessRestriction accessRestriction) {
	char[][] compoundName = CharOperation.splitOn('/', binaryType.getName());
	ReferenceBinding existingType = getCachedType(compoundName);

	if (existingType == null || existingType instanceof UnresolvedReferenceBinding)
		// only add the binary type if its not already in the cache
		return createBinaryTypeFrom(binaryType, computePackageFrom(compoundName, false /* valid pkg */), needFieldsAndMethods, accessRestriction);
	return null; // the type already exists & can be retrieved from the cache
}

public void completeTypeBindings() {
	this.stepCompleted = BUILD_TYPE_HIERARCHY;

	for (int i = this.lastCompletedUnitIndex + 1; i <= this.lastUnitIndex; i++) {
	    (this.unitBeingCompleted = this.units[i]).scope.checkAndSetImports();
	}
	this.stepCompleted = CHECK_AND_SET_IMPORTS;

	for (int i = this.lastCompletedUnitIndex + 1; i <= this.lastUnitIndex; i++) {
	    (this.unitBeingCompleted = this.units[i]).scope.connectTypeHierarchy();
	}
	this.stepCompleted = CONNECT_TYPE_HIERARCHY;

	for (int i = this.lastCompletedUnitIndex + 1; i <= this.lastUnitIndex; i++) {
		CompilationUnitScope unitScope = (this.unitBeingCompleted = this.units[i]).scope;
		unitScope.checkParameterizedTypes();
		unitScope.buildFieldsAndMethods();
		this.units[i] = null; // release unnecessary reference to the parsed unit
	}
	this.stepCompleted = BUILD_FIELDS_AND_METHODS;
	this.lastCompletedUnitIndex = this.lastUnitIndex;
	this.unitBeingCompleted = null;
}

/*
* 1. Connect the type hierarchy for the type bindings created for parsedUnits.
* 2. Create the field bindings
* 3. Create the method bindings
*/

/* We know each known compilationUnit is free of errors at this point...
*
* Each step will create additional bindings unless a problem is detected, in which
* case either the faulty import/superinterface/field/method will be skipped or a
* suitable replacement will be substituted (such as Object for a missing superclass)
*/
public void completeTypeBindings(CompilationUnitDeclaration parsedUnit) {
	if (this.stepCompleted == BUILD_FIELDS_AND_METHODS) {
		// This can only happen because the original set of units are completely built and
		// are now being processed, so we want to treat all the additional units as a group
		// until they too are completely processed.
		completeTypeBindings();
	} else {
		if (parsedUnit.scope == null) return; // parsing errors were too severe

		if (this.stepCompleted >= CHECK_AND_SET_IMPORTS)
			(this.unitBeingCompleted = parsedUnit).scope.checkAndSetImports();

		if (this.stepCompleted >= CONNECT_TYPE_HIERARCHY)
			(this.unitBeingCompleted = parsedUnit).scope.connectTypeHierarchy();

		this.unitBeingCompleted = null;
	}
}

/*
* Used by other compiler tools which do not start by calling completeTypeBindings().
*
* 1. Connect the type hierarchy for the type bindings created for parsedUnits.
* 2. Create the field bindings
* 3. Create the method bindings
*/

/*
* Each step will create additional bindings unless a problem is detected, in which
* case either the faulty import/superinterface/field/method will be skipped or a
* suitable replacement will be substituted (such as Object for a missing superclass)
*/
public void completeTypeBindings(CompilationUnitDeclaration parsedUnit, boolean buildFieldsAndMethods) {
	if (parsedUnit.scope == null) return; // parsing errors were too severe

	(this.unitBeingCompleted = parsedUnit).scope.checkAndSetImports();
	parsedUnit.scope.connectTypeHierarchy();
	parsedUnit.scope.checkParameterizedTypes();
	if (buildFieldsAndMethods)
		parsedUnit.scope.buildFieldsAndMethods();
	this.unitBeingCompleted = null;
}

/*
* Used by other compiler tools which do not start by calling completeTypeBindings()
* and have more than 1 unit to complete.
*
* 1. Connect the type hierarchy for the type bindings created for parsedUnits.
* 2. Create the field bindings
* 3. Create the method bindings
*/
public void completeTypeBindings(CompilationUnitDeclaration[] parsedUnits, boolean[] buildFieldsAndMethods, int unitCount) {
	for (int i = 0; i < unitCount; i++) {
		CompilationUnitDeclaration parsedUnit = parsedUnits[i];
		if (parsedUnit.scope != null)
			(this.unitBeingCompleted = parsedUnit).scope.checkAndSetImports();
	}

	for (int i = 0; i < unitCount; i++) {
		CompilationUnitDeclaration parsedUnit = parsedUnits[i];
		if (parsedUnit.scope != null)
			(this.unitBeingCompleted = parsedUnit).scope.connectTypeHierarchy();
	}

	for (int i = 0; i < unitCount; i++) {
		CompilationUnitDeclaration parsedUnit = parsedUnits[i];
		if (parsedUnit.scope != null) {
			(this.unitBeingCompleted = parsedUnit).scope.checkParameterizedTypes();
			if (buildFieldsAndMethods[i])
				parsedUnit.scope.buildFieldsAndMethods();
		}
	}

	this.unitBeingCompleted = null;
}
public MethodBinding computeArrayClone(MethodBinding objectClone) {
	if (this.arrayClone == null) {
		this.arrayClone = new MethodBinding(
				(objectClone.modifiers & ~ClassFileConstants.AccProtected) | ClassFileConstants.AccPublic,
				TypeConstants.CLONE,
				objectClone.returnType,
				Binding.NO_PARAMETERS,
				Binding.NO_EXCEPTIONS, // no exception for array specific method
				(ReferenceBinding)objectClone.returnType);
	}
	return this.arrayClone;
	
}
public TypeBinding computeBoxingType(TypeBinding type) {
	TypeBinding boxedType;
	switch (type.id) {
		case TypeIds.T_JavaLangBoolean :
			return TypeBinding.BOOLEAN;
		case TypeIds.T_JavaLangByte :
			return TypeBinding.BYTE;
		case TypeIds.T_JavaLangCharacter :
			return TypeBinding.CHAR;
		case TypeIds.T_JavaLangShort :
			return TypeBinding.SHORT;
		case TypeIds.T_JavaLangDouble :
			return TypeBinding.DOUBLE;
		case TypeIds.T_JavaLangFloat :
			return TypeBinding.FLOAT;
		case TypeIds.T_JavaLangInteger :
			return TypeBinding.INT;
		case TypeIds.T_JavaLangLong :
			return TypeBinding.LONG;

		case TypeIds.T_int :
			boxedType = getType(JAVA_LANG_INTEGER);
			if (boxedType != null) return boxedType;
			return new ProblemReferenceBinding(JAVA_LANG_INTEGER, null, NotFound);
		case TypeIds.T_byte :
			boxedType = getType(JAVA_LANG_BYTE);
			if (boxedType != null) return boxedType;
			return new ProblemReferenceBinding(JAVA_LANG_BYTE, null, NotFound);
		case TypeIds.T_short :
			boxedType = getType(JAVA_LANG_SHORT);
			if (boxedType != null) return boxedType;
			return new ProblemReferenceBinding(JAVA_LANG_SHORT, null, NotFound);
		case TypeIds.T_char :
			boxedType = getType(JAVA_LANG_CHARACTER);
			if (boxedType != null) return boxedType;
			return new ProblemReferenceBinding(JAVA_LANG_CHARACTER, null, NotFound);
		case TypeIds.T_long :
			boxedType = getType(JAVA_LANG_LONG);
			if (boxedType != null) return boxedType;
			return new ProblemReferenceBinding(JAVA_LANG_LONG, null, NotFound);
		case TypeIds.T_float :
			boxedType = getType(JAVA_LANG_FLOAT);
			if (boxedType != null) return boxedType;
			return new ProblemReferenceBinding(JAVA_LANG_FLOAT, null, NotFound);
		case TypeIds.T_double :
			boxedType = getType(JAVA_LANG_DOUBLE);
			if (boxedType != null) return boxedType;
			return new ProblemReferenceBinding(JAVA_LANG_DOUBLE, null, NotFound);
		case TypeIds.T_boolean :
			boxedType = getType(JAVA_LANG_BOOLEAN);
			if (boxedType != null) return boxedType;
			return new ProblemReferenceBinding(JAVA_LANG_BOOLEAN, null, NotFound);
//		case TypeIds.T_int :
//			return getResolvedType(JAVA_LANG_INTEGER, null);
//		case TypeIds.T_byte :
//			return getResolvedType(JAVA_LANG_BYTE, null);
//		case TypeIds.T_short :
//			return getResolvedType(JAVA_LANG_SHORT, null);
//		case TypeIds.T_char :
//			return getResolvedType(JAVA_LANG_CHARACTER, null);
//		case TypeIds.T_long :
//			return getResolvedType(JAVA_LANG_LONG, null);
//		case TypeIds.T_float :
//			return getResolvedType(JAVA_LANG_FLOAT, null);
//		case TypeIds.T_double :
//			return getResolvedType(JAVA_LANG_DOUBLE, null);
//		case TypeIds.T_boolean :
//			return getResolvedType(JAVA_LANG_BOOLEAN, null);
	}
	// allow indirect unboxing conversion for wildcards and type parameters
	switch (type.kind()) {
		case Binding.WILDCARD_TYPE :
		case Binding.INTERSECTION_TYPE :
		case Binding.TYPE_PARAMETER :
			switch (type.erasure().id) {
				case TypeIds.T_JavaLangBoolean :
					return TypeBinding.BOOLEAN;
				case TypeIds.T_JavaLangByte :
					return TypeBinding.BYTE;
				case TypeIds.T_JavaLangCharacter :
					return TypeBinding.CHAR;
				case TypeIds.T_JavaLangShort :
					return TypeBinding.SHORT;
				case TypeIds.T_JavaLangDouble :
					return TypeBinding.DOUBLE;
				case TypeIds.T_JavaLangFloat :
					return TypeBinding.FLOAT;
				case TypeIds.T_JavaLangInteger :
					return TypeBinding.INT;
				case TypeIds.T_JavaLangLong :
					return TypeBinding.LONG;
			}
			break;
		case Binding.POLY_TYPE:
			return ((PolyTypeBinding) type).computeBoxingType();
		case Binding.INTERSECTION_TYPE18:
			return computeBoxingType(type.getIntersectingTypes()[0]);
	}
	return type;
}

private PackageBinding computePackageFrom(char[][] constantPoolName, boolean isMissing) {
	if (constantPoolName.length == 1)
		return this.defaultPackage;

	PackageBinding packageBinding = getPackage0(constantPoolName[0]);
	if (packageBinding == null || packageBinding == TheNotFoundPackage) {
		packageBinding = new PackageBinding(constantPoolName[0], this);
		if (isMissing) packageBinding.tagBits |= TagBits.HasMissingType;
		this.knownPackages.put(constantPoolName[0], packageBinding);
	}

	for (int i = 1, length = constantPoolName.length - 1; i < length; i++) {
		PackageBinding parent = packageBinding;
		if ((packageBinding = parent.getPackage0(constantPoolName[i])) == null || packageBinding == TheNotFoundPackage) {
			packageBinding = new PackageBinding(CharOperation.subarray(constantPoolName, 0, i + 1), parent, this);
			if (isMissing) {
				packageBinding.tagBits |= TagBits.HasMissingType;
			}
			parent.addPackage(packageBinding);
		}
	}
	return packageBinding;
}

/**
 * Convert a given source type into a parameterized form if generic.
 * generic X<E> --> param X<E>
 */
public ReferenceBinding convertToParameterizedType(ReferenceBinding originalType) {
	if (originalType != null) {
		boolean isGeneric = originalType.isGenericType();
		ReferenceBinding originalEnclosingType = originalType.enclosingType();
		ReferenceBinding convertedEnclosingType = originalEnclosingType;
		boolean needToConvert = isGeneric;
		if (originalEnclosingType != null) {
			convertedEnclosingType = originalType.isStatic()
				? (ReferenceBinding) convertToRawType(originalEnclosingType, false /*do not force conversion of enclosing types*/)
				: convertToParameterizedType(originalEnclosingType);
			needToConvert |= TypeBinding.notEquals(originalEnclosingType, convertedEnclosingType);
		}
		if (needToConvert) {
			return createParameterizedType(originalType, isGeneric ? originalType.typeVariables() : null, convertedEnclosingType);
		}
	}
	return originalType;
}

/**
 * Returns the given binding's raw type binding.
 * @param type the TypeBinding to raw convert
 * @param forceRawEnclosingType forces recursive raw conversion of enclosing types (used in Javadoc references only)
 * @return TypeBinding the raw converted TypeBinding
 */
public TypeBinding convertToRawType(TypeBinding type, boolean forceRawEnclosingType) {
	int dimension;
	TypeBinding originalType;
	switch(type.kind()) {
		case Binding.BASE_TYPE :
		case Binding.TYPE_PARAMETER:
		case Binding.WILDCARD_TYPE:
		case Binding.INTERSECTION_TYPE:
		case Binding.RAW_TYPE:
			return type;
		case Binding.ARRAY_TYPE:
			dimension = type.dimensions();
			originalType = type.leafComponentType();
			break;
		default:
			if (type.id == TypeIds.T_JavaLangObject)
				return type; // Object is not generic
			dimension = 0;
			originalType = type;
	}
	boolean needToConvert;
	switch (originalType.kind()) {
		case Binding.BASE_TYPE :
			return type;
		case Binding.GENERIC_TYPE :
			needToConvert = true;
			break;
		case Binding.PARAMETERIZED_TYPE :
			ParameterizedTypeBinding paramType = (ParameterizedTypeBinding) originalType;
			needToConvert = paramType.genericType().isGenericType(); // only recursive call to enclosing type can find parameterizedType with arguments
			break;
		default :
			needToConvert = false;
			break;
	}
	ReferenceBinding originalEnclosing = originalType.enclosingType();
	TypeBinding convertedType;
	if (originalEnclosing == null) {
		convertedType = needToConvert ? createRawType((ReferenceBinding)originalType.erasure(), null) : originalType;
	} else {
		ReferenceBinding convertedEnclosing;
		if (originalEnclosing.kind() == Binding.RAW_TYPE) {
			needToConvert |= !((ReferenceBinding)originalType).isStatic();
			convertedEnclosing = originalEnclosing;
		} else if (forceRawEnclosingType && !needToConvert/*stop recursion when conversion occurs*/) {
			convertedEnclosing = (ReferenceBinding) convertToRawType(originalEnclosing, forceRawEnclosingType);
			needToConvert = TypeBinding.notEquals(originalEnclosing, convertedEnclosing); // only convert generic or parameterized types
		} else if (needToConvert || ((ReferenceBinding)originalType).isStatic()) {
			convertedEnclosing = (ReferenceBinding) convertToRawType(originalEnclosing, false);
		} else {
			convertedEnclosing = convertToParameterizedType(originalEnclosing);
		}
		if (needToConvert) {
			convertedType = createRawType((ReferenceBinding) originalType.erasure(), convertedEnclosing);
		} else if (TypeBinding.notEquals(originalEnclosing, convertedEnclosing)) {
			convertedType = createParameterizedType((ReferenceBinding) originalType.erasure(), null, convertedEnclosing);
		} else {
			convertedType = originalType;
		}
	}
	if (TypeBinding.notEquals(originalType, convertedType)) {
		return dimension > 0 ? (TypeBinding)createArrayType(convertedType, dimension) : convertedType;
	}
	return type;
}

/**
 * Convert an array of types in raw forms.
 * Only allocate an array if anything is different.
 */
public ReferenceBinding[] convertToRawTypes(ReferenceBinding[] originalTypes, boolean forceErasure, boolean forceRawEnclosingType) {
	if (originalTypes == null) return null;
    ReferenceBinding[] convertedTypes = originalTypes;
    for (int i = 0, length = originalTypes.length; i < length; i++) {
        ReferenceBinding originalType = originalTypes[i];
        ReferenceBinding convertedType = (ReferenceBinding) convertToRawType(forceErasure ? originalType.erasure() : originalType, forceRawEnclosingType);
        if (TypeBinding.notEquals(convertedType, originalType)) {        
            if (convertedTypes == originalTypes) {
                System.arraycopy(originalTypes, 0, convertedTypes = new ReferenceBinding[length], 0, i);
            }
            convertedTypes[i] = convertedType;
        } else if (convertedTypes != originalTypes) {
            convertedTypes[i] = originalType;
        }
    }
    return convertedTypes;
}

// variation for unresolved types in binaries (consider generic type as raw)
public TypeBinding convertUnresolvedBinaryToRawType(TypeBinding type) {
	int dimension;
	TypeBinding originalType;
	switch(type.kind()) {
		case Binding.BASE_TYPE :
		case Binding.TYPE_PARAMETER:
		case Binding.WILDCARD_TYPE:
		case Binding.INTERSECTION_TYPE:
		case Binding.RAW_TYPE:
			return type;
		case Binding.ARRAY_TYPE:
			dimension = type.dimensions();
			originalType = type.leafComponentType();
			break;
		default:
			if (type.id == TypeIds.T_JavaLangObject)
				return type; // Object is not generic
			dimension = 0;
			originalType = type;
	}
	boolean needToConvert;
	switch (originalType.kind()) {
		case Binding.BASE_TYPE :
			return type;
		case Binding.GENERIC_TYPE :
			needToConvert = true;
			break;
		case Binding.PARAMETERIZED_TYPE :
			ParameterizedTypeBinding paramType = (ParameterizedTypeBinding) originalType;
			needToConvert = paramType.genericType().isGenericType(); // only recursive call to enclosing type can find parameterizedType with arguments
			break;
		default :
			needToConvert = false;
			break;
	}
	ReferenceBinding originalEnclosing = originalType.enclosingType();
	TypeBinding convertedType;
	if (originalEnclosing == null) {
		convertedType = needToConvert ? createRawType((ReferenceBinding)originalType.erasure(), null) : originalType;
	} else {
		ReferenceBinding convertedEnclosing = (ReferenceBinding) convertUnresolvedBinaryToRawType(originalEnclosing);
		if (TypeBinding.notEquals(convertedEnclosing, originalEnclosing)) {
			needToConvert |= !((ReferenceBinding)originalType).isStatic();
		}
		if (needToConvert) {
			convertedType = createRawType((ReferenceBinding) originalType.erasure(), convertedEnclosing);
		} else if (TypeBinding.notEquals(originalEnclosing, convertedEnclosing)) {
			convertedType = createParameterizedType((ReferenceBinding) originalType.erasure(), null, convertedEnclosing);
		} else {
			convertedType = originalType;
		}
	}
	if (TypeBinding.notEquals(originalType, convertedType)) {
		return dimension > 0 ? (TypeBinding)createArrayType(convertedType, dimension) : convertedType;
	}
	return type;
}
/* Used to guarantee annotation identity: we do that only for marker annotations and others with all default values.
   We don't have the machinery for the general case as of now.
*/
public AnnotationBinding createAnnotation(ReferenceBinding annotationType, ElementValuePair[] pairs) {
	if (pairs.length != 0) {
		AnnotationBinding.setMethodBindings(annotationType, pairs);
		return new AnnotationBinding(annotationType, pairs);
	}
	return this.typeSystem.getAnnotationType(annotationType, true);
}

/* Used to guarantee annotation identity: we do that only for marker annotations and others with all default values.
   We don't have the machinery for the general case as of now.
*/
public AnnotationBinding createUnresolvedAnnotation(ReferenceBinding annotationType, ElementValuePair[] pairs) {
	if (pairs.length != 0) {
		return new UnresolvedAnnotationBinding(annotationType, pairs, this);
	}
	return this.typeSystem.getAnnotationType(annotationType, false);
}

/*
 *  Used to guarantee array type identity.
 */
public ArrayBinding createArrayType(TypeBinding leafComponentType, int dimensionCount) {
	return this.typeSystem.getArrayType(leafComponentType, dimensionCount);
}

public ArrayBinding createArrayType(TypeBinding leafComponentType, int dimensionCount, AnnotationBinding [] annotations) {
	return this.typeSystem.getArrayType(leafComponentType, dimensionCount, annotations);
}

public TypeBinding createIntersectionType18(ReferenceBinding[] intersectingTypes) {
	return this.typeSystem.getIntersectionType18(intersectingTypes);
}	

public BinaryTypeBinding createBinaryTypeFrom(IBinaryType binaryType, PackageBinding packageBinding, AccessRestriction accessRestriction) {
	return createBinaryTypeFrom(binaryType, packageBinding, true, accessRestriction);
}

public BinaryTypeBinding createBinaryTypeFrom(IBinaryType binaryType, PackageBinding packageBinding, boolean needFieldsAndMethods, AccessRestriction accessRestriction) {
	BinaryTypeBinding binaryBinding = new BinaryTypeBinding(packageBinding, binaryType, this);

	// resolve any array bindings which reference the unresolvedType
	ReferenceBinding cachedType = packageBinding.getType0(binaryBinding.compoundName[binaryBinding.compoundName.length - 1]);
	if (cachedType != null && !cachedType.isUnresolvedType()) {
		if (cachedType.isBinaryBinding()) // sanity check... at this point the cache should ONLY contain unresolved types
			return (BinaryTypeBinding) cachedType;
		// it is possible with a large number of source files (exceeding AbstractImageBuilder.MAX_AT_ONCE) that a member type can be in the cache as an UnresolvedType,
		// but because its enclosingType is resolved while its created (call to BinaryTypeBinding constructor), its replaced with a source type
		return null;
	}
	packageBinding.addType(binaryBinding);
	setAccessRestriction(binaryBinding, accessRestriction);
	binaryBinding.cachePartsFrom(binaryType, needFieldsAndMethods);
	return binaryBinding;
}

/*
 * Used to create types denoting missing types.
 * If package is given, then reuse the package; if not then infer a package from compound name.
 * If the package is existing, then install the missing type in type cache
*/
public MissingTypeBinding createMissingType(PackageBinding packageBinding, char[][] compoundName) {
	// create a proxy for the missing BinaryType
	if (packageBinding == null) {
		packageBinding = computePackageFrom(compoundName, true /* missing */);
		if (packageBinding == TheNotFoundPackage) packageBinding = this.defaultPackage;
	}
	MissingTypeBinding missingType = new MissingTypeBinding(packageBinding, compoundName, this);
	if (missingType.id != TypeIds.T_JavaLangObject) {
		// make Object be its superclass - it could in turn be missing as well
		ReferenceBinding objectType = getType(TypeConstants.JAVA_LANG_OBJECT);
		if (objectType == null) {
			objectType = createMissingType(null, TypeConstants.JAVA_LANG_OBJECT);	// create a proxy for the missing Object type
		}
		missingType.setMissingSuperclass(objectType);
	}
	packageBinding.addType(missingType);
	if (this.missingTypes == null)
		this.missingTypes = new ArrayList(3);
	this.missingTypes.add(missingType);
	return missingType;
}

/*
* 1. Connect the type hierarchy for the type bindings created for parsedUnits.
* 2. Create the field bindings
* 3. Create the method bindings
*/
public PackageBinding createPackage(char[][] compoundName) {
	PackageBinding packageBinding = getPackage0(compoundName[0]);
	if (packageBinding == null || packageBinding == TheNotFoundPackage) {
		packageBinding = new PackageBinding(compoundName[0], this);
		this.knownPackages.put(compoundName[0], packageBinding);
	}

	for (int i = 1, length = compoundName.length; i < length; i++) {
		// check to see if it collides with a known type...
		// this case can only happen if the package does not exist as a directory in the file system
		// otherwise when the source type was defined, the correct error would have been reported
		// unless its an unresolved type which is referenced from an inconsistent class file
		// NOTE: empty packages are not packages according to changes in JLS v2, 7.4.3
		// so not all types cause collision errors when they're created even though the package did exist
		ReferenceBinding type = packageBinding.getType0(compoundName[i]);
		if (type != null && type != TheNotFoundType && !(type instanceof UnresolvedReferenceBinding))
			return null;

		PackageBinding parent = packageBinding;
		if ((packageBinding = parent.getPackage0(compoundName[i])) == null || packageBinding == TheNotFoundPackage) {
			// if the package is unknown, check to see if a type exists which would collide with the new package
			// catches the case of a package statement of: package java.lang.Object;
			// since the package can be added after a set of source files have already been compiled,
			// we need to check whenever a package is created
			if (this.nameEnvironment.findType(compoundName[i], parent.compoundName) != null)
				return null;

			packageBinding = new PackageBinding(CharOperation.subarray(compoundName, 0, i + 1), parent, this);
			parent.addPackage(packageBinding);
		}
	}
	return packageBinding;
}

public ParameterizedGenericMethodBinding createParameterizedGenericMethod(MethodBinding genericMethod, RawTypeBinding rawType) {
	// cached info is array of already created parameterized types for this type
	ParameterizedGenericMethodBinding[] cachedInfo = (ParameterizedGenericMethodBinding[])this.uniqueParameterizedGenericMethodBindings.get(genericMethod);
	boolean needToGrow = false;
	int index = 0;
	if (cachedInfo != null){
		nextCachedMethod :
			// iterate existing parameterized for reusing one with same type arguments if any
			for (int max = cachedInfo.length; index < max; index++){
				ParameterizedGenericMethodBinding cachedMethod = cachedInfo[index];
				if (cachedMethod == null) break nextCachedMethod;
				if (!cachedMethod.isRaw) continue nextCachedMethod;
				if (cachedMethod.declaringClass != (rawType == null ? genericMethod.declaringClass : rawType)) continue nextCachedMethod; //$IDENTITY-COMPARISON$
				return cachedMethod;
		}
		needToGrow = true;
	} else {
		cachedInfo = new ParameterizedGenericMethodBinding[5];
		this.uniqueParameterizedGenericMethodBindings.put(genericMethod, cachedInfo);
	}
	// grow cache ?
	int length = cachedInfo.length;
	if (needToGrow && index == length){
		System.arraycopy(cachedInfo, 0, cachedInfo = new ParameterizedGenericMethodBinding[length*2], 0, length);
		this.uniqueParameterizedGenericMethodBindings.put(genericMethod, cachedInfo);
	}
	// add new binding
	ParameterizedGenericMethodBinding parameterizedGenericMethod = new ParameterizedGenericMethodBinding(genericMethod, rawType, this);
	cachedInfo[index] = parameterizedGenericMethod;
	return parameterizedGenericMethod;
}

public ParameterizedGenericMethodBinding createParameterizedGenericMethod(MethodBinding genericMethod, TypeBinding[] typeArguments) {
	// cached info is array of already created parameterized types for this type
	ParameterizedGenericMethodBinding[] cachedInfo = (ParameterizedGenericMethodBinding[])this.uniqueParameterizedGenericMethodBindings.get(genericMethod);
	int argLength = typeArguments == null ? 0: typeArguments.length;
	boolean needToGrow = false;
	int index = 0;
	if (cachedInfo != null){
		nextCachedMethod :
			// iterate existing parameterized for reusing one with same type arguments if any
			for (int max = cachedInfo.length; index < max; index++){
				ParameterizedGenericMethodBinding cachedMethod = cachedInfo[index];
				if (cachedMethod == null) break nextCachedMethod;
				if (cachedMethod.isRaw) continue nextCachedMethod;
				TypeBinding[] cachedArguments = cachedMethod.typeArguments;
				int cachedArgLength = cachedArguments == null ? 0 : cachedArguments.length;
				if (argLength != cachedArgLength) continue nextCachedMethod;
				for (int j = 0; j < cachedArgLength; j++){
					if (typeArguments[j] != cachedArguments[j]) continue nextCachedMethod; //$IDENTITY-COMPARISON$
				}
				// all arguments match, reuse current
				return cachedMethod;
		}
		needToGrow = true;
	} else {
		cachedInfo = new ParameterizedGenericMethodBinding[5];
		this.uniqueParameterizedGenericMethodBindings.put(genericMethod, cachedInfo);
	}
	// grow cache ?
	int length = cachedInfo.length;
	if (needToGrow && index == length){
		System.arraycopy(cachedInfo, 0, cachedInfo = new ParameterizedGenericMethodBinding[length*2], 0, length);
		this.uniqueParameterizedGenericMethodBindings.put(genericMethod, cachedInfo);
	}
	// add new binding
	ParameterizedGenericMethodBinding parameterizedGenericMethod = new ParameterizedGenericMethodBinding(genericMethod, typeArguments, this);
	cachedInfo[index] = parameterizedGenericMethod;
	return parameterizedGenericMethod;
}
public PolymorphicMethodBinding createPolymorphicMethod(MethodBinding originalPolymorphicMethod, TypeBinding[] parameters) {
	// cached info is array of already created polymorphic methods for this type
	String key = new String(originalPolymorphicMethod.selector);
	PolymorphicMethodBinding[] cachedInfo = (PolymorphicMethodBinding[]) this.uniquePolymorphicMethodBindings.get(key);
	int parametersLength = parameters == null ? 0: parameters.length;
	TypeBinding[] parametersTypeBinding = new TypeBinding[parametersLength]; 
	for (int i = 0; i < parametersLength; i++) {
		TypeBinding parameterTypeBinding = parameters[i];
		if (parameterTypeBinding.id == TypeIds.T_null) {
			parametersTypeBinding[i] = getType(JAVA_LANG_VOID);
		} else {
			parametersTypeBinding[i] = parameterTypeBinding.erasure();
		}
	}
	boolean needToGrow = false;
	int index = 0;
	if (cachedInfo != null) {
		nextCachedMethod :
			// iterate existing polymorphic method for reusing one with same type arguments if any
			for (int max = cachedInfo.length; index < max; index++) {
				PolymorphicMethodBinding cachedMethod = cachedInfo[index];
				if (cachedMethod == null) {
					break nextCachedMethod;
				}
				if (cachedMethod.matches(parametersTypeBinding, originalPolymorphicMethod.returnType)) {
					return cachedMethod;
				}
		}
		needToGrow = true;
	} else {
		cachedInfo = new PolymorphicMethodBinding[5];
		this.uniquePolymorphicMethodBindings.put(key, cachedInfo);
	}
	// grow cache ?
	int length = cachedInfo.length;
	if (needToGrow && index == length) {
		System.arraycopy(cachedInfo, 0, cachedInfo = new PolymorphicMethodBinding[length*2], 0, length);
		this.uniquePolymorphicMethodBindings.put(key, cachedInfo);
	}
	// add new binding
	PolymorphicMethodBinding polymorphicMethod = new PolymorphicMethodBinding(
			originalPolymorphicMethod,
			parametersTypeBinding);
	cachedInfo[index] = polymorphicMethod;
	return polymorphicMethod;
}

public boolean usesAnnotatedTypeSystem() {
	return this.typeSystem.isAnnotatedTypeSystem();
}

public MethodBinding updatePolymorphicMethodReturnType(PolymorphicMethodBinding binding, TypeBinding typeBinding) {
	// update the return type to be the given return type, but reuse existing binding if one can match
	String key = new String(binding.selector);
	PolymorphicMethodBinding[] cachedInfo = (PolymorphicMethodBinding[]) this.uniquePolymorphicMethodBindings.get(key);
	boolean needToGrow = false;
	int index = 0;
	TypeBinding[] parameters = binding.parameters;
	if (cachedInfo != null) {
		nextCachedMethod :
			// iterate existing polymorphic method for reusing one with same type arguments if any
			for (int max = cachedInfo.length; index < max; index++) {
				PolymorphicMethodBinding cachedMethod = cachedInfo[index];
				if (cachedMethod == null) {
					break nextCachedMethod;
				}
				if (cachedMethod.matches(parameters, typeBinding)) {
					return cachedMethod;
				}
		}
		needToGrow = true;
	} else {
		cachedInfo = new PolymorphicMethodBinding[5];
		this.uniquePolymorphicMethodBindings.put(key, cachedInfo);
	}
	// grow cache ?
	int length = cachedInfo.length;
	if (needToGrow && index == length) {
		System.arraycopy(cachedInfo, 0, cachedInfo = new PolymorphicMethodBinding[length*2], 0, length);
		this.uniquePolymorphicMethodBindings.put(key, cachedInfo);
	}
	// add new binding
	PolymorphicMethodBinding polymorphicMethod = new PolymorphicMethodBinding(
			binding.original(),
			typeBinding,
			parameters);
	cachedInfo[index] = polymorphicMethod;
	return polymorphicMethod;
}
public ParameterizedMethodBinding createGetClassMethod(TypeBinding receiverType, MethodBinding originalMethod, Scope scope) {
	// see if we have already cached this method for the given receiver type.
	ParameterizedMethodBinding retVal = null;
	if (this.uniqueGetClassMethodBinding == null) {
		this.uniqueGetClassMethodBinding = new SimpleLookupTable(3);
	} else {
		retVal = (ParameterizedMethodBinding)this.uniqueGetClassMethodBinding.get(receiverType);
	}
	if (retVal == null) {
		retVal = ParameterizedMethodBinding.instantiateGetClass(receiverType, originalMethod, scope);
		this.uniqueGetClassMethodBinding.put(receiverType, retVal);
	}
	return retVal;
}
public ReferenceBinding createMemberType(ReferenceBinding memberType, ReferenceBinding enclosingType) {
	return this.typeSystem.getMemberType(memberType, enclosingType);
}
public ParameterizedTypeBinding createParameterizedType(ReferenceBinding genericType, TypeBinding[] typeArguments, ReferenceBinding enclosingType) {
	return this.typeSystem.getParameterizedType(genericType, typeArguments, enclosingType);
}

public ParameterizedTypeBinding createParameterizedType(ReferenceBinding genericType, TypeBinding[] typeArguments, ReferenceBinding enclosingType, AnnotationBinding [] annotations) {
	return this.typeSystem.getParameterizedType(genericType, typeArguments, enclosingType, annotations);
}

public TypeBinding createAnnotatedType(TypeBinding type, AnnotationBinding[][] annotations) {
	return this.typeSystem.getAnnotatedType(type, annotations);
}

// Variant to handle incoming type possibly carrying annotations.
public TypeBinding createAnnotatedType(TypeBinding type, AnnotationBinding[] newbies) {
	final int newLength = newbies == null ? 0 :  newbies.length;
	if (type == null || newLength == 0)
		return type;
	AnnotationBinding [] oldies = type.getTypeAnnotations();
	final int oldLength = oldies == null ? 0 : oldies.length;
	if (oldLength > 0) {
		System.arraycopy(newbies, 0, newbies = new AnnotationBinding[newLength + oldLength], 0, newLength);
		System.arraycopy(oldies, 0, newbies, newLength, oldLength);
	}
	if (this.globalOptions.isAnnotationBasedNullAnalysisEnabled) {
		// filter duplicate null annotations
		// (do we want to filter other annotations as well? only if not repeatable?)
		long tagBitsSeen = 0;
		AnnotationBinding[] filtered = new AnnotationBinding[newbies.length];
		int count = 0;
		for (int i = 0; i < newbies.length; i++) {
			if (newbies[i] == null) {
				filtered[count++] = null;
				continue;
			}
			long tagBits = 0;
			switch (newbies[i].type.id) {
				case TypeIds.T_ConfiguredAnnotationNonNull  : tagBits = TagBits.AnnotationNonNull; break;
				case TypeIds.T_ConfiguredAnnotationNullable : tagBits = TagBits.AnnotationNullable; break;
			}
			if ((tagBitsSeen & tagBits) == 0) {
				tagBitsSeen |= tagBits;
				filtered[count++] = newbies[i];
			}
		}
		if (count < newbies.length)
			System.arraycopy(filtered, 0, newbies = new AnnotationBinding[count], 0, count);
	}
	return this.typeSystem.getAnnotatedType(type, new AnnotationBinding [][] { newbies });
}

public RawTypeBinding createRawType(ReferenceBinding genericType, ReferenceBinding enclosingType) {
	return this.typeSystem.getRawType(genericType, enclosingType);
}

public RawTypeBinding createRawType(ReferenceBinding genericType, ReferenceBinding enclosingType, AnnotationBinding [] annotations) {
	return this.typeSystem.getRawType(genericType, enclosingType, annotations);
}

public WildcardBinding createWildcard(ReferenceBinding genericType, int rank, TypeBinding bound, TypeBinding[] otherBounds, int boundKind) {
	return this.typeSystem.getWildcard(genericType, rank, bound, otherBounds, boundKind);
}

public CaptureBinding createCapturedWildcard(WildcardBinding wildcard, ReferenceBinding contextType, int start, int end, ASTNode cud, int id) {
	return this.typeSystem.getCapturedWildcard(wildcard, contextType, start, end, cud, id);
}

public WildcardBinding createWildcard(ReferenceBinding genericType, int rank, TypeBinding bound, TypeBinding[] otherBounds, int boundKind, AnnotationBinding [] annotations) {
	return this.typeSystem.getWildcard(genericType, rank, bound, otherBounds, boundKind, annotations);
}

/**
 * Returns the access restriction associated to a given type, or null if none
 */
public AccessRestriction getAccessRestriction(TypeBinding type) {
	return (AccessRestriction) this.accessRestrictions.get(type);
}

/**
 *  Answer the type for the compoundName if it exists in the cache.
 * Answer theNotFoundType if it could not be resolved the first time
 * it was looked up, otherwise answer null.
 *
 * NOTE: Do not use for nested types... the answer is NOT the same for a.b.C or a.b.C.D.E
 * assuming C is a type in both cases. In the a.b.C.D.E case, null is the answer.
 */
public ReferenceBinding getCachedType(char[][] compoundName) {
	if (compoundName.length == 1) {
		return this.defaultPackage.getType0(compoundName[0]);
	}
	PackageBinding packageBinding = getPackage0(compoundName[0]);
	if (packageBinding == null || packageBinding == TheNotFoundPackage)
		return null;

	for (int i = 1, packageLength = compoundName.length - 1; i < packageLength; i++)
		if ((packageBinding = packageBinding.getPackage0(compoundName[i])) == null || packageBinding == TheNotFoundPackage)
			return null;
	return packageBinding.getType0(compoundName[compoundName.length - 1]);
}

public AnnotationBinding getNullableAnnotation() {
	if (this.nullableAnnotation != null)
		return this.nullableAnnotation;
	ReferenceBinding nullable = getResolvedType(this.globalOptions.nullableAnnotationName, null);
	return this.nullableAnnotation = this.typeSystem.getAnnotationType(nullable, true);
}

public char[][] getNullableAnnotationName() {
	return this.globalOptions.nullableAnnotationName;
}

public AnnotationBinding getNonNullAnnotation() {
	if (this.nonNullAnnotation != null) 
		return this.nonNullAnnotation;
	ReferenceBinding nonNull = getResolvedType(this.globalOptions.nonNullAnnotationName, null);
	return this.nonNullAnnotation = this.typeSystem.getAnnotationType(nonNull, true);
}

public AnnotationBinding[] nullAnnotationsFromTagBits(long nullTagBits) {
	if (nullTagBits == TagBits.AnnotationNonNull)
		return new AnnotationBinding[] { getNonNullAnnotation() };
	else if (nullTagBits == TagBits.AnnotationNullable)
		return new AnnotationBinding[] { getNullableAnnotation() };
	return null;
}

public char[][] getNonNullAnnotationName() {
	return this.globalOptions.nonNullAnnotationName;
}

public char[][] getNonNullByDefaultAnnotationName() {
	return this.globalOptions.nonNullByDefaultAnnotationName;
}

public boolean usesNullTypeAnnotations() {
	if (this.globalOptions.useNullTypeAnnotations != null)
		return this.globalOptions.useNullTypeAnnotations;

	this.globalOptions.useNullTypeAnnotations = Boolean.FALSE;
	if (!this.globalOptions.isAnnotationBasedNullAnalysisEnabled || this.globalOptions.sourceLevel < ClassFileConstants.JDK1_8)
		return false;
	ReferenceBinding nullable = this.nullableAnnotation != null ? this.nullableAnnotation.getAnnotationType() : getType(this.getNullableAnnotationName());
	ReferenceBinding nonNull = this.nonNullAnnotation != null ? this.nonNullAnnotation.getAnnotationType() : getType(this.getNonNullAnnotationName());
	if (nullable == null && nonNull == null)
		return false;
	if (nullable == null || nonNull == null)
		return false; // TODO should report an error about inconsistent setup
	long nullableMetaBits = nullable.getAnnotationTagBits() & TagBits.AnnotationForTypeUse;
	long nonNullMetaBits = nonNull.getAnnotationTagBits() & TagBits.AnnotationForTypeUse;
	if (nullableMetaBits != nonNullMetaBits)
		return false; // TODO should report an error about inconsistent setup
	if (nullableMetaBits == 0)
		return false;
	return this.globalOptions.useNullTypeAnnotations = Boolean.TRUE;
}

/* Answer the top level package named name if it exists in the cache.
* Answer theNotFoundPackage if it could not be resolved the first time
* it was looked up, otherwise answer null.
*
* NOTE: Senders must convert theNotFoundPackage into a real problem
* package if its to returned.
*/
PackageBinding getPackage0(char[] name) {
	return this.knownPackages.get(name);
}

/* Answer the type corresponding to the compoundName.
* Ask the name environment for the type if its not in the cache.
* Fail with a classpath error if the type cannot be found.
*/
public ReferenceBinding getResolvedType(char[][] compoundName, Scope scope) {
	ReferenceBinding type = getType(compoundName);
	if (type != null) return type;

	// create a proxy for the missing BinaryType
	// report the missing class file first
	this.problemReporter.isClassPathCorrect(
		compoundName,
		scope == null ? this.unitBeingCompleted : scope.referenceCompilationUnit(),
		this.missingClassFileLocation);
	return createMissingType(null, compoundName);
}

/* Answer the top level package named name.
* Ask the oracle for the package if its not in the cache.
* Answer null if the package cannot be found.
*/
PackageBinding getTopLevelPackage(char[] name) {
	PackageBinding packageBinding = getPackage0(name);
	if (packageBinding != null) {
		if (packageBinding == TheNotFoundPackage)
			return null;
		return packageBinding;
	}

	if (this.nameEnvironment.isPackage(null, name)) {
		this.knownPackages.put(name, packageBinding = new PackageBinding(name, this));
		return packageBinding;
	}

	this.knownPackages.put(name, TheNotFoundPackage); // saves asking the oracle next time
	return null;
}

/* Answer the type corresponding to the compoundName.
* Ask the name environment for the type if its not in the cache.
* Answer null if the type cannot be found.
*/
public ReferenceBinding getType(char[][] compoundName) {
	ReferenceBinding referenceBinding;

	if (compoundName.length == 1) {
		if ((referenceBinding = this.defaultPackage.getType0(compoundName[0])) == null) {
			PackageBinding packageBinding = getPackage0(compoundName[0]);
			if (packageBinding != null && packageBinding != TheNotFoundPackage)
				return null; // collides with a known package... should not call this method in such a case
			referenceBinding = askForType(this.defaultPackage, compoundName[0]);
		}
	} else {
		PackageBinding packageBinding = getPackage0(compoundName[0]);
		if (packageBinding == TheNotFoundPackage)
			return null;

		if (packageBinding != null) {
			for (int i = 1, packageLength = compoundName.length - 1; i < packageLength; i++) {
				if ((packageBinding = packageBinding.getPackage0(compoundName[i])) == null)
					break;
				if (packageBinding == TheNotFoundPackage)
					return null;
			}
		}

		if (packageBinding == null)
			referenceBinding = askForType(compoundName);
		else if ((referenceBinding = packageBinding.getType0(compoundName[compoundName.length - 1])) == null)
			referenceBinding = askForType(packageBinding, compoundName[compoundName.length - 1]);
	}

	if (referenceBinding == null || referenceBinding == TheNotFoundType)
		return null;
	referenceBinding = (ReferenceBinding) BinaryTypeBinding.resolveType(referenceBinding, this, false /* no raw conversion for now */);

	// compoundName refers to a nested type incorrectly (for example, package1.A$B)
	if (referenceBinding.isNestedType())
		return new ProblemReferenceBinding(compoundName, referenceBinding, InternalNameProvided);
	return referenceBinding;
}

private TypeBinding[] getTypeArgumentsFromSignature(SignatureWrapper wrapper, TypeVariableBinding[] staticVariables, ReferenceBinding enclosingType, ReferenceBinding genericType,
		char[][][] missingTypeNames, ITypeAnnotationWalker walker)
{
	java.util.ArrayList args = new java.util.ArrayList(2);
	int rank = 0;
	do {
		args.add(getTypeFromVariantTypeSignature(wrapper, staticVariables, enclosingType, genericType, rank, missingTypeNames,
					walker.toTypeArgument(rank++)));
	} while (wrapper.signature[wrapper.start] != '>');
	wrapper.start++; // skip '>'
	TypeBinding[] typeArguments = new TypeBinding[args.size()];
	args.toArray(typeArguments);
	return typeArguments;
}

/* Answer the type corresponding to the compound name.
* Does not ask the oracle for the type if its not found in the cache... instead an
* unresolved type is returned which must be resolved before used.
*
* NOTE: Does NOT answer base types nor array types!
*/
private ReferenceBinding getTypeFromCompoundName(char[][] compoundName, boolean isParameterized, boolean wasMissingType) {
	ReferenceBinding binding = getCachedType(compoundName);
	if (binding == null) {
		PackageBinding packageBinding = computePackageFrom(compoundName, false /* valid pkg */);
		binding = new UnresolvedReferenceBinding(compoundName, packageBinding);
		if (wasMissingType) {
			binding.tagBits |= TagBits.HasMissingType; // record it was bound to a missing type
		}
		packageBinding.addType(binding);
	} else if (binding == TheNotFoundType) {
		// report the missing class file first
		if (!wasMissingType) {
			/* Since missing types have been already been complained against while producing binaries, there is no class path 
			 * misconfiguration now that did not also exist in some equivalent form while producing the class files which encode 
			 * these missing types. So no need to bark again. Note that wasMissingType == true signals a type referenced in a .class 
			 * file which could not be found when the binary was produced. See https://bugs.eclipse.org/bugs/show_bug.cgi?id=364450 */
			this.problemReporter.isClassPathCorrect(compoundName, this.unitBeingCompleted, this.missingClassFileLocation);
		}
		// create a proxy for the missing BinaryType
		binding = createMissingType(null, compoundName);
	} else if (!isParameterized) {
	    // check raw type, only for resolved types
        binding = (ReferenceBinding) convertUnresolvedBinaryToRawType(binding);
	}
	return binding;
}

/* Answer the type corresponding to the name from the binary file.
* Does not ask the oracle for the type if its not found in the cache... instead an
* unresolved type is returned which must be resolved before used.
*
* NOTE: Does NOT answer base types nor array types!
*/
ReferenceBinding getTypeFromConstantPoolName(char[] signature, int start, int end, boolean isParameterized, char[][][] missingTypeNames, ITypeAnnotationWalker walker) {
	if (end == -1)
		end = signature.length;
	char[][] compoundName = CharOperation.splitOn('/', signature, start, end);
	boolean wasMissingType = false;
	if (missingTypeNames != null) {
		for (int i = 0, max = missingTypeNames.length; i < max; i++) {
			if (CharOperation.equals(compoundName, missingTypeNames[i])) {
				wasMissingType = true;
				break;
			}
		}
	}
	ReferenceBinding binding = getTypeFromCompoundName(compoundName, isParameterized, wasMissingType);
	if (walker != ITypeAnnotationWalker.EMPTY_ANNOTATION_WALKER) {
		binding = (ReferenceBinding) annotateType(binding, walker, missingTypeNames);
	}
	return binding;
}

ReferenceBinding getTypeFromConstantPoolName(char[] signature, int start, int end, boolean isParameterized, char[][][] missingTypeNames) {
	return getTypeFromConstantPoolName(signature, start, end, isParameterized, missingTypeNames, ITypeAnnotationWalker.EMPTY_ANNOTATION_WALKER);
}

/* Answer the type corresponding to the signature from the binary file.
* Does not ask the oracle for the type if its not found in the cache... instead an
* unresolved type is returned which must be resolved before used.
*
* NOTE: Does answer base types & array types.
*/
TypeBinding getTypeFromSignature(char[] signature, int start, int end, boolean isParameterized, TypeBinding enclosingType, 
		char[][][] missingTypeNames, ITypeAnnotationWalker walker)
{
	int dimension = 0;
	while (signature[start] == '[') {
		start++;
		dimension++;
	}
	// annotations on dimensions?
	AnnotationBinding [][] annotationsOnDimensions = null;
	if (dimension > 0 && walker != ITypeAnnotationWalker.EMPTY_ANNOTATION_WALKER) {
		for (int i = 0; i < dimension; i++) {
			AnnotationBinding [] annotations = BinaryTypeBinding.createAnnotations(walker.getAnnotationsAtCursor(0), this, missingTypeNames);
			if (annotations != Binding.NO_ANNOTATIONS) { 
				if (annotationsOnDimensions == null)
					annotationsOnDimensions = new AnnotationBinding[dimension][];
					annotationsOnDimensions[i] = annotations;
			}
			walker = walker.toNextArrayDimension();
		}
	}
	
	if (end == -1)
		end = signature.length - 1;

	// Just switch on signature[start] - the L case is the else
	TypeBinding binding = null;
	if (start == end) {
		switch (signature[start]) {
			case 'I' :
				binding = TypeBinding.INT;
				break;
			case 'Z' :
				binding = TypeBinding.BOOLEAN;
				break;
			case 'V' :
				binding = TypeBinding.VOID;
				break;
			case 'C' :
				binding = TypeBinding.CHAR;
				break;
			case 'D' :
				binding = TypeBinding.DOUBLE;
				break;
			case 'B' :
				binding = TypeBinding.BYTE;
				break;
			case 'F' :
				binding = TypeBinding.FLOAT;
				break;
			case 'J' :
				binding = TypeBinding.LONG;
				break;
			case 'S' :
				binding = TypeBinding.SHORT;
				break;
			default :
				this.problemReporter.corruptedSignature(enclosingType, signature, start);
				// will never reach here, since error will cause abort
		}
	} else {
		binding = getTypeFromConstantPoolName(signature, start + 1, end, isParameterized, missingTypeNames); // skip leading 'L' or 'T'
	}
	
	if (isParameterized) {
		if (dimension != 0)
			throw new IllegalStateException();
		return binding;
	}
	
	if (walker != ITypeAnnotationWalker.EMPTY_ANNOTATION_WALKER) {
		binding = annotateType(binding, walker, missingTypeNames);
	}
	
	if (dimension != 0)
		binding =  this.typeSystem.getArrayType(binding, dimension, AnnotatableTypeSystem.flattenedAnnotations(annotationsOnDimensions));
	
	return binding;
}

private TypeBinding annotateType(TypeBinding binding, ITypeAnnotationWalker walker, char[][][] missingTypeNames) {
	int depth = binding.depth() + 1;
	if (depth > 1) {
		// need to count non-static nesting levels, resolved binding required for precision
		if (binding.isUnresolvedType())
			binding = ((UnresolvedReferenceBinding) binding).resolve(this, true);
		TypeBinding currentBinding = binding;
		depth = 0;
		while (currentBinding != null) {
			depth++;
			if (currentBinding.isStatic())
				break;
			currentBinding = currentBinding.enclosingType();
		}
	}
	AnnotationBinding [][] annotations = null;
	for (int i = 0; i < depth; i++) {
		AnnotationBinding[] annots = BinaryTypeBinding.createAnnotations(walker.getAnnotationsAtCursor(binding.id), this, missingTypeNames);
		if (annots != null && annots.length > 0) {
			if (annotations == null)
				annotations = new AnnotationBinding[depth][];
			annotations[i] = annots;
		}
		walker = walker.toNextNestedType();
	}
	if (annotations != null)
		binding = createAnnotatedType(binding, annotations);
	return binding;
}

boolean qualifiedNameMatchesSignature(char[][] name, char[] signature) {
	int s = 1; // skip 'L'
	for (int i = 0; i < name.length; i++) {
		char[] n = name[i];
		for (int j = 0; j < n.length; j++)
			if (n[j] != signature[s++])
				return false;
		if (signature[s] == ';' && i == name.length-1)
			return true;
		if (signature[s++] != '/')
			return false;
	}
	return false;
}

public TypeBinding getTypeFromTypeSignature(SignatureWrapper wrapper, TypeVariableBinding[] staticVariables, ReferenceBinding enclosingType, 
		char[][][] missingTypeNames, ITypeAnnotationWalker walker) 
{
	// TypeVariableSignature = 'T' Identifier ';'
	// ArrayTypeSignature = '[' TypeSignature
	// ClassTypeSignature = 'L' Identifier TypeArgs(optional) ';'
	//   or ClassTypeSignature '.' 'L' Identifier TypeArgs(optional) ';'
	// TypeArgs = '<' VariantTypeSignature VariantTypeSignatures '>'
	int dimension = 0;
	while (wrapper.signature[wrapper.start] == '[') {
		wrapper.start++;
		dimension++;
	}
	// annotations on dimensions?
	AnnotationBinding [][] annotationsOnDimensions = null;
	if (dimension > 0 && walker != ITypeAnnotationWalker.EMPTY_ANNOTATION_WALKER) {
		for (int i = 0; i < dimension; i++) {
			AnnotationBinding [] annotations = BinaryTypeBinding.createAnnotations(walker.getAnnotationsAtCursor(0), this, missingTypeNames);
			if (annotations != Binding.NO_ANNOTATIONS) { 
				if (annotationsOnDimensions == null)
					annotationsOnDimensions = new AnnotationBinding[dimension][];
					annotationsOnDimensions[i] = annotations;
			}
			walker = walker.toNextArrayDimension();
		}
	}
	if (wrapper.signature[wrapper.start] == 'T') {
	    int varStart = wrapper.start + 1;
	    int varEnd = wrapper.computeEnd();
		for (int i = staticVariables.length; --i >= 0;)
			if (CharOperation.equals(staticVariables[i].sourceName, wrapper.signature, varStart, varEnd))
				return getTypeFromTypeVariable(staticVariables[i], dimension, annotationsOnDimensions, walker, missingTypeNames);
	    ReferenceBinding initialType = enclosingType;
		do {
			TypeVariableBinding[] enclosingTypeVariables;
			if (enclosingType instanceof BinaryTypeBinding) { // compiler normal case, no eager resolution of binary variables
				enclosingTypeVariables = ((BinaryTypeBinding)enclosingType).typeVariables; // do not trigger resolution of variables
			} else { // codepath only use by codeassist for decoding signatures
				enclosingTypeVariables = enclosingType.typeVariables();
			}
			for (int i = enclosingTypeVariables.length; --i >= 0;)
				if (CharOperation.equals(enclosingTypeVariables[i].sourceName, wrapper.signature, varStart, varEnd))
					return getTypeFromTypeVariable(enclosingTypeVariables[i], dimension, annotationsOnDimensions, walker, missingTypeNames);
		} while ((enclosingType = enclosingType.enclosingType()) != null);
		this.problemReporter.undefinedTypeVariableSignature(CharOperation.subarray(wrapper.signature, varStart, varEnd), initialType);
		return null; // cannot reach this, since previous problem will abort compilation
	}
	boolean isParameterized;
	TypeBinding type = getTypeFromSignature(wrapper.signature, wrapper.start, wrapper.computeEnd(), isParameterized = (wrapper.end == wrapper.bracket), enclosingType, missingTypeNames, walker);

	if (!isParameterized)
		return dimension == 0 ? type : createArrayType(type, dimension, AnnotatableTypeSystem.flattenedAnnotations(annotationsOnDimensions));

	// type must be a ReferenceBinding at this point, cannot be a BaseTypeBinding or ArrayTypeBinding
	ReferenceBinding actualType = (ReferenceBinding) type;
	if (actualType instanceof UnresolvedReferenceBinding)
		if (CharOperation.indexOf('$', actualType.compoundName[actualType.compoundName.length - 1]) > 0)
			actualType = (ReferenceBinding) BinaryTypeBinding.resolveType(actualType, this, false /* no raw conversion */); // must resolve member types before asking for enclosingType
	ReferenceBinding actualEnclosing = actualType.enclosingType();
	if (actualEnclosing != null) { // convert needed if read some static member type
		actualEnclosing = (ReferenceBinding) convertToRawType(actualEnclosing, false /*do not force conversion of enclosing types*/);
	}
	AnnotationBinding [] annotations = BinaryTypeBinding.createAnnotations(walker.getAnnotationsAtCursor(actualType.id), this, missingTypeNames);
	TypeBinding[] typeArguments = getTypeArgumentsFromSignature(wrapper, staticVariables, enclosingType, actualType, missingTypeNames, walker);
	ParameterizedTypeBinding parameterizedType = createParameterizedType(actualType, typeArguments, actualEnclosing, annotations);

	while (wrapper.signature[wrapper.start] == '.') {
		wrapper.start++; // skip '.'
		int memberStart = wrapper.start;
		char[] memberName = wrapper.nextWord();
		BinaryTypeBinding.resolveType(parameterizedType, this, false);
		ReferenceBinding memberType = parameterizedType.genericType().getMemberType(memberName);
		// need to protect against the member type being null when the signature is invalid
		if (memberType == null)
			this.problemReporter.corruptedSignature(parameterizedType, wrapper.signature, memberStart); // aborts
		walker = walker.toNextNestedType();
		annotations = BinaryTypeBinding.createAnnotations(walker.getAnnotationsAtCursor(memberType.id), this, missingTypeNames);
		if (wrapper.signature[wrapper.start] == '<') {
			wrapper.start++; // skip '<'
			typeArguments = getTypeArgumentsFromSignature(wrapper, staticVariables, enclosingType, memberType, missingTypeNames, walker);
		} else {
			typeArguments = null;
		}
		parameterizedType = createParameterizedType(memberType, typeArguments, parameterizedType, annotations);
	}
	wrapper.start++; // skip ';'
	return dimension == 0 ? (TypeBinding) parameterizedType : createArrayType(parameterizedType, dimension, AnnotatableTypeSystem.flattenedAnnotations(annotationsOnDimensions));
}

private TypeBinding getTypeFromTypeVariable(TypeVariableBinding typeVariableBinding, int dimension, AnnotationBinding [][] annotationsOnDimensions, ITypeAnnotationWalker walker, char [][][] missingTypeNames) {
	AnnotationBinding [] annotations = BinaryTypeBinding.createAnnotations(walker.getAnnotationsAtCursor(-1), this, missingTypeNames);
	if (annotations != null && annotations != Binding.NO_ANNOTATIONS)
		typeVariableBinding = (TypeVariableBinding) createAnnotatedType(typeVariableBinding, new AnnotationBinding [][] { annotations });

	if (dimension == 0) {
		return typeVariableBinding;
	}
	return this.typeSystem.getArrayType(typeVariableBinding, dimension, AnnotatableTypeSystem.flattenedAnnotations(annotationsOnDimensions));
}

TypeBinding getTypeFromVariantTypeSignature(
		SignatureWrapper wrapper,
		TypeVariableBinding[] staticVariables,
		ReferenceBinding enclosingType,
		ReferenceBinding genericType,
		int rank,
		char[][][] missingTypeNames,
		ITypeAnnotationWalker walker) {
	// VariantTypeSignature = '-' TypeSignature
	//   or '+' TypeSignature
	//   or TypeSignature
	//   or '*'
	switch (wrapper.signature[wrapper.start]) {
		case '-' :
			// ? super aType
			wrapper.start++;
			TypeBinding bound = getTypeFromTypeSignature(wrapper, staticVariables, enclosingType, missingTypeNames, walker.toWildcardBound());
			AnnotationBinding [] annotations = BinaryTypeBinding.createAnnotations(walker.getAnnotationsAtCursor(-1), this, missingTypeNames);
			return this.typeSystem.getWildcard(genericType, rank, bound, null /*no extra bound*/, Wildcard.SUPER, annotations);
		case '+' :
			// ? extends aType
			wrapper.start++;
			bound = getTypeFromTypeSignature(wrapper, staticVariables, enclosingType, missingTypeNames, walker.toWildcardBound());
			annotations = BinaryTypeBinding.createAnnotations(walker.getAnnotationsAtCursor(-1), this, missingTypeNames);
			return this.typeSystem.getWildcard(genericType, rank, bound, null /*no extra bound*/, Wildcard.EXTENDS, annotations);
		case '*' :
			// ?
			wrapper.start++;
			annotations = BinaryTypeBinding.createAnnotations(walker.getAnnotationsAtCursor(-1), this, missingTypeNames);
			return this.typeSystem.getWildcard(genericType, rank, null, null /*no extra bound*/, Wildcard.UNBOUND, annotations);
		default :
			return getTypeFromTypeSignature(wrapper, staticVariables, enclosingType, missingTypeNames, walker);
	}
}

boolean isMissingType(char[] typeName) {
	for (int i = this.missingTypes == null ? 0 : this.missingTypes.size(); --i >= 0;) {
		MissingTypeBinding missingType = (MissingTypeBinding) this.missingTypes.get(i);
		if (CharOperation.equals(missingType.sourceName, typeName))
			return true;
	}
	return false;
}

/* Ask the oracle if a package exists named name in the package named compoundName.
*/
boolean isPackage(char[][] compoundName, char[] name) {
	if (compoundName == null || compoundName.length == 0)
		return this.nameEnvironment.isPackage(null, name);
	return this.nameEnvironment.isPackage(compoundName, name);
}
// The method verifier is lazily initialized to guarantee the receiver, the compiler & the oracle are ready.
public MethodVerifier methodVerifier() {
	if (this.verifier == null)
		this.verifier = newMethodVerifier();
	return this.verifier;
}

public MethodVerifier newMethodVerifier() {
	/* Always use MethodVerifier15. Even in a 1.4 project, we must internalize type variables and
	   observe any parameterization of super class and/or super interfaces in order to be able to
	   detect overriding in the presence of generics.
	   See https://bugs.eclipse.org/bugs/show_bug.cgi?id=324850
	 */
	return new MethodVerifier15(this);
}

public void releaseClassFiles(org.eclipse.jdt.internal.compiler.ClassFile[] classFiles) {
	for (int i = 0, fileCount = classFiles.length; i < fileCount; i++)
		this.classFilePool.release(classFiles[i]);
}

public void reset() {
	this.defaultPackage = new PackageBinding(this); // assume the default package always exists
	this.defaultImports = null;
	this.knownPackages = new HashtableOfPackage();
	this.accessRestrictions = new HashMap(3);

	this.verifier = null;
	
	// NOTE: remember to fix #updateCaches(...) when adding unique binding caches
	this.uniqueParameterizedGenericMethodBindings = new SimpleLookupTable(3);
	this.uniquePolymorphicMethodBindings = new SimpleLookupTable(3);
	this.uniqueGetClassMethodBinding = null;
	this.missingTypes = null;
	this.typesBeingConnected = new HashSet();

	for (int i = this.units.length; --i >= 0;)
		this.units[i] = null;
	this.lastUnitIndex = -1;
	this.lastCompletedUnitIndex = -1;
	this.unitBeingCompleted = null; // in case AbortException occurred

	this.classFilePool.reset();
	this.typeSystem.reset();
	// name environment has a longer life cycle, and must be reset in
	// the code which created it.
}

/**
 * Associate a given type with some access restriction
 * (did not store the restriction directly into binding, since sparse information)
 */
public void setAccessRestriction(ReferenceBinding type, AccessRestriction accessRestriction) {
	if (accessRestriction == null) return;
	type.modifiers |= ExtraCompilerModifiers.AccRestrictedAccess;
	this.accessRestrictions.put(type, accessRestriction);
}

void updateCaches(UnresolvedReferenceBinding unresolvedType, ReferenceBinding resolvedType) {
	this.typeSystem.updateCaches(unresolvedType, resolvedType);
}

public IQualifiedTypeResolutionListener[] resolutionListeners = new IQualifiedTypeResolutionListener[0];

public void addResolutionListener(IQualifiedTypeResolutionListener resolutionListener) {
	int length = this.resolutionListeners.length;
	for (int i = 0; i < length; i++){
		if (this.resolutionListeners[i].equals(resolutionListener))
			return;
	}
	System.arraycopy(this.resolutionListeners, 0,
			this.resolutionListeners = new IQualifiedTypeResolutionListener[length + 1], 0, length);
	this.resolutionListeners[length] = resolutionListener;
}


public TypeBinding getUnannotatedType(TypeBinding typeBinding) {
	return this.typeSystem.getUnannotatedType(typeBinding);
}

// Given a type, return all its variously annotated versions.
public TypeBinding[] getAnnotatedTypes(TypeBinding type) {
	return this.typeSystem.getAnnotatedTypes(type);
}

public AnnotationBinding[] filterNullTypeAnnotations(AnnotationBinding[] typeAnnotations) {
	if (typeAnnotations.length == 0)
		return typeAnnotations;
	AnnotationBinding[] filtered = new AnnotationBinding[typeAnnotations.length];
	int count = 0;
	for (int i = 0; i < typeAnnotations.length; i++) {
		AnnotationBinding typeAnnotation = typeAnnotations[i];
		if (typeAnnotation == null) {
			count++; // sentinel in annotation sequence for array dimensions
		} else {
			int id = typeAnnotation.type.id;
			if (id != TypeIds.T_ConfiguredAnnotationNonNull && id != TypeIds.T_ConfiguredAnnotationNullable)
				filtered[count++] = typeAnnotation;
		}
	}
	if (count == 0)
		return Binding.NO_ANNOTATIONS;
	if (count == typeAnnotations.length)
		return typeAnnotations;
	System.arraycopy(filtered, 0, filtered = new AnnotationBinding[count], 0, count);
	return filtered;
}

public boolean containsNullTypeAnnotation(IBinaryAnnotation[] typeAnnotations) {
	if (typeAnnotations.length == 0)
		return false;
	char[][] nonNullAnnotationName = this.getNonNullAnnotationName();
	char[][] nullableAnnotationName = this.getNullableAnnotationName();
	for (int i = 0; i < typeAnnotations.length; i++) {
		IBinaryAnnotation typeAnnotation = typeAnnotations[i];
		char[] typeName = typeAnnotation.getTypeName();
		// typeName must be "Lfoo/X;"
		if (typeName == null || typeName.length < 3 || typeName[0] != 'L') continue;
		char[][] name = CharOperation.splitOn('/', typeName, 1, typeName.length-1);
		if (CharOperation.equals(name, nonNullAnnotationName) || CharOperation.equals(name, nullableAnnotationName))
			return true;
	}
	return false;
}
}<|MERGE_RESOLUTION|>--- conflicted
+++ resolved
@@ -29,11 +29,8 @@
  *								Bug 434602 - Possible error with inferred null annotations leading to contradictory null annotations
  *								Bug 435805 - [1.8][compiler][null] Java 8 compiler does not recognize declaration style null annotations
  *								Bug 453475 - [1.8][null] Contradictory null annotations (4.5 M3 edition)
-<<<<<<< HEAD
+ *								Bug 457079 - Regression: type inference
  *								Bug 440477 - [null] Infrastructure for feeding external annotations into compilation
-=======
- *								Bug 457079 - Regression: type inference
->>>>>>> 246965b3
  *******************************************************************************/
 package org.eclipse.jdt.internal.compiler.lookup;
 
