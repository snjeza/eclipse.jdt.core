--- conflicted
+++ resolved
@@ -1,9 +1,5 @@
 /*******************************************************************************
-<<<<<<< HEAD
- * Copyright (c) 2000, 2016 IBM Corporation and others.
-=======
- * Copyright (c) 2000, 2017 IBM Corporation and others.
->>>>>>> eb828564
+ *  * Copyright (c) 2000, 2017 IBM Corporation and others.
  * All rights reserved. This program and the accompanying materials
  * are made available under the terms of the Eclipse Public License v1.0
  * which accompanies this distribution, and is available at
@@ -188,17 +184,21 @@
 	if (declaringClass.isInterface()) {
 		int expectedModifiers = ClassFileConstants.AccPublic | ClassFileConstants.AccAbstract;
 		boolean isDefaultMethod = (modifiers & ExtraCompilerModifiers.AccDefaultMethod) != 0; // no need to check validity, is done by the parser
+		boolean reportIllegalModifierCombination = false;
+		boolean isJDK18orGreater = false;
 		if (sourceLevel >= ClassFileConstants.JDK1_8 && !declaringClass.isAnnotationType()) {
 			expectedModifiers |= ClassFileConstants.AccStrictfp
 					| ExtraCompilerModifiers.AccDefaultMethod | ClassFileConstants.AccStatic;
-			expectedModifiers |= sourceLevel >= ClassFileConstants.JDK9 ? ClassFileConstants.AccPrivate : 0;
-			if (methodBinding.isAbstract()) {
-				if (methodBinding.isStrictfp())
+			isJDK18orGreater = true;
+			if (!methodBinding.isAbstract()) {
+				reportIllegalModifierCombination = isDefaultMethod && methodBinding.isStatic();
+			} else {
+				reportIllegalModifierCombination = isDefaultMethod || methodBinding.isStatic();
+				if (methodBinding.isStrictfp()) {
 					problemReporter().illegalAbstractModifierCombinationForMethod((AbstractMethodDeclaration) this.referenceContext);
-				if (isDefaultMethod || methodBinding.isStatic()) {
-					problemReporter().illegalModifierCombinationForInterfaceMethod((AbstractMethodDeclaration) this.referenceContext);
 				}
-			} else if (isDefaultMethod && methodBinding.isStatic()) {
+			}
+			if (reportIllegalModifierCombination) {
 				problemReporter().illegalModifierCombinationForInterfaceMethod((AbstractMethodDeclaration) this.referenceContext);
 			} 
 			if (sourceLevel >= ClassFileConstants.JDK9 && (methodBinding.modifiers & ClassFileConstants.AccPrivate) != 0) {
