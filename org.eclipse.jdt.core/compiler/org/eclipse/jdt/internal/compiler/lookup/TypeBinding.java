/*******************************************************************************
 * Copyright (c) 2000, 2013 IBM Corporation and others.
 * All rights reserved. This program and the accompanying materials
 * are made available under the terms of the Eclipse Public License v1.0
 * which accompanies this distribution, and is available at
 * http://www.eclipse.org/legal/epl-v10.html
 * 
 * This is an implementation of an early-draft specification developed under the Java
 * Community Process (JCP) and is made available for testing and evaluation purposes
 * only. The code is not compatible with any specification of the JCP.
 *
 * Contributors:
 *     IBM Corporation - initial API and implementation
 *      Stephen Herrmann <stephan@cs.tu-berlin.de> -  Contributions for
 *								bug 317046 - Exception during debugging when hover mouse over a field
 *								bug 395002 - Self bound generic class doesn't resolve bounds properly for wildcards for certain parametrisation.
 *								bug 392862 - [1.8][compiler][null] Evaluate null annotations on array types
 *								bug 392384 - [1.8][compiler][null] Restore nullness info from type annotations in class files
 *								Bug 392099 - [1.8][compiler][null] Apply null annotation on types for null analysis
 *								Bug 415291 - [1.8][null] differentiate type incompatibilities due to null annotations
 *								Bug 417295 - [1.8[[null] Massage type annotated null analysis to gel well with deep encoded type bindings.
 *      Jesper S Moller <jesper@selskabet.org> -  Contributions for
 *								bug 382701 - [1.8][compiler] Implement semantic analysis of Lambda expressions & Reference expression
 *******************************************************************************/
package org.eclipse.jdt.internal.compiler.lookup;

import java.util.List;

import org.eclipse.jdt.core.compiler.CharOperation;
import org.eclipse.jdt.internal.compiler.ast.Wildcard;
import org.eclipse.jdt.internal.compiler.impl.CompilerOptions;

/*
 * Not all fields defined by this type (& its subclasses) are initialized when it is created.
 * Some are initialized only when needed.
 *
 * Accessors have been provided for some public fields so all TypeBindings have the same API...
 * but access public fields directly whenever possible.
 * Non-public fields have accessors which should be used everywhere you expect the field to be initialized.
 *
 * null is NOT a valid value for a non-public field... it just means the field is not initialized.
 */
abstract public class TypeBinding extends Binding {

	public int id = TypeIds.NoId;
	public long tagBits = 0; // See values in the interface TagBits below

	protected AnnotationBinding [] typeAnnotations = Binding.NO_ANNOTATIONS;
	
	// jsr 308
	public static final ReferenceBinding TYPE_USE_BINDING = new ReferenceBinding() { /* used for type annotation resolution. */
		{ this.id = TypeIds.T_undefined; }
		public int kind() { return Binding.TYPE_USE; }
		public boolean hasTypeBit(int bit) { return false; }
	};
	
	/** Base type definitions */
	public final static BaseTypeBinding INT = new BaseTypeBinding(
			TypeIds.T_int, TypeConstants.INT, new char[] { 'I' });

	public final static BaseTypeBinding BYTE = new BaseTypeBinding(
			TypeIds.T_byte, TypeConstants.BYTE, new char[] { 'B' });

	public final static BaseTypeBinding SHORT = new BaseTypeBinding(
			TypeIds.T_short, TypeConstants.SHORT, new char[] { 'S' });

	public final static BaseTypeBinding CHAR = new BaseTypeBinding(
			TypeIds.T_char, TypeConstants.CHAR, new char[] { 'C' });

	public final static BaseTypeBinding LONG = new BaseTypeBinding(
			TypeIds.T_long, TypeConstants.LONG, new char[] { 'J' });

	public final static BaseTypeBinding FLOAT = new BaseTypeBinding(
			TypeIds.T_float, TypeConstants.FLOAT, new char[] { 'F' });

	public final static BaseTypeBinding DOUBLE = new BaseTypeBinding(
			TypeIds.T_double, TypeConstants.DOUBLE, new char[] { 'D' });

	public final static BaseTypeBinding BOOLEAN = new BaseTypeBinding(
			TypeIds.T_boolean, TypeConstants.BOOLEAN, new char[] { 'Z' });

	public final static BaseTypeBinding NULL = new BaseTypeBinding(
			TypeIds.T_null, TypeConstants.NULL, new char[] { 'N' }); //N stands for null even if it is never internally used

	public final static BaseTypeBinding VOID = new BaseTypeBinding(
			TypeIds.T_void, TypeConstants.VOID, new char[] { 'V' });


public TypeBinding() {
	super();
}
	
public TypeBinding(TypeBinding prototype) {  // faithfully copy all instance state - clone operation should specialize/override suitably.
	this.id = prototype.id;
	this.tagBits = prototype.tagBits;
}

/**
 * Match a well-known type id to its binding
 */
public static final TypeBinding wellKnownType(Scope scope, int id) {
	switch (id) {
	case TypeIds.T_boolean:
		return TypeBinding.BOOLEAN;
	case TypeIds.T_byte:
		return TypeBinding.BYTE;
	case TypeIds.T_char:
		return TypeBinding.CHAR;
	case TypeIds.T_short:
		return TypeBinding.SHORT;
	case TypeIds.T_double:
		return TypeBinding.DOUBLE;
	case TypeIds.T_float:
		return TypeBinding.FLOAT;
	case TypeIds.T_int:
		return TypeBinding.INT;
	case TypeIds.T_long:
		return TypeBinding.LONG;
	case TypeIds.T_JavaLangObject:
		return scope.getJavaLangObject();
	case TypeIds.T_JavaLangString:
		return scope.getJavaLangString();
	default:
		return null;
	}
}

protected ReferenceBinding actualType() {
	return null; // overridden in ParameterizedTypeBinding & WildcardBinding
}

TypeBinding [] additionalBounds() {
	return null;  // overridden in WildcardBinding
}

public String annotatedDebugName() {
	TypeBinding enclosingType = enclosingType();
	StringBuffer buffer = new StringBuffer(16);
	if (enclosingType != null) {
		buffer.append(enclosingType.annotatedDebugName());
		buffer.append('.');
	}
	AnnotationBinding [] annotations = getTypeAnnotations();
	for (int i = 0, length = annotations == null ? 0 : annotations.length; i < length; i++) {
		buffer.append(annotations[i]);
		buffer.append(' ');
	}
	buffer.append(sourceName());
	return buffer.toString();
}

TypeBinding bound() {
	return null; // overridden in WildcardBinding
}

int boundKind() {
	return -1; // overridden in WildcardBinding
}

int rank() {
	return -1; // overridden in WildcardBinding
}

/* Answer true if the receiver can be instantiated
 */
public boolean canBeInstantiated() {
	return !isBaseType();
}

/**
 * Perform capture conversion on a given type (only effective on parameterized type with wildcards)
 */
public TypeBinding capture(Scope scope, int position) {
	return this;
}

/**
 * In case of problems, returns the closest match found. It may not be perfect match, but the
 * result of a best effort to improve fault-tolerance.
 */
public TypeBinding closestMatch() {
	return this; // by default no better type
}

/**
 * Iterate through the type components to collect instances of leaf missing types
 * @param missingTypes
 * @return missing types
 */
public List collectMissingTypes(List missingTypes) {
	return missingTypes;
}

/**
 * Collect the substitutes into a map for certain type variables inside the receiver type
 * e.g.   Collection<T>.findSubstitute(T, Collection<List<X>>):   T --> List<X>
 * Constraints:
 *   A << F   corresponds to:   F.collectSubstitutes(..., A, ..., CONSTRAINT_EXTENDS (1))
 *   A = F   corresponds to:      F.collectSubstitutes(..., A, ..., CONSTRAINT_EQUAL (0))
 *   A >> F   corresponds to:   F.collectSubstitutes(..., A, ..., CONSTRAINT_SUPER (2))
 */
public void collectSubstitutes(Scope scope, TypeBinding actualType, InferenceContext inferenceContext, int constraint) {
	// no substitute by default
}

/** Virtual copy constructor: a copy is made of the receiver's entire instance state and then suitably
    parameterized by the arguments to the clone operation as seen fit by each type. Parameters may not
    make sense for every type in the hierarchy, in which case they are silently ignored. A type may
    choose to retain a copy of the prototype for reference. 
*/
public TypeBinding clone(TypeBinding enclosingType) {
	throw new IllegalStateException("TypeBinding#clone() should have been overridden"); //$NON-NLS-1$
}

/**
 *  Answer the receiver's constant pool name.
 *  NOTE: This method should only be used during/after code gen.
 *  e.g. 'java/lang/Object'
 */
public abstract char[] constantPoolName();

public String debugName() {
	return this.hasTypeAnnotations() ? annotatedDebugName() : new String(readableName());
}

/*
 * Answer the receiver's dimensions - 0 for non-array types
 */
public int dimensions() {
	return 0;
}

public int depth() {
	return 0;
}

/* Answer the receiver's enclosing type... null if the receiver is a top level type or is an array or a non reference type.
 */
public ReferenceBinding enclosingType() {
	return null;
}

public TypeBinding erasure() {
	return this;
}

/**
 * Find supertype which originates from a given well-known type, or null if not found
 * (using id avoids triggering the load of well-known type: 73740)
 * NOTE: only works for erasures of well-known types, as random other types may share
 * same id though being distincts.
 * @see TypeIds
 */
public ReferenceBinding findSuperTypeOriginatingFrom(int wellKnownOriginalID, boolean originalIsClass) {

	if (!(this instanceof ReferenceBinding)) return null;
	ReferenceBinding reference = (ReferenceBinding) this;

    // do not allow type variables to match with erasures for free
    if (reference.id == wellKnownOriginalID || (original().id == wellKnownOriginalID)) return reference;

    ReferenceBinding currentType = reference;
    // iterate superclass to avoid recording interfaces if searched supertype is class
    if (originalIsClass) {
		while ((currentType = currentType.superclass()) != null) {
			if (currentType.id == wellKnownOriginalID)
				return currentType;
			if (currentType.original().id == wellKnownOriginalID)
				return currentType;
		}
		return null;
    }
	ReferenceBinding[] interfacesToVisit = null;
	int nextPosition = 0;
	do {
		ReferenceBinding[] itsInterfaces = currentType.superInterfaces();
		if (itsInterfaces != null && itsInterfaces != Binding.NO_SUPERINTERFACES) {
			if (interfacesToVisit == null) {
				interfacesToVisit = itsInterfaces;
				nextPosition = interfacesToVisit.length;
			} else {
				int itsLength = itsInterfaces.length;
				if (nextPosition + itsLength >= interfacesToVisit.length)
					System.arraycopy(interfacesToVisit, 0, interfacesToVisit = new ReferenceBinding[nextPosition + itsLength + 5], 0, nextPosition);
				nextInterface : for (int a = 0; a < itsLength; a++) {
					ReferenceBinding next = itsInterfaces[a];
					for (int b = 0; b < nextPosition; b++)
						if (next == interfacesToVisit[b]) continue nextInterface;
					interfacesToVisit[nextPosition++] = next;
				}
			}
		}
	} while ((currentType = currentType.superclass()) != null);

	for (int i = 0; i < nextPosition; i++) {
		currentType = interfacesToVisit[i];
		if (currentType.id == wellKnownOriginalID)
			return currentType;
		if (currentType.original().id == wellKnownOriginalID)
			return currentType;
		ReferenceBinding[] itsInterfaces = currentType.superInterfaces();
		if (itsInterfaces != null && itsInterfaces != Binding.NO_SUPERINTERFACES) {
			int itsLength = itsInterfaces.length;
			if (nextPosition + itsLength >= interfacesToVisit.length)
				System.arraycopy(interfacesToVisit, 0, interfacesToVisit = new ReferenceBinding[nextPosition + itsLength + 5], 0, nextPosition);
			nextInterface : for (int a = 0; a < itsLength; a++) {
				ReferenceBinding next = itsInterfaces[a];
				for (int b = 0; b < nextPosition; b++)
					if (next == interfacesToVisit[b]) continue nextInterface;
				interfacesToVisit[nextPosition++] = next;
			}
		}
	}
	return null;
}

/**
 * Find supertype which originates from a given type, or null if not found
 */
public TypeBinding findSuperTypeOriginatingFrom(TypeBinding otherType) {
	if (equalsEquals(this, otherType)) return this;
	if (otherType == null) return null;
	switch(kind()) {
		case Binding.ARRAY_TYPE :
			ArrayBinding arrayType = (ArrayBinding) this;
			int otherDim = otherType.dimensions();
			if (arrayType.dimensions != otherDim) {
				switch(otherType.id) {
					case TypeIds.T_JavaLangObject :
					case TypeIds.T_JavaIoSerializable :
					case TypeIds.T_JavaLangCloneable :
						return otherType;
				}
				if (otherDim < arrayType.dimensions && otherType.leafComponentType().id == TypeIds.T_JavaLangObject) {
					return otherType; // X[][] has Object[] as an implicit supertype
				}
				return null;
			}
			if (!(arrayType.leafComponentType instanceof ReferenceBinding)) return null;
			TypeBinding leafSuperType = arrayType.leafComponentType.findSuperTypeOriginatingFrom(otherType.leafComponentType());
			if (leafSuperType == null) return null;
			return arrayType.environment().createArrayType(leafSuperType, arrayType.dimensions);

		case Binding.TYPE_PARAMETER :
		    if (isCapture()) {
		    	CaptureBinding capture = (CaptureBinding) this;
		    	TypeBinding captureBound = capture.firstBound;
		    	if (captureBound instanceof ArrayBinding) {
		    		TypeBinding match = captureBound.findSuperTypeOriginatingFrom(otherType);
		    		if (match != null) return match;
		    	}
		    }
			//$FALL-THROUGH$
		case Binding.TYPE :
		case Binding.PARAMETERIZED_TYPE :
		case Binding.GENERIC_TYPE :
		case Binding.RAW_TYPE :
		case Binding.WILDCARD_TYPE :
		case Binding.INTERSECTION_TYPE:
		    // do not allow type variables/intersection types to match with erasures for free
			otherType = otherType.original();
		    if (equalsEquals(this, otherType))
		    	return this;
		    if (equalsEquals(original(), otherType))
		    	return this;
		    ReferenceBinding currentType = (ReferenceBinding)this;
		    if (!otherType.isInterface()) {
				while ((currentType = currentType.superclass()) != null) {
					if (equalsEquals(currentType, otherType))
						return currentType;
					if (equalsEquals(currentType.original(), otherType))
						return currentType;
				}
				return null;
		    }
			ReferenceBinding[] interfacesToVisit = null;
			int nextPosition = 0;
			do {
				ReferenceBinding[] itsInterfaces = currentType.superInterfaces();
				if (itsInterfaces != null && itsInterfaces != Binding.NO_SUPERINTERFACES) {
					if (interfacesToVisit == null) {
						interfacesToVisit = itsInterfaces;
						nextPosition = interfacesToVisit.length;
					} else {
						int itsLength = itsInterfaces.length;
						if (nextPosition + itsLength >= interfacesToVisit.length)
							System.arraycopy(interfacesToVisit, 0, interfacesToVisit = new ReferenceBinding[nextPosition + itsLength + 5], 0, nextPosition);
						nextInterface : for (int a = 0; a < itsLength; a++) {
							ReferenceBinding next = itsInterfaces[a];
							for (int b = 0; b < nextPosition; b++)
								if (equalsEquals(next, interfacesToVisit[b])) continue nextInterface;
							interfacesToVisit[nextPosition++] = next;
						}
					}
				}
			} while ((currentType = currentType.superclass()) != null);

			for (int i = 0; i < nextPosition; i++) {
				currentType = interfacesToVisit[i];
				if (equalsEquals(currentType, otherType))
					return currentType;
				if (equalsEquals(currentType.original(), otherType))
					return currentType;
				ReferenceBinding[] itsInterfaces = currentType.superInterfaces();
				if (itsInterfaces != null && itsInterfaces != Binding.NO_SUPERINTERFACES) {
					int itsLength = itsInterfaces.length;
					if (nextPosition + itsLength >= interfacesToVisit.length)
						System.arraycopy(interfacesToVisit, 0, interfacesToVisit = new ReferenceBinding[nextPosition + itsLength + 5], 0, nextPosition);
					nextInterface : for (int a = 0; a < itsLength; a++) {
						ReferenceBinding next = itsInterfaces[a];
						for (int b = 0; b < nextPosition; b++)
							if (equalsEquals(next, interfacesToVisit[b])) continue nextInterface;
						interfacesToVisit[nextPosition++] = next;
					}
				}
			}
	}
	return null;
}

/**
 * Returns the type to use for generic cast, or null if none required
 */
public TypeBinding genericCast(TypeBinding targetType) {
	if (this == targetType) 
		return null;
	TypeBinding targetErasure = targetType.erasure();
	// type var get replaced by upper bound
	if (erasure().findSuperTypeOriginatingFrom(targetErasure) != null) 
		return null;
	return targetErasure;
}

/**
 * Answer the receiver classfile signature.
 * Arrays & base types do not distinguish between signature() & constantPoolName().
 * NOTE: This method should only be used during/after code gen.
 */
public char[] genericTypeSignature() {
	return signature();
}

/**
 * Return the supertype which would erase as a subtype of a given declaring class.
 * If the receiver is already erasure compatible, then it will returned. If not, then will return the alternate lowest
 * upper bound compatible with declaring class.
 * NOTE: the declaringClass is already know to be compatible with the receiver
 * @param declaringClass to look for
 * @return the lowest erasure compatible type (considering alternate bounds)
 */
public TypeBinding getErasureCompatibleType(TypeBinding declaringClass) {
	switch(kind()) {
		case Binding.TYPE_PARAMETER :
			TypeVariableBinding variable = (TypeVariableBinding) this;
			if (variable.erasure().findSuperTypeOriginatingFrom(declaringClass) != null) {
				return this; // no need for alternate receiver type
			}
			if (variable.superclass != null && variable.superclass.findSuperTypeOriginatingFrom(declaringClass) != null) {
				return variable.superclass.getErasureCompatibleType(declaringClass);
			}
			for (int i = 0, otherLength = variable.superInterfaces.length; i < otherLength; i++) {
				ReferenceBinding superInterface = variable.superInterfaces[i];
				if (superInterface.findSuperTypeOriginatingFrom(declaringClass) != null) {
					return superInterface.getErasureCompatibleType(declaringClass);
				}
			}
			return this; // only occur if passed null declaringClass for arraylength
		case Binding.INTERSECTION_TYPE :
			WildcardBinding intersection = (WildcardBinding) this;
			if (intersection.erasure().findSuperTypeOriginatingFrom(declaringClass) != null) {
				return this; // no need for alternate receiver type
			}
			if (intersection.superclass != null && intersection.superclass.findSuperTypeOriginatingFrom(declaringClass) != null) {
				return intersection.superclass.getErasureCompatibleType(declaringClass);
			}
			for (int i = 0, otherLength = intersection.superInterfaces.length; i < otherLength; i++) {
				ReferenceBinding superInterface = intersection.superInterfaces[i];
				if (superInterface.findSuperTypeOriginatingFrom(declaringClass) != null) {
					return superInterface.getErasureCompatibleType(declaringClass);
				}
			}
			return this; // only occur if passed null declaringClass for arraylength
		default :
			return this;
	}
}

public abstract PackageBinding getPackage();

void initializeForStaticImports() {
	// only applicable to source types
}

public final boolean isAnonymousType() {
	return (this.tagBits & TagBits.IsAnonymousType) != 0;
}

/* Answer true if the receiver is an array
 */
public final boolean isArrayType() {
	return (this.tagBits & TagBits.IsArrayType) != 0;
}

/* Answer true if the receiver is a base type
 */
public final boolean isBaseType() {
	return (this.tagBits & TagBits.IsBaseType) != 0;
}

/* Answer true if the receiver is a primitive type or a boxed primitive type
 */
public final boolean isPrimitiveOrBoxedPrimitiveType() {
	if ((this.tagBits & TagBits.IsBaseType) != 0)
		return true;
	switch (this.id) {
		case TypeIds.T_JavaLangBoolean :
		case TypeIds.T_JavaLangByte :
		case TypeIds.T_JavaLangCharacter :
		case TypeIds.T_JavaLangShort :
		case TypeIds.T_JavaLangDouble :
		case TypeIds.T_JavaLangFloat :
		case TypeIds.T_JavaLangInteger :
		case TypeIds.T_JavaLangLong :
			return true;
		default: 
			return false;
	}
}

/**
 *  Returns true if parameterized type AND not of the form List<?>
 */
public boolean isBoundParameterizedType() {
	return (this.tagBits & TagBits.IsBoundParameterizedType) != 0;
}

/**
 * Returns true if the type is the capture of some wildcard
 */
public boolean isCapture() {
	return false;
}

public boolean isClass() {
	return false;
}

/* Answer true if the receiver type can be assigned to the argument type (right)
 */
public boolean isCompatibleWith(TypeBinding right) {
	return isCompatibleWith(right, null); // delegate from the old signature to the new implementation:
}
// version that allows to capture a type bound using 'scope':
public abstract boolean isCompatibleWith(TypeBinding right, /*@Nullable*/ Scope scope);

public boolean isEnum() {
	return false;
}

/**
 * Returns true if a type is identical to another one,
 * or for generic types, true if compared to its raw type.
 */
public boolean isEquivalentTo(TypeBinding otherType) {
	if (equalsEquals(this, otherType))
		return true;
	if (otherType == null)
		return false;
	switch (otherType.kind()) {
		case Binding.WILDCARD_TYPE :
		case Binding.INTERSECTION_TYPE :
			return ((WildcardBinding) otherType).boundCheck(this);
	}
	return false;
}

public boolean isGenericType() {
	return false;
}

/* Answer true if the receiver's hierarchy has problems (always false for arrays & base types)
 */
public final boolean isHierarchyInconsistent() {
	return (this.tagBits & TagBits.HierarchyHasProblems) != 0;
}

public boolean isInterface() {
	return false;
}

public boolean isFunctionalInterface() {
	return false;
}

/**
 * Returns true if the current type denotes an intersection type: Number & Comparable<?>
 */
public boolean isIntersectionType() {
	return false;
}

public final boolean isLocalType() {
	return (this.tagBits & TagBits.IsLocalType) != 0;
}

public final boolean isMemberType() {
	return (this.tagBits & TagBits.IsMemberType) != 0;
}

public final boolean isNestedType() {
	return (this.tagBits & TagBits.IsNestedType) != 0;
}

public final boolean isNumericType() {
	switch (this.id) {
	case TypeIds.T_int:
	case TypeIds.T_float:
	case TypeIds.T_double:
	case TypeIds.T_short:
	case TypeIds.T_byte:
	case TypeIds.T_long:
	case TypeIds.T_char:
		return true;
	default:
		return false;
	}
}

/**
 * Returns true if the type is parameterized, e.g. List<String>.
 * Note that some instances of ParameterizedTypeBinding have no arguments, like for non-generic members 
 * of a parameterized type. Use {@link #isParameterizedTypeWithActualArguments()} instead to find out.
 */
public final boolean isParameterizedType() {
	return kind() == Binding.PARAMETERIZED_TYPE;
}
/**
 * Returns true for those ParameterizedTypeBindings, which represent an annotated type
 * yet without any type parameters (neither locally nor in any enclosing type).
 */
public boolean isAnnotatedTypeWithoutArguments() {
	return false;
}

public int hashCode() {
	return this.id != TypeIds.NoId ? this.id : super.hashCode();
}
/**
 * Does this type or any of its details (array dimensions, type arguments)
 * have a null type annotation?
 */
public boolean hasNullTypeAnnotations() {
	return (this.tagBits & TagBits.HasNullTypeAnnotation) != 0;
}

public boolean isIntersectionCastType() {
	return false;
}

/**
 * Returns true if the type is parameterized, e.g. List<String>
 * Note that some instances of ParameterizedTypeBinding do answer false to {@link #isParameterizedType()}
 * in case they have no arguments, like for non-generic members of a parameterized type.
 * i.e. {@link #isParameterizedType()} is not equivalent to testing <code>type.kind() == Binding.PARAMETERIZED_TYPE</code>
 */
public final boolean isParameterizedTypeWithActualArguments() {
	return (kind() == Binding.PARAMETERIZED_TYPE) 
					&& ((ParameterizedTypeBinding) this).arguments != null;
}

/**
 * Returns true if the type is parameterized using its own type variables as arguments
 */
public boolean isParameterizedWithOwnVariables() {
	if (kind() != Binding.PARAMETERIZED_TYPE)
		return false;
	ParameterizedTypeBinding paramType = (ParameterizedTypeBinding) this;
	if (paramType.arguments == null)
		return false;
	TypeVariableBinding[] variables = erasure().typeVariables();
	for (int i = 0, length = variables.length; i < length; i++) {
		if (variables[i] != paramType.arguments[i])
			return false;
	}
	ReferenceBinding enclosing = paramType.enclosingType();
	if (enclosing != null && enclosing.erasure().isGenericType()
			&& !enclosing.isParameterizedWithOwnVariables()) {
		return false;
	}
	return true;
}

/** JLS8 Sect 18.1.1: */
boolean isProperType() {
	return true;
}
TypeBinding substituteInferenceVariable(InferenceVariable var, TypeBinding substituteType) {
	return this; // default: not substituting anything
}

private boolean isProvableDistinctSubType(TypeBinding otherType) {
	if (otherType.isInterface()) {
		if (isInterface())
			return false;
		if (isArrayType()
				|| ((this instanceof ReferenceBinding) && ((ReferenceBinding) this).isFinal())
				|| (isTypeVariable() && ((TypeVariableBinding)this).superclass().isFinal())) {
			return !isCompatibleWith(otherType);
		}
		return false;
	} else {
		if (isInterface()) {
			if (otherType.isArrayType()
					|| ((otherType instanceof ReferenceBinding) && ((ReferenceBinding) otherType).isFinal())
					|| (otherType.isTypeVariable() && ((TypeVariableBinding)otherType).superclass().isFinal())) {
				return !isCompatibleWith(otherType);
			}
		} else {
			if (!isTypeVariable() && !otherType.isTypeVariable()) {
				return !isCompatibleWith(otherType);
			}
		}
	}
	return false;
}

/**
 * Returns true if a type is provably distinct from another one,
 */
public boolean isProvablyDistinct(TypeBinding otherType) {

	/* With the hybrid 1.4/1.5+ projects modes, while establishing type equivalence, we need to
	   be prepared for a type such as Map appearing in one of three forms: As (a) a ParameterizedTypeBinding 
	   e.g Map<String, String>, (b) as RawTypeBinding Map#RAW and finally (c) as a BinaryTypeBinding 
	   When the usage of a type lacks type parameters, whether we land up with the raw form or not depends
	   on whether the underlying type was "seen to be" a generic type in the particular build environment or
	   not. See:
	    https://bugs.eclipse.org/bugs/show_bug.cgi?id=186565
        https://bugs.eclipse.org/bugs/show_bug.cgi?id=328827 
        https://bugs.eclipse.org/bugs/show_bug.cgi?id=329588
	 */ 

	if (equalsEquals(this, otherType))
	    return false;
    if (otherType == null)
        return true;

    switch (kind()) {

		case Binding.PARAMETERIZED_TYPE :
		    ParameterizedTypeBinding paramType = (ParameterizedTypeBinding) this;
		    switch(otherType.kind()) {
		    	case Binding.PARAMETERIZED_TYPE :
		            ParameterizedTypeBinding otherParamType = (ParameterizedTypeBinding) otherType;
		            if (notEquals(paramType.genericType(), otherParamType.genericType()))
		                return true;
		            if (!paramType.isStatic()) { // static member types do not compare their enclosing
		            	ReferenceBinding enclosing = enclosingType();
		            	if (enclosing != null) {
		            		ReferenceBinding otherEnclosing = otherParamType.enclosingType();
		            		if (otherEnclosing == null) return true;
		            		if ((otherEnclosing.tagBits & TagBits.HasDirectWildcard) == 0) {
		            			if (enclosing.isProvablyDistinct(otherEnclosing)) return true; // https://bugs.eclipse.org/bugs/show_bug.cgi?id=302919
		            		} else {
		            			if (!enclosing.isEquivalentTo(otherParamType.enclosingType())) return true;
		            		}
		            	}
		            }
		            int length = paramType.arguments == null ? 0 : paramType.arguments.length;
		            TypeBinding[] otherArguments = otherParamType.arguments;
		            int otherLength = otherArguments == null ? 0 : otherArguments.length;
		            if (otherLength != length)
		                return true;
		            for (int i = 0; i < length; i++) {
		            	if (paramType.arguments[i].isProvablyDistinctTypeArgument(otherArguments[i], paramType, i))
		            		return true;
		            }
		            return false;

		    	case Binding.GENERIC_TYPE :
		            if (notEquals(paramType.genericType(), otherType))
		                return true;
		            if (!paramType.isStatic()) { // static member types do not compare their enclosing
		            	ReferenceBinding enclosing = enclosingType();
		            	if (enclosing != null) {
		            		ReferenceBinding otherEnclosing = otherType.enclosingType();
		            		if (otherEnclosing == null) return true;
		            		if ((otherEnclosing.tagBits & TagBits.HasDirectWildcard) == 0) {
								if (notEquals(enclosing, otherEnclosing)) return true;
		            		} else {
		            			if (!enclosing.isEquivalentTo(otherType.enclosingType())) return true;
		            		}
		            	}
		            }
		            length = paramType.arguments == null ? 0 : paramType.arguments.length;
		            otherArguments = otherType.typeVariables();
		            otherLength = otherArguments == null ? 0 : otherArguments.length;
		            if (otherLength != length)
		                return true;
		            for (int i = 0; i < length; i++) {
		            	if (paramType.arguments[i].isProvablyDistinctTypeArgument(otherArguments[i], paramType, i))
		            		return true;
		            }
		            return false;

		    	case Binding.RAW_TYPE :
		            return notEquals(erasure(), otherType.erasure());
		    	case Binding.TYPE:  // https://bugs.eclipse.org/bugs/show_bug.cgi?id=329588
		    		return notEquals(erasure(), otherType);
		    }
	        return true;

		case Binding.RAW_TYPE : // dead code ??

		    switch(otherType.kind()) {

		    	case Binding.GENERIC_TYPE :
		    	case Binding.PARAMETERIZED_TYPE :
		    	case Binding.RAW_TYPE :
		    	case Binding.TYPE:  // https://bugs.eclipse.org/bugs/show_bug.cgi?id=329588
		            return notEquals(erasure(), otherType.erasure());
		    }
	        return true;

		case Binding.TYPE: // https://bugs.eclipse.org/bugs/show_bug.cgi?id=329588
		    switch(otherType.kind()) {
		    	case Binding.PARAMETERIZED_TYPE :
		    	case Binding.RAW_TYPE :
		            return notEquals(this, otherType.erasure());
		    }
		    break;

		default :
			break;
	}
    return true;
}

/**
 * Returns false if two given types could not intersect as argument types:
 * List<Throwable> & List<Runnable> --> false
 * List<? extends Throwable> & List<? extends Runnable> --> true
 * List<? extends String> & List<? extends Runnable> --> false
 */
private boolean isProvablyDistinctTypeArgument(TypeBinding otherArgument, final ParameterizedTypeBinding paramType, final int rank) {
	if (this == otherArgument)
		return false;

	TypeBinding upperBound1 = null;
	TypeBinding lowerBound1 = null;
	ReferenceBinding genericType = paramType.genericType();
	switch (kind()) {
		case Binding.WILDCARD_TYPE :
			WildcardBinding wildcard = (WildcardBinding) this;
			switch (wildcard.boundKind) {
				case Wildcard.EXTENDS:
					upperBound1 = wildcard.bound;
					break;
				case Wildcard.SUPER:
					lowerBound1 = wildcard.bound;
					break;
				case Wildcard.UNBOUND:
					return false;
			}
			break;
		case Binding.INTERSECTION_TYPE :
			break;
		case Binding.TYPE_PARAMETER :
			final TypeVariableBinding variable = (TypeVariableBinding) this;
			if (variable.isCapture()) {
				CaptureBinding capture = (CaptureBinding) variable;
				switch (capture.wildcard.boundKind) {
					case Wildcard.EXTENDS:
						upperBound1 = capture.wildcard.bound;
						break;
					case Wildcard.SUPER:
						lowerBound1 = capture.wildcard.bound;
						break;
					case Wildcard.UNBOUND:
						return false;
				}
				break;
			}
			if (variable.firstBound == null) // unbound variable
				return false;
			TypeBinding eliminatedType = Scope.convertEliminatingTypeVariables(variable, genericType, rank, null);
			switch (eliminatedType.kind()) {
				case Binding.WILDCARD_TYPE :
				case Binding.INTERSECTION_TYPE :
					wildcard = (WildcardBinding) eliminatedType;
					switch (wildcard.boundKind) {
						case Wildcard.EXTENDS:
							upperBound1 = wildcard.bound;
							break;
						case Wildcard.SUPER:
							lowerBound1 = wildcard.bound;
							break;
						case Wildcard.UNBOUND:
							return false;
					}
					break;
			}
			break;
	}
	TypeBinding upperBound2 = null;
	TypeBinding lowerBound2 = null;
	switch (otherArgument.kind()) {
		case Binding.WILDCARD_TYPE :
			WildcardBinding otherWildcard = (WildcardBinding) otherArgument;
			switch (otherWildcard.boundKind) {
				case Wildcard.EXTENDS:
					upperBound2 = otherWildcard.bound;
					break;
				case Wildcard.SUPER:
					lowerBound2 = otherWildcard.bound;
					break;
				case Wildcard.UNBOUND:
					return false;
			}
			break;
		case Binding.INTERSECTION_TYPE :
			break;
		case Binding.TYPE_PARAMETER :
			TypeVariableBinding otherVariable = (TypeVariableBinding) otherArgument;
			if (otherVariable.isCapture()) {
				CaptureBinding otherCapture = (CaptureBinding) otherVariable;
				switch (otherCapture.wildcard.boundKind) {
					case Wildcard.EXTENDS:
						upperBound2 = otherCapture.wildcard.bound;
						break;
					case Wildcard.SUPER:
						lowerBound2 = otherCapture.wildcard.bound;
						break;
					case Wildcard.UNBOUND:
						return false;
				}
				break;
			}
			if (otherVariable.firstBound == null) // unbound variable
				return false;
			TypeBinding otherEliminatedType = Scope.convertEliminatingTypeVariables(otherVariable, genericType, rank, null);
			switch (otherEliminatedType.kind()) {
				case Binding.WILDCARD_TYPE :
				case Binding.INTERSECTION_TYPE :
					otherWildcard = (WildcardBinding) otherEliminatedType;
					switch (otherWildcard.boundKind) {
						case Wildcard.EXTENDS:
							upperBound2 = otherWildcard.bound;
							break;
						case Wildcard.SUPER:
							lowerBound2 = otherWildcard.bound;
							break;
						case Wildcard.UNBOUND:
							return false;
					}
					break;
			}			break;
	}
	if (lowerBound1 != null) {
		if (lowerBound2 != null) {
			return false; // Object could always be a candidate

		} else if (upperBound2 != null) {
			if (lowerBound1.isTypeVariable() || upperBound2.isTypeVariable()) {
				return false;
			}
			return !lowerBound1.isCompatibleWith(upperBound2);
		} else {
			if (lowerBound1.isTypeVariable() || otherArgument.isTypeVariable()) {
				return false;
			}
			return !lowerBound1.isCompatibleWith(otherArgument);
		}
	} else if (upperBound1 != null) {
		if (lowerBound2 != null) {
			return !lowerBound2.isCompatibleWith(upperBound1);
		} else if (upperBound2 != null) {
			return upperBound1.isProvableDistinctSubType(upperBound2)
							&& upperBound2.isProvableDistinctSubType(upperBound1);
		} else {
			return otherArgument.isProvableDistinctSubType(upperBound1);
		}
	} else {
		if (lowerBound2 != null) {
			if (lowerBound2.isTypeVariable() || isTypeVariable()) {
				return false;
			}
			return !lowerBound2.isCompatibleWith(this);
		} else if (upperBound2 != null) {
			return isProvableDistinctSubType(upperBound2);
		} else {
			return true; // ground types should have been the same
		}
	}
}

public final boolean isRawType() {
	return kind() == Binding.RAW_TYPE;
}
/**
 * JLS(3) 4.7.
 * Note: Foo<?>.Bar is also reifiable
 */
public boolean isReifiable() {
	TypeBinding leafType = leafComponentType();
	if (!(leafType instanceof ReferenceBinding))
		return true;
	ReferenceBinding current = (ReferenceBinding) leafType;
	do {
		switch (current.kind()) {
			case Binding.TYPE_PARAMETER:
			case Binding.WILDCARD_TYPE:
			case Binding.INTERSECTION_TYPE:
			case Binding.GENERIC_TYPE:
				return false;
			case Binding.PARAMETERIZED_TYPE:
				if (current.isBoundParameterizedType())
					return false;
				break;
			case Binding.RAW_TYPE:
				return true;
		}
		if (current.isStatic()) {
			return true;
		}
		if (current.isLocalType()) {
			LocalTypeBinding localTypeBinding = (LocalTypeBinding) current.erasure();
			MethodBinding enclosingMethod = localTypeBinding.enclosingMethod;
			if (enclosingMethod != null && enclosingMethod.isStatic()) {
				return true;
			}
		}
	} while ((current = current.enclosingType()) != null);
	return true;
}

/**
 * Answer true if the receiver is a static member type (or toplevel)
 */
public boolean isStatic() {
	return false;
}

/**
 * Returns true if a given type may be thrown
 */
public boolean isThrowable() {
	return false;
}
// JLS3: 4.5.1.1
public boolean isTypeArgumentContainedBy(TypeBinding otherType) {
	if (TypeBinding.equalsEquals(this, otherType))
		return true;
	switch (otherType.kind()) {
		// handle captured wildcards.
		case Binding.TYPE_PARAMETER: {
			// https://bugs.eclipse.org/bugs/show_bug.cgi?id=347426
			if (!isParameterizedType() || !otherType.isCapture()) {
				return false;
			}
			CaptureBinding capture = (CaptureBinding) otherType;
			WildcardBinding wildcard = capture.wildcard;
			TypeBinding upperBound = null;
			TypeBinding [] otherBounds = null;
			switch (wildcard.boundKind) {
				case Wildcard.SUPER:
					return false; // T super syntax isn't allowed, impossible capture.
				case Wildcard.UNBOUND:
					TypeVariableBinding variable = wildcard.genericType.typeVariables()[wildcard.rank];
					upperBound = variable.upperBound();
					otherBounds = variable.boundsCount() > 1 ? variable.otherUpperBounds() : null;
					break;
				case Wildcard.EXTENDS:
					upperBound = wildcard.bound;
					otherBounds = wildcard.otherBounds;
					break;
			}
			// Given class A<T extends B<?>>, A<?> cannot be the universe of all parameterizations of A
			if (upperBound.id == TypeIds.T_JavaLangObject && otherBounds == null) {
				return false; // but given class A<T>, A<?> stays an unbounded wildcard, see https://bugs.eclipse.org/bugs/show_bug.cgi?id=348956
			}
			otherType = capture.environment.createWildcard(null, 0, upperBound, otherBounds, Wildcard.EXTENDS);
			return isTypeArgumentContainedBy(otherType);
		}
		// allow wildcard containment
		case Binding.WILDCARD_TYPE:
		case Binding.INTERSECTION_TYPE:

			TypeBinding lowerBound = this;
			TypeBinding upperBound = this;
			switch (kind()) {
				case Binding.WILDCARD_TYPE:
				case Binding.INTERSECTION_TYPE:
					WildcardBinding wildcard = (WildcardBinding) this;
					switch (wildcard.boundKind) {
						case Wildcard.EXTENDS:
							if (wildcard.otherBounds != null) // intersection type
								break;
							upperBound = wildcard.bound;
							lowerBound = null;
							break;
						case Wildcard.SUPER:
							upperBound = wildcard;
							lowerBound = wildcard.bound;
							break;
						case Wildcard.UNBOUND:
							upperBound = wildcard;
							lowerBound = null;
					}
					break;
				case Binding.TYPE_PARAMETER:
					if (isCapture()) {
						CaptureBinding capture = (CaptureBinding) this;
						if (capture.lowerBound != null)
							lowerBound = capture.lowerBound;
					}
			}
			WildcardBinding otherWildcard = (WildcardBinding) otherType;
			if (otherWildcard.otherBounds != null)
				return false; // not a true wildcard (intersection type)
			TypeBinding otherBound = otherWildcard.bound;
			switch (otherWildcard.boundKind) {
				case Wildcard.EXTENDS:
					if (TypeBinding.equalsEquals(otherBound, this))
						return true; // ? extends T  <=  ? extends ? extends T
					if (upperBound == null)
						return false;
					TypeBinding match = upperBound.findSuperTypeOriginatingFrom(otherBound);
					if (match != null && (match = match.leafComponentType()).isRawType()) {
						return match == otherBound.leafComponentType(); // forbide: Collection <=  ? extends Collection<?>
																												// forbide: Collection[] <=  ? extends Collection<?>[]
					}
					return upperBound.isCompatibleWith(otherBound);

				case Wildcard.SUPER:
					if (otherBound == this)
						return true; // ? super T  <=  ? super ? super T
					if (lowerBound == null)
						return false;
					match = otherBound.findSuperTypeOriginatingFrom(lowerBound);
					if (match != null && (match = match.leafComponentType()).isRawType()) {
						return match == lowerBound.leafComponentType(); // forbide: Collection <=  ? super Collection<?>
																												// forbide: Collection[] <=  ? super Collection<?>[]
					}
					return otherBound.isCompatibleWith(lowerBound);

				case Wildcard.UNBOUND:
				default:
					return true;
			}
			// allow List<?> to match List<? extends Object> (and reciprocally)
		case Binding.PARAMETERIZED_TYPE:
			if (!isParameterizedType())
				return false;
			ParameterizedTypeBinding paramType = (ParameterizedTypeBinding) this;
			ParameterizedTypeBinding otherParamType = (ParameterizedTypeBinding) otherType;
			if (paramType.actualType() != otherParamType.actualType())
				return false;
			if (!paramType.isStatic()) { // static member types do not compare their enclosing
				ReferenceBinding enclosing = enclosingType();
				if (enclosing != null) {
					ReferenceBinding otherEnclosing = otherParamType	.enclosingType();
					if (otherEnclosing == null)
						return false;
					if ((otherEnclosing.tagBits & TagBits.HasDirectWildcard) == 0) {
						if (enclosing != otherEnclosing)
							return false;
					} else {
						if (!enclosing.isEquivalentTo(otherParamType.enclosingType()))
							return false;
					}
				}
			}
			int length = paramType.arguments == null ? 0 : paramType.arguments.length;
			TypeBinding[] otherArguments = otherParamType.arguments;
			int otherLength = otherArguments == null ? 0 : otherArguments.length;
			if (otherLength != length)
				return false;
			nextArgument: for (int i = 0; i < length; i++) {
				TypeBinding argument = paramType.arguments[i];
				TypeBinding otherArgument = otherArguments[i];
				if (argument == otherArgument)
					continue nextArgument;
				int kind = argument.kind();
				if (otherArgument.kind() != kind)
					return false;
				switch (kind) {
					case Binding.PARAMETERIZED_TYPE:
						if (argument.isTypeArgumentContainedBy(otherArgument)) // recurse
							continue nextArgument;
						break;
					case Binding.WILDCARD_TYPE:
					case Binding.INTERSECTION_TYPE:
						WildcardBinding wildcard = (WildcardBinding) argument;
						otherWildcard = (WildcardBinding) otherArgument;
						switch (wildcard.boundKind) {
						case Wildcard.EXTENDS:
							// match "? extends <upperBound>" with "?"
							if (otherWildcard.boundKind == Wildcard.UNBOUND
									&& wildcard.bound == wildcard.typeVariable().upperBound())
								continue nextArgument;
							break;
						case Wildcard.SUPER:
							break;
						case Wildcard.UNBOUND:
							// match "?" with "? extends <upperBound>"
							if (otherWildcard.boundKind == Wildcard.EXTENDS
									&& otherWildcard.bound == otherWildcard.typeVariable().upperBound())
								continue nextArgument;
							break;
						}
						break;
				}
				return false;
			}
			return true;
	}
	// (? super Object) <= Object
	if (otherType.id == TypeIds.T_JavaLangObject) {
		switch (kind()) {
			case Binding.WILDCARD_TYPE:
				WildcardBinding wildcard = (WildcardBinding) this;
				if (wildcard.boundKind == Wildcard.SUPER && wildcard.bound.id == TypeIds.T_JavaLangObject) {
					return true;
				}
				break;
		}
	}
	return false;
}

/**
 * Returns true if the type was declared as a type variable
 */
public boolean isTypeVariable() {
	return false;
}

/**
 * Returns true if wildcard type of the form '?' (no bound)
 */
public boolean isUnboundWildcard() {
	return false;
}

/**
 * Returns true if the type is a subclass of java.lang.Error or java.lang.RuntimeException
 */
public boolean isUncheckedException(boolean includeSupertype) {
	return false;
}

/**
 * Returns true if the type is a wildcard
 */
public boolean isWildcard() {
	return false;
}

/* API
 * Answer the receiver's binding type from Binding.BindingID.
 */
public int kind() {
	return Binding.TYPE;
}

public TypeBinding leafComponentType() {
	return this;
}

/**
 * Meant to be invoked on compatible types, to figure if unchecked conversion is necessary
 */
public boolean needsUncheckedConversion(TypeBinding targetType) {

	if (this == targetType)
		return false;
	targetType = targetType.leafComponentType();
	if (!(targetType instanceof ReferenceBinding))
		return false;

	TypeBinding currentType = leafComponentType();
	TypeBinding match = currentType.findSuperTypeOriginatingFrom(targetType);
	if (!(match instanceof ReferenceBinding))
		return false;
	ReferenceBinding compatible = (ReferenceBinding) match;
	while (compatible.isRawType()) {
		if (targetType.isBoundParameterizedType())
			return true;
		if (compatible.isStatic())
			break;
		if ((compatible = compatible.enclosingType()) == null)
			break;
		if ((targetType = targetType.enclosingType()) == null)
			break;
	}
	return false;
}

/** Answer a readable name (for error reporting) that includes nullness type annotations. */
public char[] nullAnnotatedReadableName(CompilerOptions options, boolean shortNames) /* e.g.: java.lang.Object @o.e.j.a.NonNull[] */ {
	if (shortNames)
		return shortReadableName();
	else
		return readableName();
}

/**
 * Returns the orignal generic type instantiated by the receiver type, or itself if not.
 * This is similar to erasure process, except it doesn't erase type variable, wildcard, intersection types etc...
 */
public TypeBinding original() {
	switch(kind()) {
		case Binding.PARAMETERIZED_TYPE :
		case Binding.RAW_TYPE :
		case Binding.ARRAY_TYPE :
			return erasure();
		default :
			return this;
	}
}

/** 
 * Return this type minus its type annotations
 */
public TypeBinding unannotated() {
	return this;
}

public boolean hasTypeAnnotations() {
	return (this.tagBits & TagBits.HasTypeAnnotations) != 0;
}

/**
 * Answer the qualified name of the receiver's package separated by periods
 * or an empty string if its the default package.
 *
 * For example, {java.util}.
 */

public char[] qualifiedPackageName() {
	PackageBinding packageBinding = getPackage();
	return packageBinding == null
			|| packageBinding.compoundName == CharOperation.NO_CHAR_CHAR ? CharOperation.NO_CHAR
			: packageBinding.readableName();
}

/**
 * Answer the source name for the type.
 * In the case of member types, as the qualified name from its top level type.
 * For example, for a member type N defined inside M & A: "A.M.N".
 */

public abstract char[] qualifiedSourceName();

/**
 * @return the JSR 308 annotations for this type.
 */
final public AnnotationBinding[] getTypeAnnotations() {
	return this.typeAnnotations;
}

public void setTypeAnnotations(AnnotationBinding[] annotations, boolean evalNullAnnotations) {
	this.tagBits |= TagBits.HasTypeAnnotations;
	if (annotations == null || annotations.length == 0)
		return;
	this.typeAnnotations = annotations;
	if (evalNullAnnotations) {
		for (int i = 0, length = annotations.length; i < length; i++) {
			AnnotationBinding annotation = annotations[i];
			if (annotation != null) {
				switch (annotation.type.id) {
					case TypeIds.T_ConfiguredAnnotationNullable :
						this.tagBits |= TagBits.AnnotationNullable | TagBits.HasNullTypeAnnotation;
						break;
					case TypeIds.T_ConfiguredAnnotationNonNull :
						this.tagBits |= TagBits.AnnotationNonNull  | TagBits.HasNullTypeAnnotation;
						break;
				}
			}
		}
		// we do accept contradictory tagBits here, to support detecting contradictions caused by type substitution
	}
}

/**
 * Answer the receiver classfile signature.
 * Arrays & base types do not distinguish between signature() & constantPoolName().
 * NOTE: This method should only be used during/after code gen.
 */
public char[] signature() {
	return constantPoolName();
}

public abstract char[] sourceName();

public void swapUnresolved(UnresolvedReferenceBinding unresolvedType,
		ReferenceBinding resolvedType, LookupEnvironment environment) {
	// subclasses must override if they wrap another type binding
}

TypeBinding [] typeArguments () {
	return null;
}

public TypeVariableBinding[] typeVariables() {
	return Binding.NO_TYPE_VARIABLES;
}

/**
 * Return the single abstract method of a functional interface, or null, if the receiver is not a functional interface as defined in JLS 9.8.
 * @param scope scope
 *  
 * @return The single abstract method of a functional interface, or null, if the receiver is not a functional interface. 
 */
public MethodBinding getSingleAbstractMethod(Scope scope) {
	return null;
}

/**
 * Compute the initial type bounds as per JLS8 sect 18.1.3.
 * TODO: replace other arguments with use of the InferenceContext18,
 * which should provide all information necessary for this computation.
 */
TypeBound[] getTypeBounds(TypeBinding[] parameters, InferenceVariable variable, int idx, InferenceContext18 context) {
	return new TypeBound[] { new TypeBound(variable, this, ReductionResult.SAME) };
}

public ReferenceBinding[] getIntersectingTypes() {
	return null;
}

<<<<<<< HEAD
/** Does this type mention any of the given type parameters, except the one at position 'idx'? */
boolean mentionsAny(TypeBinding[] parameters, int idx) {
	for (int i = 0; i < parameters.length; i++)
		if (i != idx)
			if (parameters[i] == this)
				return true;
	return false;
}
=======
public static boolean equalsEquals(TypeBinding that, TypeBinding other) {
	if (that == other)
		return true;
	if (that == null || other == null)
		return false;
	if (that.id != TypeIds.NoId && that.id == other.id)
		return true;
	return false;
}

public static boolean notEquals(TypeBinding that, TypeBinding other) {
	if (that == other)
		return false;
	if (that == null || other == null)
		return true;
	if (that.id != TypeIds.NoId && that.id == other.id)
		return false;
	return true;
}
/** Return the primordial type from which the receiver was cloned. Not all types track a prototype, only {@link SourceTypeBinding},
 * {@link BinaryTypeBinding} and {@link UnresolvedReferenceBinding} do so as of now. In fact some types e.g {@link ParameterizedTypeBinding}
 * should not do so. Deflecting a query to a prototype would lead to wrong results in the case of {@link ParameterizedTypeBinding}
 */
public TypeBinding prototype() {
	return null;
}

public boolean isUnresolvedType() {
	return false;
}

>>>>>>> fe1cca21
}<|MERGE_RESOLUTION|>--- conflicted
+++ resolved
@@ -1430,16 +1430,6 @@
 	return null;
 }
 
-<<<<<<< HEAD
-/** Does this type mention any of the given type parameters, except the one at position 'idx'? */
-boolean mentionsAny(TypeBinding[] parameters, int idx) {
-	for (int i = 0; i < parameters.length; i++)
-		if (i != idx)
-			if (parameters[i] == this)
-				return true;
-	return false;
-}
-=======
 public static boolean equalsEquals(TypeBinding that, TypeBinding other) {
 	if (that == other)
 		return true;
@@ -1471,5 +1461,12 @@
 	return false;
 }
 
->>>>>>> fe1cca21
+/** Does this type mention any of the given type parameters, except the one at position 'idx'? */
+boolean mentionsAny(TypeBinding[] parameters, int idx) {
+	for (int i = 0; i < parameters.length; i++)
+		if (i != idx)
+			if (parameters[i] == this)
+				return true;
+	return false;
+}
 }