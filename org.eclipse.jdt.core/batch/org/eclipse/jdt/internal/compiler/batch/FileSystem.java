/*******************************************************************************
 * Copyright (c) 2000, 2017 IBM Corporation and others.
 * All rights reserved. This program and the accompanying materials
 * are made available under the terms of the Eclipse Public License v1.0
 * which accompanies this distribution, and is available at
 * http://www.eclipse.org/legal/epl-v10.html
 *
 * This is an implementation of an early-draft specification developed under the Java
 * Community Process (JCP) and is made available for testing and evaluation purposes
 * only. The code is not compatible with any specification of the JCP.
 *
 * Contributors:
 *     IBM Corporation - initial API and implementation
 *     Stephan Herrmann - Contribution for
 *								Bug 440687 - [compiler][batch][null] improve command line option for external annotations
 *******************************************************************************/
package org.eclipse.jdt.internal.compiler.batch;

import java.io.File;
import java.io.IOException;
import java.util.ArrayList;
import java.util.Collection;
import java.util.HashMap;
import java.util.HashSet;
import java.util.Iterator;
import java.util.List;
import java.util.Locale;
import java.util.Map;
import java.util.Set;
import java.util.function.Consumer;
import java.util.function.Function;
import java.util.zip.ZipFile;

import org.eclipse.jdt.core.compiler.CharOperation;
import org.eclipse.jdt.internal.compiler.CompilationResult;
import org.eclipse.jdt.internal.compiler.DefaultErrorHandlingPolicies;
import org.eclipse.jdt.internal.compiler.classfmt.ClassFileReader;
import org.eclipse.jdt.internal.compiler.classfmt.ExternalAnnotationDecorator;
import org.eclipse.jdt.internal.compiler.env.AccessRuleSet;
import org.eclipse.jdt.internal.compiler.env.IModulePathEntry;
import org.eclipse.jdt.internal.compiler.env.IModule;
import org.eclipse.jdt.internal.compiler.env.IModuleAwareNameEnvironment;
import org.eclipse.jdt.internal.compiler.env.NameEnvironmentAnswer;
import org.eclipse.jdt.internal.compiler.lookup.ModuleBinding;
import org.eclipse.jdt.internal.compiler.parser.Parser;
import org.eclipse.jdt.internal.compiler.problem.DefaultProblemFactory;
import org.eclipse.jdt.internal.compiler.problem.ProblemReporter;
import org.eclipse.jdt.internal.compiler.env.IUpdatableModule;
import org.eclipse.jdt.internal.compiler.env.IUpdatableModule.UpdateKind;
import org.eclipse.jdt.internal.compiler.env.IUpdatableModule.UpdatesByKind;
import org.eclipse.jdt.internal.compiler.impl.CompilerOptions;
import org.eclipse.jdt.internal.compiler.util.JRTUtil;
import org.eclipse.jdt.internal.compiler.util.SuffixConstants;
import org.eclipse.jdt.internal.compiler.util.Util;

<<<<<<< HEAD
@SuppressWarnings({ "rawtypes", "unchecked" })
public class FileSystem implements INameEnvironment, SuffixConstants {
	// Keep the type as ArrayList and not List as there are clients that are already written to expect ArrayList.
	public static ArrayList<FileSystem.Classpath> EMPTY_CLASSPATH = new ArrayList<>();

	public interface Classpath {
		char[][][] findTypeNames(String qualifiedPackageName);
		NameEnvironmentAnswer findClass(char[] typeName, String qualifiedPackageName, String qualifiedBinaryFileName);
		NameEnvironmentAnswer findClass(char[] typeName, String qualifiedPackageName, String qualifiedBinaryFileName, boolean asBinaryOnly);
		boolean isPackage(String qualifiedPackageName);
=======
public class FileSystem implements IModuleAwareNameEnvironment, SuffixConstants {

	// Keep the type as ArrayList and not List as there are clients that are already written to expect ArrayList.
	public static ArrayList<FileSystem.Classpath> EMPTY_CLASSPATH = new ArrayList<>();

	/**
	 * A <code>Classpath</code>, even though an IModuleLocation, can represent a plain
	 * classpath location too. The FileSystem tells the Classpath whether to behave as a module or regular class
	 * path via {@link Classpath#acceptModule(IModule)}.
	 *
	 * Sub types of classpath are responsible for appropriate behavior based on this.
	 */
	public interface Classpath extends IModulePathEntry {
		char[][][] findTypeNames(String qualifiedPackageName, String moduleName);
		NameEnvironmentAnswer findClass(char[] typeName, String qualifiedPackageName, String moduleName, String qualifiedBinaryFileName);
		NameEnvironmentAnswer findClass(char[] typeName, String qualifiedPackageName, String moduleName, String qualifiedBinaryFileName, boolean asBinaryOnly);
		boolean isPackage(String qualifiedPackageName, /*@Nullable*/String moduleName);
		default boolean hasModule() { return getModule() != null; }
		default boolean hasCUDeclaringPackage(String qualifiedPackageName, Function<CompilationUnit, String> pkgNameExtractor) {
			return hasCompilationUnit(qualifiedPackageName, null);
		}
>>>>>>> e3cdffd4
		/**
		 * Return a list of the jar file names defined in the Class-Path section
		 * of the jar file manifest if any, null else. Only ClasspathJar (and
		 * extending classes) instances may return a non-null result.
		 * @param  problemReporter problem reporter with which potential
		 *         misconfiguration issues are raised
		 * @return a list of the jar file names defined in the Class-Path
		 *         section of the jar file manifest if any
		 */
		List<Classpath> fetchLinkedJars(ClasspathSectionProblemReporter problemReporter);
		/**
		 * This method resets the environment. The resulting state is equivalent to
		 * a new name environment without creating a new object.
		 */
		void reset();
		/**
		 * Return a normalized path for file based classpath entries. This is an
		 * absolute path in which file separators are transformed to the
		 * platform-agnostic '/', ending with a '/' for directories. This is an
		 * absolute path in which file separators are transformed to the
		 * platform-agnostic '/', deprived from the '.jar' (resp. '.zip')
		 * extension for jar (resp. zip) files.
		 * @return a normalized path for file based classpath entries
		 */
		char[] normalizedPath();
		/**
		 * Return the path for file based classpath entries. This is an absolute path
		 * ending with a file separator for directories, an absolute path including the '.jar'
		 * (resp. '.zip') extension for jar (resp. zip) files.
		 * @return the path for file based classpath entries
		 */
		String getPath();
		/**
		 * Initialize the entry
		 */
		void initialize() throws IOException;
		/**
		 * Can the current location provide an external annotation file for the given type?
		 * @param qualifiedTypeName type name in qualified /-separated notation.
		 */
		boolean hasAnnotationFileFor(String qualifiedTypeName);
		/**
		 * Accepts to represent a module location with the given module description.
		 *
		 * @param module
		 */
		public void acceptModule(IModule module);
		public String getDestinationPath();
		Collection<String> getModuleNames(Collection<String> limitModules);
	}
	public interface ClasspathSectionProblemReporter {
		void invalidClasspathSection(String jarFilePath);
		void multipleClasspathSections(String jarFilePath);
	}

	/**
	 * This class is defined how to normalize the classpath entries.
	 * It removes duplicate entries.
	 */
	public static class ClasspathNormalizer {
		/**
		 * Returns the normalized classpath entries (no duplicate).
		 * <p>The given classpath entries are FileSystem.Classpath. We check the getPath() in order to find
		 * duplicate entries.</p>
		 *
		 * @param classpaths the given classpath entries
		 * @return the normalized classpath entries
		 */
		public static ArrayList<Classpath> normalize(ArrayList<Classpath> classpaths) {
			ArrayList<Classpath> normalizedClasspath = new ArrayList<>();
			HashSet<Classpath> cache = new HashSet<>();
			for (Iterator<Classpath> iterator = classpaths.iterator(); iterator.hasNext(); ) {
				FileSystem.Classpath classpath = iterator.next();
				if (!cache.contains(classpath)) {
					normalizedClasspath.add(classpath);
					cache.add(classpath);
				}
			}
			return normalizedClasspath;
		}
	}
	
	protected Classpath[] classpaths;
	// Used only in single-module mode when the module descriptor is
	// provided via command line.
	protected IModule module;
	Set<String> knownFileNames;
	protected boolean annotationsFromClasspath; // should annotation files be read from the classpath (vs. explicit separate path)?
	private static HashMap<File, Classpath> JRT_CLASSPATH_CACHE = null;
	
	Map<String,Classpath> moduleLocations = new HashMap<>();

	/** Tasks resulting from --add-reads or --add-exports command line options. */
	Map<String,UpdatesByKind> moduleUpdates = new HashMap<>();

/*
	classPathNames is a collection is Strings representing the full path of each class path
	initialFileNames is a collection is Strings, the trailing '.java' will be removed if its not already.
*/
public FileSystem(String[] classpathNames, String[] initialFileNames, String encoding) {
	final int classpathSize = classpathNames.length;
	this.classpaths = new Classpath[classpathSize];
	int counter = 0;
	for (int i = 0; i < classpathSize; i++) {
		Classpath classpath = getClasspath(classpathNames[i], encoding, null, null);
		try {
			classpath.initialize();
			for (String moduleName : classpath.getModuleNames(null)) // TODO limit-modules?
				this.moduleLocations.put(moduleName, classpath);
			this.classpaths[counter++] = classpath;
		} catch (IOException e) {
			// ignore
		}
	}
	if (counter != classpathSize) {
		System.arraycopy(this.classpaths, 0, (this.classpaths = new Classpath[counter]), 0, counter);
	}
	initializeKnownFileNames(initialFileNames);
}
protected FileSystem(Classpath[] paths, String[] initialFileNames, boolean annotationsFromClasspath) {
	final int length = paths.length;
	int counter = 0;
	this.classpaths = new FileSystem.Classpath[length];
	for (int i = 0; i < length; i++) {
		final Classpath classpath = paths[i];
		try {
			classpath.initialize();
			for (String moduleName : classpath.getModuleNames(null)) // TODO limit-modules?
				this.moduleLocations.put(moduleName, classpath);
			this.classpaths[counter++] = classpath;
		} catch(IOException | IllegalArgumentException exception) {
			// JRE 9 could throw an IAE if the linked JAR paths have invalid chars, such as ":"
			// ignore
		}
	}
	if (counter != length) {
		// should not happen
		System.arraycopy(this.classpaths, 0, (this.classpaths = new FileSystem.Classpath[counter]), 0, counter);
	}
	initializeKnownFileNames(initialFileNames);
	this.annotationsFromClasspath = annotationsFromClasspath;
}
public static Classpath getClasspath(String classpathName, String encoding, AccessRuleSet accessRuleSet) {
	return getClasspath(classpathName, encoding, false, accessRuleSet, null, null);
}
public static Classpath getClasspath(String classpathName, String encoding, AccessRuleSet accessRuleSet, Map<String, String> options) {
	return getClasspath(classpathName, encoding, false, accessRuleSet, null, options);
}
public static Classpath getJrtClasspath(String jdkHome, String encoding, AccessRuleSet accessRuleSet, Map<String, String> options) {
	return new ClasspathJrt(new File(convertPathSeparators(jdkHome)), true, accessRuleSet, null);
}
public static Classpath getClasspath(String classpathName, String encoding,
		boolean isSourceOnly, AccessRuleSet accessRuleSet,
		String destinationPath, Map<String, String> options) {
	Classpath result = null;
	File file = new File(convertPathSeparators(classpathName));
	if (file.isDirectory()) {
		if (file.exists()) {
			result = new ClasspathDirectory(file, encoding,
					isSourceOnly ? ClasspathLocation.SOURCE :
						ClasspathLocation.SOURCE | ClasspathLocation.BINARY,
					accessRuleSet,
					destinationPath == null || destinationPath == Main.NONE ?
						destinationPath : // keep == comparison valid
						convertPathSeparators(destinationPath), options);
		}
	} else {
		int format = Util.archiveFormat(classpathName);
		if (format == Util.ZIP_FILE) {
			if (isSourceOnly) {
				// source only mode
				result = new ClasspathSourceJar(file, true, accessRuleSet,
					encoding,
					destinationPath == null || destinationPath == Main.NONE ?
						destinationPath : // keep == comparison valid
						convertPathSeparators(destinationPath));
			} else if (destinationPath == null) {
				// class file only mode
				if (classpathName.endsWith(JRTUtil.JRT_FS_JAR)) {
					if (JRT_CLASSPATH_CACHE == null) {
						JRT_CLASSPATH_CACHE = new HashMap<>();
					} else {
						result = JRT_CLASSPATH_CACHE.get(file);
					}
					if (result == null) {
						result = new ClasspathJrt(file, true, accessRuleSet, null);
						try {
							result.initialize();
						} catch (IOException e) {
							// Broken entry, but let clients have it anyway.
						}
						JRT_CLASSPATH_CACHE.put(file, result);
					}
				} else {
					result = new ClasspathJar(file, true, accessRuleSet, null);
				}
			}
		} else if (format == Util.JMOD_FILE) {
			// TODO BETA_JAVA9: we need new type of classpath to handle Jmod files in batch compiler.
		}

	}
	return result;
}
private void initializeKnownFileNames(String[] initialFileNames) {
	if (initialFileNames == null) {
		this.knownFileNames = new HashSet<>(0);
		return;
	}
	this.knownFileNames = new HashSet<>(initialFileNames.length * 2);
	for (int i = initialFileNames.length; --i >= 0;) {
		File compilationUnitFile = new File(initialFileNames[i]);
		char[] fileName = null;
		try {
			fileName = compilationUnitFile.getCanonicalPath().toCharArray();
		} catch (IOException e) {
			// this should not happen as the file exists
			continue;
		}
		char[] matchingPathName = null;
		final int lastIndexOf = CharOperation.lastIndexOf('.', fileName);
		if (lastIndexOf != -1) {
			fileName = CharOperation.subarray(fileName, 0, lastIndexOf);
		}
		CharOperation.replace(fileName, '\\', '/');
		boolean globalPathMatches = false;
		// the most nested path should be the selected one
		for (int j = 0, max = this.classpaths.length; j < max; j++) {
			char[] matchCandidate = this.classpaths[j].normalizedPath();
			boolean currentPathMatch = false;
			if (this.classpaths[j] instanceof ClasspathDirectory
					&& CharOperation.prefixEquals(matchCandidate, fileName)) {
				currentPathMatch = true;
				if (matchingPathName == null) {
					matchingPathName = matchCandidate;
				} else {
					if (currentPathMatch) {
						// we have a second source folder that matches the path of the source file
						if (matchCandidate.length > matchingPathName.length) {
							// we want to preserve the shortest possible path
							matchingPathName = matchCandidate;
						}
					} else {
						// we want to preserve the shortest possible path
						if (!globalPathMatches && matchCandidate.length < matchingPathName.length) {
							matchingPathName = matchCandidate;
						}
					}
				}
				if (currentPathMatch) {
					globalPathMatches = true;
				}
			}
		}
		if (matchingPathName == null) {
			this.knownFileNames.add(new String(fileName)); // leave as is...
		} else {
			this.knownFileNames.add(new String(CharOperation.subarray(fileName, matchingPathName.length, fileName.length)));
		}
		matchingPathName = null;
	}
}
/** TESTS ONLY */
public void scanForModules(Parser parser) {
	for (int i = 0, max = this.classpaths.length; i < max; i++) {
		File file = new File(this.classpaths[i].getPath());
		IModule iModule = ModuleFinder.scanForModule(this.classpaths[i], file, parser, false);
		if (iModule != null)
			this.moduleLocations.put(String.valueOf(iModule.name()), this.classpaths[i]);
	}
}
public void cleanup() {
	for (int i = 0, max = this.classpaths.length; i < max; i++)
		this.classpaths[i].reset();
}
private static String convertPathSeparators(String path) {
	return File.separatorChar == '/'
		? path.replace('\\', '/')
		 : path.replace('/', '\\');
}
private NameEnvironmentAnswer findClass(String qualifiedTypeName, char[] typeName, boolean asBinaryOnly, /*NonNull*/char[] moduleName) {
	NameEnvironmentAnswer answer = internalFindClass(qualifiedTypeName, typeName, asBinaryOnly, moduleName);
	if (this.annotationsFromClasspath && answer != null && answer.getBinaryType() instanceof ClassFileReader) {
		for (int i = 0, length = this.classpaths.length; i < length; i++) {
			Classpath classpathEntry = this.classpaths[i];
			if (classpathEntry.hasAnnotationFileFor(qualifiedTypeName)) {
				// in case of 'this.annotationsFromClasspath' we indeed search for .eea entries inside the main zipFile of the entry:
				ZipFile zip = classpathEntry instanceof ClasspathJar ? ((ClasspathJar) classpathEntry).zipFile : null;
				boolean shouldClose = false; // don't close classpathEntry.zipFile, which we don't own
				try {
					if (zip == null) {
						zip = ExternalAnnotationDecorator.getAnnotationZipFile(classpathEntry.getPath(), null);
						shouldClose = true;
					}
					answer.setBinaryType(ExternalAnnotationDecorator.create(answer.getBinaryType(), classpathEntry.getPath(), 
							qualifiedTypeName, zip));
					return answer;
				} catch (IOException e) {
					// ignore broken entry, keep searching
				} finally {
					if (shouldClose && zip != null)
						try {
							zip.close();
						} catch (IOException e) { /* nothing */ }
				}
			}
		}
		// globally configured (annotationsFromClasspath), but no .eea found, decorate in order to answer NO_EEA_FILE:
		answer.setBinaryType(new ExternalAnnotationDecorator(answer.getBinaryType(), null));
	}
	return answer;
}
private NameEnvironmentAnswer internalFindClass(String qualifiedTypeName, char[] typeName, boolean asBinaryOnly, /*NonNull*/char[] moduleName) {
	if (this.knownFileNames.contains(qualifiedTypeName)) return null; // looking for a file which we know was provided at the beginning of the compilation

	String qualifiedBinaryFileName = qualifiedTypeName + SUFFIX_STRING_class;
	String qualifiedPackageName =
		qualifiedTypeName.length() == typeName.length
			? Util.EMPTY_STRING
			: qualifiedBinaryFileName.substring(0, qualifiedTypeName.length() - typeName.length - 1);

	LookupStrategy strategy = LookupStrategy.get(moduleName);
	if (strategy == LookupStrategy.Named) {
		if (this.moduleLocations != null) {
			// searching for a specific named module:
			String moduleNameString = String.valueOf(moduleName);
			Classpath classpath = this.moduleLocations.get(moduleNameString);
			if (classpath != null) {
				return classpath.findClass(typeName, qualifiedPackageName, moduleNameString, qualifiedBinaryFileName);
			}
		}
		return null;
	}
	String qp2 = File.separatorChar == '/' ? qualifiedPackageName : qualifiedPackageName.replace('/', File.separatorChar);
	NameEnvironmentAnswer suggestedAnswer = null;
	if (qualifiedPackageName == qp2) {
		for (int i = 0, length = this.classpaths.length; i < length; i++) {
			if (!strategy.matches(this.classpaths[i], Classpath::hasModule))
				continue;
			NameEnvironmentAnswer answer = this.classpaths[i].findClass(typeName, qualifiedPackageName, null, qualifiedBinaryFileName, asBinaryOnly);
			if (answer != null) {
				if (!answer.ignoreIfBetter()) {
					if (answer.isBetter(suggestedAnswer))
						return answer;
				} else if (answer.isBetter(suggestedAnswer))
					// remember suggestion and keep looking
					suggestedAnswer = answer;
			}
		}
	} else {
		String qb2 = qualifiedBinaryFileName.replace('/', File.separatorChar);
		for (int i = 0, length = this.classpaths.length; i < length; i++) {
			Classpath p = this.classpaths[i];
			if (!strategy.matches(p, Classpath::hasModule))
				continue;
			NameEnvironmentAnswer answer = !(p instanceof ClasspathDirectory)
				? p.findClass(typeName, qualifiedPackageName, null, qualifiedBinaryFileName, asBinaryOnly)
				: p.findClass(typeName, qp2, null, qb2, asBinaryOnly);
			if (answer != null) {
				if (!answer.ignoreIfBetter()) {
					if (answer.isBetter(suggestedAnswer))
						return answer;
				} else if (answer.isBetter(suggestedAnswer))
					// remember suggestion and keep looking
					suggestedAnswer = answer;
			}
		}
	}
	return suggestedAnswer;
}

public NameEnvironmentAnswer findType(char[][] compoundName, char[] moduleName) {
	if (compoundName != null)
		return findClass(
			new String(CharOperation.concatWith(compoundName, '/')),
			compoundName[compoundName.length - 1],
			false,
			moduleName);
	return null;
}
public char[][][] findTypeNames(char[][] packageName) {
	char[][][] result = null;
	if (packageName != null) {
		String qualifiedPackageName = new String(CharOperation.concatWith(packageName, '/'));
		String qualifiedPackageName2 = File.separatorChar == '/' ? qualifiedPackageName : qualifiedPackageName.replace('/', File.separatorChar);
		if (qualifiedPackageName == qualifiedPackageName2) {
			for (int i = 0, length = this.classpaths.length; i < length; i++) {
				char[][][] answers = this.classpaths[i].findTypeNames(qualifiedPackageName, null);
				if (answers != null) {
					// concat with previous answers
					if (result == null) {
						result = answers;
					} else {
						int resultLength = result.length;
						int answersLength = answers.length;
						System.arraycopy(result, 0, (result = new char[answersLength + resultLength][][]), 0, resultLength);
						System.arraycopy(answers, 0, result, resultLength, answersLength);
					}
				}
			}
		} else {
			for (int i = 0, length = this.classpaths.length; i < length; i++) {
				Classpath p = this.classpaths[i];
				char[][][] answers = !(p instanceof ClasspathDirectory) ? p.findTypeNames(qualifiedPackageName, null)
						: p.findTypeNames(qualifiedPackageName2, null);
				if (answers != null) {
					// concat with previous answers
					if (result == null) {
						result = answers;
					} else {
						int resultLength = result.length;
						int answersLength = answers.length;
						System.arraycopy(result, 0, (result = new char[answersLength + resultLength][][]), 0,
								resultLength);
						System.arraycopy(answers, 0, result, resultLength, answersLength);
					}
				}
			}
		}
	}
	return result;
}

public NameEnvironmentAnswer findType(char[] typeName, char[][] packageName, char[] moduleName) {
	if (typeName != null)
		return findClass(
			new String(CharOperation.concatWith(packageName, typeName, '/')),
			typeName,
			false,
			moduleName);
	return null;
}

public char[][] getModulesDeclaringPackage(char[][] parentPackageName, char[] packageName, char[] moduleName) {
	String qualifiedPackageName = new String(CharOperation.concatWith(parentPackageName, packageName, '/'));
	String moduleNameString = String.valueOf(moduleName);

	LookupStrategy strategy = LookupStrategy.get(moduleName);
	if (strategy == LookupStrategy.Named) {
		if (this.moduleLocations != null) {
			// specific search in a given module:
			Classpath classpath = this.moduleLocations.get(moduleNameString);
			if (classpath != null) {
				if (classpath.isPackage(qualifiedPackageName, moduleNameString))
					return new char[][] {moduleName};
			}
		}
		return null;
	}
	// search the entire environment and answer which modules declare that package:
	char[][] allNames = null;
	for (Classpath cp : this.classpaths) {
		if (strategy.matches(cp, Classpath::hasModule)) {
			if (strategy == LookupStrategy.Unnamed) {
				// short-cut
				if (cp.isPackage(qualifiedPackageName, moduleNameString))
					return new char[][] { ModuleBinding.UNNAMED };
			} else {
				char[][] declaringModules = cp.getModulesDeclaringPackage(qualifiedPackageName, null);
				if (declaringModules != null) {
					if (allNames == null)
						allNames = declaringModules;
					else
						allNames = CharOperation.arrayConcat(allNames, declaringModules);
				}
			}
		}
	}
	return allNames;
}
private Parser getParser() {
	Map<String,String> opts = new HashMap<String, String>();
	opts.put(CompilerOptions.OPTION_Source, CompilerOptions.VERSION_9);
	return new Parser(
			new ProblemReporter(DefaultErrorHandlingPolicies.exitOnFirstError(), new CompilerOptions(opts), new DefaultProblemFactory(Locale.getDefault())),
			false);
}
@Override
public boolean hasCompilationUnit(char[][] qualifiedPackageName, char[] moduleName, boolean checkCUs) {
	String qPackageName = String.valueOf(CharOperation.concatWith(qualifiedPackageName, '/'));
	String moduleNameString = String.valueOf(moduleName);
	LookupStrategy strategy = LookupStrategy.get(moduleName);
	Parser parser = checkCUs ? getParser() : null;
	Function<CompilationUnit, String> pkgNameExtractor = (sourceUnit) -> {
		String pkgName = null;	
		CompilationResult compilationResult = new CompilationResult(sourceUnit, 0, 0, 1);
		char[][] name = parser.parsePackageDeclaration(sourceUnit.getContents(), compilationResult);
		if (name != null) {
			pkgName = CharOperation.toString(name);
		}
		return pkgName;
	};
	switch (strategy) {
		case Named:
			if (this.moduleLocations != null) {
				Classpath location = this.moduleLocations.get(moduleNameString);
				if (location != null)
					return checkCUs ? location.hasCUDeclaringPackage(qPackageName, pkgNameExtractor)
							: location.hasCompilationUnit(qPackageName, moduleNameString);
			}
			return false;
		default:
			for (int i = 0; i < this.classpaths.length; i++) {
				Classpath location = this.classpaths[i];
				if (strategy.matches(location, Classpath::hasModule))
					if (location.hasCompilationUnit(qPackageName, moduleNameString))
						return true;
			}
			return false;
	}
}

@Override
public IModule getModule(char[] name) {
	if (this.module != null && CharOperation.equals(name, this.module.name())) {
		return this.module;
	}
	for (Classpath classpath : this.classpaths) {
		IModule mod = classpath.getModule(name);
		if (mod != null) {
			return mod;
		}
	}
	return null;
}

@Override
public char[][] getAllAutomaticModules() {
	Set<char[]> set = new HashSet<>();
	for (int i = 0, l = this.classpaths.length; i < l; i++) {
		if (this.classpaths[i].isAutomaticModule()) {
			set.add(this.classpaths[i].getModule().name());
		}
	}
	return set.toArray(new char[set.size()][]);
}

void addModuleUpdate(String moduleName, Consumer<IUpdatableModule> update, UpdateKind kind) {
	UpdatesByKind updates = this.moduleUpdates.get(moduleName);
	if (updates == null) {
		this.moduleUpdates.put(moduleName, updates = new UpdatesByKind());
	}
	updates.getList(kind, true).add(update);
}
@Override
public void applyModuleUpdates(IUpdatableModule compilerModule, IUpdatableModule.UpdateKind kind) {
	char[] name = compilerModule.name();
	if (name != ModuleBinding.UNNAMED) { // can't update the unnamed module
		UpdatesByKind updates = this.moduleUpdates.get(String.valueOf(name));
		if (updates != null) {
			for (Consumer<IUpdatableModule> update : updates.getList(kind, false))
				update.accept(compilerModule);
		}
	}
}
}<|MERGE_RESOLUTION|>--- conflicted
+++ resolved
@@ -53,18 +53,6 @@
 import org.eclipse.jdt.internal.compiler.util.SuffixConstants;
 import org.eclipse.jdt.internal.compiler.util.Util;
 
-<<<<<<< HEAD
-@SuppressWarnings({ "rawtypes", "unchecked" })
-public class FileSystem implements INameEnvironment, SuffixConstants {
-	// Keep the type as ArrayList and not List as there are clients that are already written to expect ArrayList.
-	public static ArrayList<FileSystem.Classpath> EMPTY_CLASSPATH = new ArrayList<>();
-
-	public interface Classpath {
-		char[][][] findTypeNames(String qualifiedPackageName);
-		NameEnvironmentAnswer findClass(char[] typeName, String qualifiedPackageName, String qualifiedBinaryFileName);
-		NameEnvironmentAnswer findClass(char[] typeName, String qualifiedPackageName, String qualifiedBinaryFileName, boolean asBinaryOnly);
-		boolean isPackage(String qualifiedPackageName);
-=======
 public class FileSystem implements IModuleAwareNameEnvironment, SuffixConstants {
 
 	// Keep the type as ArrayList and not List as there are clients that are already written to expect ArrayList.
@@ -86,7 +74,6 @@
 		default boolean hasCUDeclaringPackage(String qualifiedPackageName, Function<CompilationUnit, String> pkgNameExtractor) {
 			return hasCompilationUnit(qualifiedPackageName, null);
 		}
->>>>>>> e3cdffd4
 		/**
 		 * Return a list of the jar file names defined in the Class-Path section
 		 * of the jar file manifest if any, null else. Only ClasspathJar (and
