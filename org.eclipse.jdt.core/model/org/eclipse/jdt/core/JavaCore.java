--- conflicted
+++ resolved
@@ -3293,11 +3293,7 @@
 	public static final String VERSION_24 = "24"; //$NON-NLS-1$
 	/**
 	 * Configurable option value: {@value}.
-<<<<<<< HEAD
-	 * @since 3.42 BETA_JAVA25
-=======
 	 * @since 3.43
->>>>>>> e7bed8ee
 	 * @category OptionValue
 	 */
 	public static final String VERSION_25 = "25"; //$NON-NLS-1$
