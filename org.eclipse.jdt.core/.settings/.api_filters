<?xml version="1.0" encoding="UTF-8" standalone="no"?>
<component id="org.eclipse.jdt.core" version="2">
<<<<<<< HEAD
    <resource path="META-INF/MANIFEST.MF" type="org.eclipse.jdt.core.dom.StringFragment">
        <filter comment="StringTemplate was a preview feature - removed" id="305324134">
            <message_arguments>
                <message_argument value="org.eclipse.jdt.core.dom.StringFragment"/>
                <message_argument value="org.eclipse.jdt.core_3.38.50"/>
            </message_arguments>
        </filter>
    </resource>
    <resource path="META-INF/MANIFEST.MF" type="org.eclipse.jdt.core.dom.StringTemplateComponent">
        <filter comment="StringTemplate was a preview feature - removed" id="305324134">
            <message_arguments>
                <message_argument value="org.eclipse.jdt.core.dom.StringTemplateComponent"/>
                <message_argument value="org.eclipse.jdt.core_3.38.50"/>
            </message_arguments>
        </filter>
    </resource>
    <resource path="META-INF/MANIFEST.MF" type="org.eclipse.jdt.core.dom.StringTemplateExpression">
        <filter comment="StringTemplate was a preview feature - removed" id="305324134">
            <message_arguments>
                <message_argument value="org.eclipse.jdt.core.dom.StringTemplateExpression"/>
                <message_argument value="org.eclipse.jdt.core_3.38.50"/>
            </message_arguments>
        </filter>
    </resource>
    <resource path="dom/org/eclipse/jdt/core/dom/AST.java" type="org.eclipse.jdt.core.dom.AST">
        <filter id="338792546">
            <message_arguments>
                <message_argument value="org.eclipse.jdt.core.dom.AST"/>
                <message_argument value="newStringFragment()"/>
            </message_arguments>
        </filter>
        <filter id="338792546">
            <message_arguments>
                <message_argument value="org.eclipse.jdt.core.dom.AST"/>
                <message_argument value="newStringTemplateComponent()"/>
            </message_arguments>
        </filter>
        <filter id="338792546">
            <message_arguments>
                <message_argument value="org.eclipse.jdt.core.dom.AST"/>
                <message_argument value="newStringTemplateExpression()"/>
            </message_arguments>
        </filter>
        <filter id="388194388">
            <message_arguments>
                <message_argument value="org.eclipse.jdt.core.dom.AST"/>
                <message_argument value="JLS_Latest"/>
                <message_argument value="22"/>
            </message_arguments>
        </filter>
    </resource>
    <resource path="dom/org/eclipse/jdt/core/dom/ASTMatcher.java" type="org.eclipse.jdt.core.dom.ASTMatcher">
        <filter id="338792546">
            <message_arguments>
                <message_argument value="org.eclipse.jdt.core.dom.ASTMatcher"/>
                <message_argument value="match(StringFragment, Object)"/>
            </message_arguments>
        </filter>
        <filter id="338792546">
            <message_arguments>
                <message_argument value="org.eclipse.jdt.core.dom.ASTMatcher"/>
                <message_argument value="match(StringTemplateComponent, Object)"/>
            </message_arguments>
        </filter>
    </resource>
    <resource path="dom/org/eclipse/jdt/core/dom/ASTNode.java" type="org.eclipse.jdt.core.dom.ASTNode">
        <filter id="338755678">
            <message_arguments>
                <message_argument value="org.eclipse.jdt.core.dom.ASTNode"/>
                <message_argument value="STRING_FRAGMENT"/>
            </message_arguments>
        </filter>
        <filter id="338755678">
            <message_arguments>
                <message_argument value="org.eclipse.jdt.core.dom.ASTNode"/>
                <message_argument value="STRING_TEMPLATE_COMPONENT"/>
            </message_arguments>
        </filter>
        <filter id="338755678">
            <message_arguments>
                <message_argument value="org.eclipse.jdt.core.dom.ASTNode"/>
                <message_argument value="STRING_TEMPLATE_EXPRESSION"/>
            </message_arguments>
        </filter>
        <filter comment="constant value change" id="388194388">
            <message_arguments>
                <message_argument value="org.eclipse.jdt.core.dom.ASTNode"/>
                <message_argument value="EitherOr_MultiPattern"/>
                <message_argument value="117"/>
            </message_arguments>
        </filter>
        <filter comment="constant value change" id="388194388">
            <message_arguments>
                <message_argument value="org.eclipse.jdt.core.dom.ASTNode"/>
                <message_argument value="UNNAMED_CLASS"/>
                <message_argument value="118"/>
            </message_arguments>
        </filter>
    </resource>
=======
>>>>>>> a20fd7f8
    <resource path="dom/org/eclipse/jdt/core/dom/AbstractTagElement.java" type="org.eclipse.jdt.core.dom.AbstractTagElement">
        <filter id="576725006">
            <message_arguments>
                <message_argument value="IDocElement"/>
                <message_argument value="AbstractTagElement"/>
            </message_arguments>
        </filter>
        <filter id="576778288">
            <message_arguments>
                <message_argument value="ASTNode"/>
                <message_argument value="AbstractTagElement"/>
            </message_arguments>
        </filter>
    </resource>
    <resource path="dom/org/eclipse/jdt/core/dom/AbstractTextElement.java" type="org.eclipse.jdt.core.dom.AbstractTextElement">
        <filter id="576725006">
            <message_arguments>
                <message_argument value="IDocElement"/>
                <message_argument value="AbstractTextElement"/>
            </message_arguments>
        </filter>
        <filter id="576778288">
            <message_arguments>
                <message_argument value="ASTNode"/>
                <message_argument value="AbstractTextElement"/>
            </message_arguments>
        </filter>
    </resource>
    <resource path="dom/org/eclipse/jdt/core/dom/Annotation.java" type="org.eclipse.jdt.core.dom.Annotation">
        <filter id="576725006">
            <message_arguments>
                <message_argument value="IExtendedModifier"/>
                <message_argument value="Annotation"/>
            </message_arguments>
        </filter>
    </resource>
    <resource path="dom/org/eclipse/jdt/core/dom/AnonymousClassDeclaration.java" type="org.eclipse.jdt.core.dom.AnonymousClassDeclaration">
        <filter id="576778288">
            <message_arguments>
                <message_argument value="ASTNode"/>
                <message_argument value="AnonymousClassDeclaration"/>
            </message_arguments>
        </filter>
    </resource>
    <resource path="dom/org/eclipse/jdt/core/dom/BodyDeclaration.java" type="org.eclipse.jdt.core.dom.BodyDeclaration">
        <filter id="576778288">
            <message_arguments>
                <message_argument value="ASTNode"/>
                <message_argument value="BodyDeclaration"/>
            </message_arguments>
        </filter>
    </resource>
    <resource path="dom/org/eclipse/jdt/core/dom/CatchClause.java" type="org.eclipse.jdt.core.dom.CatchClause">
        <filter id="576778288">
            <message_arguments>
                <message_argument value="ASTNode"/>
                <message_argument value="CatchClause"/>
            </message_arguments>
        </filter>
    </resource>
    <resource path="dom/org/eclipse/jdt/core/dom/Comment.java" type="org.eclipse.jdt.core.dom.Comment">
        <filter id="576778288">
            <message_arguments>
                <message_argument value="ASTNode"/>
                <message_argument value="Comment"/>
            </message_arguments>
        </filter>
    </resource>
    <resource path="dom/org/eclipse/jdt/core/dom/Dimension.java" type="org.eclipse.jdt.core.dom.Dimension">
        <filter id="576778288">
            <message_arguments>
                <message_argument value="ASTNode"/>
                <message_argument value="Dimension"/>
            </message_arguments>
        </filter>
    </resource>
    <resource path="dom/org/eclipse/jdt/core/dom/Expression.java" type="org.eclipse.jdt.core.dom.Expression">
        <filter id="576778288">
            <message_arguments>
                <message_argument value="ASTNode"/>
                <message_argument value="Expression"/>
            </message_arguments>
        </filter>
    </resource>
    <resource path="dom/org/eclipse/jdt/core/dom/ImportDeclaration.java" type="org.eclipse.jdt.core.dom.ImportDeclaration">
        <filter id="576778288">
            <message_arguments>
                <message_argument value="ASTNode"/>
                <message_argument value="ImportDeclaration"/>
            </message_arguments>
        </filter>
    </resource>
    <resource path="dom/org/eclipse/jdt/core/dom/MemberRef.java" type="org.eclipse.jdt.core.dom.MemberRef">
        <filter id="576725006">
            <message_arguments>
                <message_argument value="IDocElement"/>
                <message_argument value="MemberRef"/>
            </message_arguments>
        </filter>
        <filter id="576778288">
            <message_arguments>
                <message_argument value="ASTNode"/>
                <message_argument value="MemberRef"/>
            </message_arguments>
        </filter>
    </resource>
    <resource path="dom/org/eclipse/jdt/core/dom/MemberValuePair.java" type="org.eclipse.jdt.core.dom.MemberValuePair">
        <filter id="576778288">
            <message_arguments>
                <message_argument value="ASTNode"/>
                <message_argument value="MemberValuePair"/>
            </message_arguments>
        </filter>
    </resource>
    <resource path="dom/org/eclipse/jdt/core/dom/MethodRef.java" type="org.eclipse.jdt.core.dom.MethodRef">
        <filter id="576725006">
            <message_arguments>
                <message_argument value="IDocElement"/>
                <message_argument value="MethodRef"/>
            </message_arguments>
        </filter>
        <filter id="576778288">
            <message_arguments>
                <message_argument value="ASTNode"/>
                <message_argument value="MethodRef"/>
            </message_arguments>
        </filter>
    </resource>
    <resource path="dom/org/eclipse/jdt/core/dom/MethodRefParameter.java" type="org.eclipse.jdt.core.dom.MethodRefParameter">
        <filter id="576778288">
            <message_arguments>
                <message_argument value="ASTNode"/>
                <message_argument value="MethodRefParameter"/>
            </message_arguments>
        </filter>
    </resource>
    <resource path="dom/org/eclipse/jdt/core/dom/Modifier.java" type="org.eclipse.jdt.core.dom.Modifier">
        <filter id="576725006">
            <message_arguments>
                <message_argument value="IExtendedModifier"/>
                <message_argument value="Modifier"/>
            </message_arguments>
        </filter>
    </resource>
    <resource path="dom/org/eclipse/jdt/core/dom/ModuleQualifiedName.java" type="org.eclipse.jdt.core.dom.ModuleQualifiedName">
        <filter comment="Java 15 Merge" id="576778288">
            <message_arguments>
                <message_argument value="Name"/>
                <message_argument value="ModuleQualifiedName"/>
            </message_arguments>
        </filter>
    </resource>
    <resource path="dom/org/eclipse/jdt/core/dom/PackageDeclaration.java" type="org.eclipse.jdt.core.dom.PackageDeclaration">
        <filter id="576778288">
            <message_arguments>
                <message_argument value="ASTNode"/>
                <message_argument value="PackageDeclaration"/>
            </message_arguments>
        </filter>
    </resource>
    <resource path="dom/org/eclipse/jdt/core/dom/QualifiedName.java" type="org.eclipse.jdt.core.dom.QualifiedName">
        <filter id="576778288">
            <message_arguments>
                <message_argument value="Name"/>
                <message_argument value="QualifiedName"/>
            </message_arguments>
        </filter>
    </resource>
    <resource path="dom/org/eclipse/jdt/core/dom/SimpleName.java" type="org.eclipse.jdt.core.dom.SimpleName">
        <filter id="576778288">
            <message_arguments>
                <message_argument value="Name"/>
                <message_argument value="SimpleName"/>
            </message_arguments>
        </filter>
    </resource>
    <resource path="dom/org/eclipse/jdt/core/dom/Statement.java" type="org.eclipse.jdt.core.dom.Statement">
        <filter id="576778288">
            <message_arguments>
                <message_argument value="ASTNode"/>
                <message_argument value="Statement"/>
            </message_arguments>
        </filter>
    </resource>
    <resource path="dom/org/eclipse/jdt/core/dom/TagProperty.java" type="org.eclipse.jdt.core.dom.TagProperty">
        <filter id="576725006">
            <message_arguments>
                <message_argument value="IDocElement"/>
                <message_argument value="TagProperty"/>
            </message_arguments>
        </filter>
        <filter id="576778288">
            <message_arguments>
                <message_argument value="ASTNode"/>
                <message_argument value="TagProperty"/>
            </message_arguments>
        </filter>
    </resource>
    <resource path="dom/org/eclipse/jdt/core/dom/Type.java" type="org.eclipse.jdt.core.dom.Type">
        <filter id="576778288">
            <message_arguments>
                <message_argument value="ASTNode"/>
                <message_argument value="Type"/>
            </message_arguments>
        </filter>
    </resource>
    <resource path="dom/org/eclipse/jdt/core/dom/TypeParameter.java" type="org.eclipse.jdt.core.dom.TypeParameter">
        <filter id="576778288">
            <message_arguments>
                <message_argument value="ASTNode"/>
                <message_argument value="TypeParameter"/>
            </message_arguments>
        </filter>
    </resource>
    <resource path="dom/org/eclipse/jdt/core/dom/VariableDeclaration.java" type="org.eclipse.jdt.core.dom.VariableDeclaration">
        <filter id="576778288">
            <message_arguments>
                <message_argument value="ASTNode"/>
                <message_argument value="VariableDeclaration"/>
            </message_arguments>
        </filter>
    </resource>
    <resource path="model/org/eclipse/jdt/core/SourceRange.java" type="org.eclipse.jdt.core.SourceRange">
        <filter id="576725006">
            <message_arguments>
                <message_argument value="ISourceRange"/>
                <message_argument value="SourceRange"/>
            </message_arguments>
        </filter>
    </resource>
    <resource path="model/org/eclipse/jdt/core/compiler/ITerminalSymbols.java" type="org.eclipse.jdt.core.compiler.ITerminalSymbols">
        <filter id="405864542">
            <message_arguments>
                <message_argument value="org.eclipse.jdt.core.compiler.ITerminalSymbols"/>
                <message_argument value="TokenNameStringTemplate"/>
            </message_arguments>
        </filter>
        <filter id="405864542">
            <message_arguments>
                <message_argument value="org.eclipse.jdt.core.compiler.ITerminalSymbols"/>
                <message_argument value="TokenNameTextBlockTemplate"/>
            </message_arguments>
        </filter>
    </resource>
    <resource path="model/org/eclipse/jdt/core/util/ByteCodeVisitorAdapter.java" type="org.eclipse.jdt.core.util.ByteCodeVisitorAdapter">
        <filter id="576725006">
            <message_arguments>
                <message_argument value="IBytecodeVisitor"/>
                <message_argument value="ByteCodeVisitorAdapter"/>
            </message_arguments>
        </filter>
    </resource>
</component><|MERGE_RESOLUTION|>--- conflicted
+++ resolved
@@ -1,27 +1,34 @@
 <?xml version="1.0" encoding="UTF-8" standalone="no"?>
 <component id="org.eclipse.jdt.core" version="2">
-<<<<<<< HEAD
+    <resource path="META-INF/MANIFEST.MF">
+        <filter id="931135546">
+            <message_arguments>
+                <message_argument value="3.39.50"/>
+                <message_argument value="3.38.0"/>
+            </message_arguments>
+        </filter>
+    </resource>
     <resource path="META-INF/MANIFEST.MF" type="org.eclipse.jdt.core.dom.StringFragment">
-        <filter comment="StringTemplate was a preview feature - removed" id="305324134">
+        <filter id="305324134">
             <message_arguments>
                 <message_argument value="org.eclipse.jdt.core.dom.StringFragment"/>
-                <message_argument value="org.eclipse.jdt.core_3.38.50"/>
+                <message_argument value="org.eclipse.jdt.core_3.39.50"/>
             </message_arguments>
         </filter>
     </resource>
     <resource path="META-INF/MANIFEST.MF" type="org.eclipse.jdt.core.dom.StringTemplateComponent">
-        <filter comment="StringTemplate was a preview feature - removed" id="305324134">
+        <filter id="305324134">
             <message_arguments>
                 <message_argument value="org.eclipse.jdt.core.dom.StringTemplateComponent"/>
-                <message_argument value="org.eclipse.jdt.core_3.38.50"/>
+                <message_argument value="org.eclipse.jdt.core_3.39.50"/>
             </message_arguments>
         </filter>
     </resource>
     <resource path="META-INF/MANIFEST.MF" type="org.eclipse.jdt.core.dom.StringTemplateExpression">
-        <filter comment="StringTemplate was a preview feature - removed" id="305324134">
+        <filter id="305324134">
             <message_arguments>
                 <message_argument value="org.eclipse.jdt.core.dom.StringTemplateExpression"/>
-                <message_argument value="org.eclipse.jdt.core_3.38.50"/>
+                <message_argument value="org.eclipse.jdt.core_3.39.50"/>
             </message_arguments>
         </filter>
     </resource>
@@ -100,8 +107,6 @@
             </message_arguments>
         </filter>
     </resource>
-=======
->>>>>>> a20fd7f8
     <resource path="dom/org/eclipse/jdt/core/dom/AbstractTagElement.java" type="org.eclipse.jdt.core.dom.AbstractTagElement">
         <filter id="576725006">
             <message_arguments>
@@ -324,14 +329,6 @@
             </message_arguments>
         </filter>
     </resource>
-    <resource path="model/org/eclipse/jdt/core/SourceRange.java" type="org.eclipse.jdt.core.SourceRange">
-        <filter id="576725006">
-            <message_arguments>
-                <message_argument value="ISourceRange"/>
-                <message_argument value="SourceRange"/>
-            </message_arguments>
-        </filter>
-    </resource>
     <resource path="model/org/eclipse/jdt/core/compiler/ITerminalSymbols.java" type="org.eclipse.jdt.core.compiler.ITerminalSymbols">
         <filter id="405864542">
             <message_arguments>
