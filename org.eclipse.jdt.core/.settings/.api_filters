--- conflicted
+++ resolved
@@ -1,15 +1,9 @@
 <?xml version="1.0" encoding="UTF-8" standalone="no"?>
 <component id="org.eclipse.jdt.core" version="2">
     <resource path="META-INF/MANIFEST.MF">
-        <filter id="923795461">
-            <message_arguments>
-                <message_argument value="3.30.0"/>
-                <message_argument value="3.29.0"/>
-            </message_arguments>
-        </filter>
-        <filter id="924844039">
-            <message_arguments>
-                <message_argument value="3.30.50"/>
+        <filter id="931135546">
+            <message_arguments>
+                <message_argument value="3.30.150"/>
                 <message_argument value="3.30.0"/>
             </message_arguments>
         </filter>
@@ -22,7 +16,6 @@
             </message_arguments>
         </filter>
     </resource>
-<<<<<<< HEAD
     <resource path="dom/org/eclipse/jdt/core/dom/AST.java" type="org.eclipse.jdt.core.dom.AST">
         <filter id="388194388">
             <message_arguments>
@@ -39,8 +32,6 @@
             </message_arguments>
         </filter>
     </resource>
-=======
->>>>>>> d1ce8a44
     <resource path="dom/org/eclipse/jdt/core/dom/AbstractTagElement.java" type="org.eclipse.jdt.core.dom.AbstractTagElement">
         <filter id="576725006">
             <message_arguments>
