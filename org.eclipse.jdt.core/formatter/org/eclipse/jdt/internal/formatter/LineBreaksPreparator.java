/*******************************************************************************
 * Copyright (c) 2014, 2019 Mateusz Matela and others.
 *
 * This program and the accompanying materials
 * are made available under the terms of the Eclipse Public License 2.0
 * which accompanies this distribution, and is available at
 * https://www.eclipse.org/legal/epl-2.0/
 *
 * This is an implementation of an early-draft specification developed under the Java
 * Community Process (JCP) and is made available for testing and evaluation purposes
 * only. The code is not compatible with any specification of the JCP.
 * 
 * SPDX-License-Identifier: EPL-2.0
 *
 * Contributors:
 *     Mateusz Matela <mateusz.matela@gmail.com> - [formatter] Formatter does not format Java code correctly, especially when max line width is set - https://bugs.eclipse.org/303519
 *     Mateusz Matela <mateusz.matela@gmail.com> - [formatter] IndexOutOfBoundsException in TokenManager - https://bugs.eclipse.org/462945
 *     Mateusz Matela <mateusz.matela@gmail.com> - [formatter] follow up bug for comments - https://bugs.eclipse.org/458208
 *     IBM Corporation - DOM AST changes for JEP 354
 *******************************************************************************/
package org.eclipse.jdt.internal.formatter;

import static org.eclipse.jdt.internal.compiler.parser.TerminalTokens.TokenNameAT;
import static org.eclipse.jdt.internal.compiler.parser.TerminalTokens.TokenNameCOLON;
import static org.eclipse.jdt.internal.compiler.parser.TerminalTokens.TokenNameCOMMA;
import static org.eclipse.jdt.internal.compiler.parser.TerminalTokens.TokenNameCOMMENT_JAVADOC;
import static org.eclipse.jdt.internal.compiler.parser.TerminalTokens.TokenNameLBRACE;
import static org.eclipse.jdt.internal.compiler.parser.TerminalTokens.TokenNameRBRACE;
import static org.eclipse.jdt.internal.compiler.parser.TerminalTokens.TokenNameSEMICOLON;
import static org.eclipse.jdt.internal.compiler.parser.TerminalTokens.TokenNameelse;
import static org.eclipse.jdt.internal.compiler.parser.TerminalTokens.TokenNamefinally;
import static org.eclipse.jdt.internal.compiler.parser.TerminalTokens.TokenNamewhile;

import java.util.ArrayList;
import java.util.List;

import org.eclipse.jdt.core.dom.ASTNode;
import org.eclipse.jdt.core.dom.ASTVisitor;
import org.eclipse.jdt.core.dom.AbstractTypeDeclaration;
import org.eclipse.jdt.core.dom.Annotation;
import org.eclipse.jdt.core.dom.AnnotationTypeDeclaration;
import org.eclipse.jdt.core.dom.AnnotationTypeMemberDeclaration;
import org.eclipse.jdt.core.dom.AnonymousClassDeclaration;
import org.eclipse.jdt.core.dom.ArrayInitializer;
import org.eclipse.jdt.core.dom.Block;
import org.eclipse.jdt.core.dom.BodyDeclaration;
import org.eclipse.jdt.core.dom.BreakStatement;
import org.eclipse.jdt.core.dom.CatchClause;
import org.eclipse.jdt.core.dom.CompilationUnit;
import org.eclipse.jdt.core.dom.ContinueStatement;
import org.eclipse.jdt.core.dom.DoStatement;
import org.eclipse.jdt.core.dom.EmptyStatement;
import org.eclipse.jdt.core.dom.EnhancedForStatement;
import org.eclipse.jdt.core.dom.EnumConstantDeclaration;
import org.eclipse.jdt.core.dom.EnumDeclaration;
import org.eclipse.jdt.core.dom.FieldDeclaration;
import org.eclipse.jdt.core.dom.ForStatement;
import org.eclipse.jdt.core.dom.IfStatement;
import org.eclipse.jdt.core.dom.ImportDeclaration;
import org.eclipse.jdt.core.dom.Initializer;
import org.eclipse.jdt.core.dom.LabeledStatement;
import org.eclipse.jdt.core.dom.LambdaExpression;
import org.eclipse.jdt.core.dom.MarkerAnnotation;
import org.eclipse.jdt.core.dom.MethodDeclaration;
import org.eclipse.jdt.core.dom.Modifier;
import org.eclipse.jdt.core.dom.ModuleDeclaration;
import org.eclipse.jdt.core.dom.ModuleDirective;
import org.eclipse.jdt.core.dom.NormalAnnotation;
import org.eclipse.jdt.core.dom.PackageDeclaration;
import org.eclipse.jdt.core.dom.ReturnStatement;
import org.eclipse.jdt.core.dom.SingleMemberAnnotation;
import org.eclipse.jdt.core.dom.SingleVariableDeclaration;
import org.eclipse.jdt.core.dom.Statement;
import org.eclipse.jdt.core.dom.SwitchCase;
import org.eclipse.jdt.core.dom.SwitchExpression;
import org.eclipse.jdt.core.dom.SwitchStatement;
import org.eclipse.jdt.core.dom.ThrowStatement;
import org.eclipse.jdt.core.dom.TryStatement;
import org.eclipse.jdt.core.dom.TypeDeclaration;
import org.eclipse.jdt.core.dom.VariableDeclarationExpression;
import org.eclipse.jdt.core.dom.VariableDeclarationStatement;
import org.eclipse.jdt.core.dom.WhileStatement;
import org.eclipse.jdt.core.dom.YieldStatement;
import org.eclipse.jdt.core.formatter.DefaultCodeFormatterConstants;

public class LineBreaksPreparator extends ASTVisitor {
	final private TokenManager tm;
	final private DefaultCodeFormatterOptions options;

	private boolean declarationModifierVisited;

	public LineBreaksPreparator(TokenManager tokenManager, DefaultCodeFormatterOptions options) {
		this.tm = tokenManager;
		this.options = options;
	}

	@Override
	public boolean preVisit2(ASTNode node) {
		boolean isMalformed = (node.getFlags() & ASTNode.MALFORMED) != 0;
		return !isMalformed;
	}

	@Override
	public boolean visit(CompilationUnit node) {
		List<ImportDeclaration> imports = node.imports();
		if (!imports.isEmpty() && this.tm.firstIndexIn(imports.get(0), -1) > 0)
			putBlankLinesBefore(imports.get(0), this.options.blank_lines_before_imports);

		for (int i = 1; i < imports.size(); i++) {
			int from = this.tm.lastIndexIn(imports.get(i - 1), -1);
			int to = this.tm.firstIndexIn(imports.get(i), -1);
			for (int j = from; j < to; j++) {
				Token token1 = this.tm.get(j);
				Token token2 = this.tm.get(j + 1);
				if (this.tm.countLineBreaksBetween(token1, token2) > 1)
					putBlankLinesAfter(token1, this.options.blank_lines_between_import_groups);
			}
		}

		List<AnnotationTypeDeclaration> types = node.types();
		if (!types.isEmpty()) {
			if (!imports.isEmpty())
				putBlankLinesBefore(types.get(0), this.options.blank_lines_after_imports);
			for (int i = 1; i < types.size(); i++)
				putBlankLinesBefore(types.get(i), this.options.blank_lines_between_type_declarations);
		}
		return true;
	}

	@Override
	public boolean visit(PackageDeclaration node) {
		if (node.getJavadoc() == null) {
			putBlankLinesBefore(node, this.options.blank_lines_before_package);
		} else {
			putBlankLinesAfter(this.tm.lastTokenIn(node.getJavadoc(), -1), this.options.blank_lines_before_package);
		}

		putBlankLinesAfter(this.tm.lastTokenIn(node, -1), this.options.blank_lines_after_package);
		this.declarationModifierVisited = false;
		return true;
	}

	@Override
	public boolean visit(ImportDeclaration node) {
		breakLineBefore(node);
		return true;
	}

	@Override
	public boolean visit(TypeDeclaration node) {
		handleBodyDeclarations(node.bodyDeclarations());

		if (node.getName().getStartPosition() == -1)
			return true; // this is a fake type created by parsing in class body mode

		breakLineBefore(node);

		handleBracedCode(node, node.getName(), this.options.brace_position_for_type_declaration,
				this.options.indent_body_declarations_compare_to_type_header);

		this.declarationModifierVisited = false;
		return true;
	}

	private void handleBodyDeclarations(List<BodyDeclaration> bodyDeclarations) {
		BodyDeclaration previous = null;
		for (BodyDeclaration bodyDeclaration : bodyDeclarations) {
			int blankLines = 0;
			if (previous == null) {
				blankLines = this.options.blank_lines_before_first_class_body_declaration;
			} else if (!sameChunk(previous, bodyDeclaration)) {
				blankLines = this.options.blank_lines_before_new_chunk;
			} else if (bodyDeclaration instanceof FieldDeclaration) {
				blankLines = this.options.blank_lines_before_field;
			} else if (bodyDeclaration instanceof AbstractTypeDeclaration) {
				blankLines = this.options.blank_lines_before_member_type;
			} else if (bodyDeclaration instanceof MethodDeclaration) {
				blankLines = ((MethodDeclaration) bodyDeclaration).getBody() == null
						&& ((MethodDeclaration) previous).getBody() == null
								? this.options.blank_lines_before_abstract_method
								: this.options.blank_lines_before_method;
			} else if (bodyDeclaration instanceof AnnotationTypeMemberDeclaration) {
				blankLines = this.options.blank_lines_before_method;
			}
			putBlankLinesBefore(bodyDeclaration, blankLines);
			previous = bodyDeclaration;
		}
		if (previous != null) {
			Token lastToken = this.tm.lastTokenIn(previous.getParent(), -1);
			if (lastToken.tokenType == TokenNameRBRACE) // otherwise it's a fake type
				putBlankLinesBefore(lastToken, this.options.blank_lines_after_last_class_body_declaration);
		}
	}

	private boolean sameChunk(BodyDeclaration bd1, BodyDeclaration bd2) {
		if (bd1.getClass().equals(bd2.getClass()))
			return true;
		if (bd1 instanceof AbstractTypeDeclaration && bd2 instanceof AbstractTypeDeclaration)
			return true;
		if ((bd1 instanceof FieldDeclaration || bd1 instanceof Initializer)
				&& (bd2 instanceof FieldDeclaration || bd2 instanceof Initializer))
			return true; // special case: initializers are often related to fields, don't separate
		return false;
	}

	@Override
	public boolean visit(EnumDeclaration node) {
		handleBracedCode(node, node.getName(), this.options.brace_position_for_enum_declaration,
				this.options.indent_body_declarations_compare_to_enum_declaration_header);

		List<BodyDeclaration> declarations = node.bodyDeclarations();
		List<EnumConstantDeclaration> enumConstants = node.enumConstants();
		if (!declarations.isEmpty()) {
			if (!enumConstants.isEmpty()) {
				declarations = new ArrayList<>(declarations);
				declarations.add(0, enumConstants.get(0));
			}
			handleBodyDeclarations(declarations);
		}

		for (int i = 0; i < enumConstants.size(); i++) {
			EnumConstantDeclaration declaration = enumConstants.get(i);
			if (declaration.getJavadoc() != null)
				this.tm.firstTokenIn(declaration, TokenNameCOMMENT_JAVADOC).breakBefore();
			if (declaration.getAnonymousClassDeclaration() != null && i < enumConstants.size() - 1)
				this.tm.firstTokenAfter(declaration, TokenNameCOMMA).breakAfter();
		}

		// put breaks after semicolons
		int index = enumConstants.isEmpty() ? this.tm.firstIndexAfter(node.getName(), TokenNameLBRACE) + 1
				: this.tm.firstIndexAfter(enumConstants.get(enumConstants.size() - 1), -1);
		for (;; index++) {
			Token token = this.tm.get(index);
			if (token.isComment())
				continue;
			if (token.tokenType == TokenNameSEMICOLON)
				token.breakAfter();
			else
				break;
		}

		this.declarationModifierVisited = false;
		return true;
	}

	@Override
	public boolean visit(AnnotationTypeDeclaration node) {
		handleBracedCode(node, node.getName(), this.options.brace_position_for_annotation_type_declaration,
				this.options.indent_body_declarations_compare_to_annotation_declaration_header);

		handleBodyDeclarations(node.bodyDeclarations());
		if (node.getModifiers() == 0)
			this.tm.firstTokenBefore(node.getName(), TokenNameAT).breakBefore();

		this.declarationModifierVisited = false;
		return true;
	}

	@Override
	public boolean visit(AnonymousClassDeclaration node) {
		if (node.getParent() instanceof EnumConstantDeclaration) {
			handleBracedCode(node, null, this.options.brace_position_for_enum_constant,
					this.options.indent_body_declarations_compare_to_enum_constant_header);
		} else {
			handleBracedCode(node, null, this.options.brace_position_for_anonymous_type_declaration,
					this.options.indent_body_declarations_compare_to_type_header);
		}
		handleBodyDeclarations(node.bodyDeclarations());
		return true;
	}

	@Override
	public boolean visit(MethodDeclaration node) {
		this.declarationModifierVisited = false;
		if (node.getBody() == null)
			return true;

		String bracePosition = node.isConstructor() ? this.options.brace_position_for_constructor_declaration
				: this.options.brace_position_for_method_declaration;
		handleBracedCode(node.getBody(), null, bracePosition, this.options.indent_statements_compare_to_body,
				this.options.blank_lines_at_beginning_of_method_body, this.options.blank_lines_at_end_of_method_body);

		return true;
	}

	@Override
	public boolean visit(Block node) {
		List<Statement> statements = node.statements();
		for (Statement statement : statements) {
			if (this.options.put_empty_statement_on_new_line || !(statement instanceof EmptyStatement))
				breakLineBefore(statement);
		}
		ASTNode parent = node.getParent();
		if (parent.getLength() == 0)
			return true; // this is a fake block created by parsing in statements mode
		if (parent instanceof MethodDeclaration)
			return true; // braces have been handled in #visit(MethodDeclaration)

		String bracePosition = this.options.brace_position_for_block;
		if (parent instanceof SwitchStatement) {
			List<Statement> siblings = ((SwitchStatement) parent).statements();
			int blockPosition = siblings.indexOf(node);
			boolean isFirstInCase = blockPosition > 0 && (siblings.get(blockPosition - 1) instanceof SwitchCase);
			if (isFirstInCase)
				bracePosition = this.options.brace_position_for_block_in_case;
		} else if (parent instanceof LambdaExpression) {
			bracePosition = this.options.brace_position_for_lambda_body;
		}
		handleBracedCode(node, null, bracePosition, this.options.indent_statements_compare_to_block,
				this.options.blank_lines_at_beginning_of_code_block, this.options.blank_lines_at_end_of_code_block);

		if (parent instanceof Block) {
			blankLinesAroundBlock(node, ((Block) parent).statements());
		} else if (parent instanceof Statement && parent.getParent() instanceof Block) {
			blankLinesAroundBlock(parent, ((Block) parent.getParent()).statements());
		}

		return true;
	}

	private void blankLinesAroundBlock(ASTNode blockStatement, List<ASTNode> siblings) {
		putBlankLinesBefore(blockStatement, this.options.blank_lines_before_code_block);
		if (!this.options.put_empty_statement_on_new_line) {
			int blockIndex = siblings.indexOf(blockStatement);
			if (blockIndex + 1 < siblings.size() && siblings.get(blockIndex + 1) instanceof EmptyStatement)
				return;
		}
		putBlankLinesAfter(this.tm.lastTokenIn(blockStatement, -1), this.options.blank_lines_after_code_block);
	}

	@Override
	public boolean visit(SwitchStatement node) {
		handleBracedCode(node, node.getExpression(), this.options.brace_position_for_switch,
				this.options.indent_switchstatements_compare_to_switch,
				this.options.blank_lines_at_beginning_of_code_block, this.options.blank_lines_at_end_of_code_block);

		List<Statement> statements = node.statements();
		doSwitchStatementsIndentation(node, statements);
		doSwitchStatementsLineBreaks(statements);

		if (node.getParent() instanceof Block)
			blankLinesAroundBlock(node, ((Block) node.getParent()).statements());

		return true;
	}

	@Override
	public boolean visit(SwitchExpression node) {
		handleBracedCode(node, node.getExpression(), this.options.brace_position_for_switch,
				this.options.indent_switchstatements_compare_to_switch,
				this.options.blank_lines_at_beginning_of_code_block, this.options.blank_lines_at_end_of_code_block);

		List<Statement> statements = node.statements();
		doSwitchStatementsIndentation(node, statements);
		doSwitchStatementsLineBreaks(statements);

<<<<<<< HEAD
		putBlankLinesAfter(this.tm.firstTokenAfter(node.getExpression(), TokenNameLBRACE),
				this.options.blank_lines_at_beginning_of_code_block);
		putBlankLinesBeforeCloseBrace(node, this.options.blank_lines_at_end_of_code_block);

=======
>>>>>>> 3635add3
		return true;
	}

	private void doSwitchStatementsIndentation(ASTNode switchNode, List<Statement> statements) {
		if (this.options.indent_switchstatements_compare_to_cases) {
			int nonBreakStatementEnd = -1;
			for (Statement statement : statements) {
				boolean isBreaking = isSwitchBreakingStatement(statement);
				if (isBreaking && !(statement instanceof Block))
					adjustEmptyLineAfter(this.tm.lastIndexIn(statement, -1), -1);
				if (statement instanceof SwitchCase) {
					if (nonBreakStatementEnd >= 0) {
						// indent only comments between previous and current statement
						this.tm.get(nonBreakStatementEnd + 1).indent();
						this.tm.firstTokenIn(statement, -1).unindent();
					}
				} else if (!(statement instanceof BreakStatement || statement instanceof YieldStatement
						|| statement instanceof Block)) {
					indent(statement);
				}
				nonBreakStatementEnd = isBreaking ? -1 : this.tm.lastIndexIn(statement, -1);
			}
			if (nonBreakStatementEnd >= 0) {
				// indent comments between last statement and closing brace
				this.tm.get(nonBreakStatementEnd + 1).indent();
				this.tm.lastTokenIn(switchNode, TokenNameRBRACE).unindent();
			}
		}
		if (this.options.indent_breaks_compare_to_cases) {
			for (Statement statement : statements) {
				if (statement instanceof BreakStatement || statement instanceof YieldStatement)
					indent(statement);
			}
		}
	}

	private void doSwitchStatementsLineBreaks(List<Statement> statements) {
		boolean arrowMode = statements.stream()
				.anyMatch(s -> s instanceof SwitchCase && ((SwitchCase) s).isSwitchLabeledRule());
		Statement previous = null;
		for (Statement statement : statements) {
			boolean skip = statement instanceof Block // will add break in visit(Block) if necessary
					|| (arrowMode && !(statement instanceof SwitchCase))
					|| (statement instanceof EmptyStatement && !this.options.put_empty_statement_on_new_line);
			if (!skip) {
				boolean newGroup = !arrowMode && statement instanceof SwitchCase && isSwitchBreakingStatement(previous);
				int blankLines = newGroup ? this.options.blank_lines_between_statement_groups_in_switch : 0;
				putBlankLinesBefore(statement, blankLines);
			}
			previous = statement;
		}
	}

	private boolean isSwitchBreakingStatement(Statement statement) {
		return statement instanceof BreakStatement || statement instanceof ReturnStatement
				|| statement instanceof ContinueStatement || statement instanceof ThrowStatement
<<<<<<< HEAD
				|| statement instanceof YieldStatement || statement instanceof Block;
=======
				|| statement instanceof Block;
>>>>>>> 3635add3
	}

	@Override
	public boolean visit(DoStatement node) {
		Statement body = node.getBody();
		boolean sameLine = this.options.keep_simple_do_while_body_on_same_line;
		if (!sameLine)
			handleLoopBody(body);
		if (this.options.insert_new_line_before_while_in_do_statement
				|| (!(body instanceof Block) && !(body instanceof EmptyStatement) && !sameLine)) {
			Token whileToken = this.tm.firstTokenBefore(node.getExpression(), TokenNamewhile);
			whileToken.breakBefore();
		}
		return true;
	}

	@Override
	public boolean visit(LabeledStatement node) {
		if (this.options.insert_new_line_after_label)
			this.tm.firstTokenIn(node, TokenNameCOLON).breakAfter();
		return true;
	}

	@Override
	public boolean visit(ArrayInitializer node) {
		int openBraceIndex = this.tm.firstIndexIn(node, TokenNameLBRACE);
		int closeBraceIndex = this.tm.lastIndexIn(node, TokenNameRBRACE);

		boolean isEmpty = openBraceIndex + 1 == closeBraceIndex;
		if (isEmpty) {
			adjustEmptyLineAfter(openBraceIndex, this.options.continuation_indentation_for_array_initializer);
			closeBraceIndex = this.tm.lastIndexIn(node, TokenNameRBRACE);
		}

		Token openBraceToken = this.tm.get(openBraceIndex);
		Token closeBraceToken = this.tm.get(closeBraceIndex);

		if (!(node.getParent() instanceof ArrayInitializer)) {
			Token afterOpenBraceToken = this.tm.get(openBraceIndex + 1);
			for (int i = 0; i < this.options.continuation_indentation_for_array_initializer; i++) {
				afterOpenBraceToken.indent();
				closeBraceToken.unindent();
			}
		}

		if (!isEmpty || !this.options.keep_empty_array_initializer_on_one_line)
			handleBracePosition(openBraceToken, closeBraceIndex, this.options.brace_position_for_array_initializer);

		if (!isEmpty) {
			if (this.options.insert_new_line_after_opening_brace_in_array_initializer)
				openBraceToken.breakAfter();
			if (this.options.insert_new_line_before_closing_brace_in_array_initializer)
				closeBraceToken.breakBefore();
		}
		return true;
	}

	@Override
	public boolean visit(NormalAnnotation node) {
		handleAnnotation(node);
		return true;
	}

	@Override
	public boolean visit(SingleMemberAnnotation node) {
		handleAnnotation(node);
		return true;
	}

	@Override
	public boolean visit(MarkerAnnotation node) {
		handleAnnotation(node);
		return true;
	}

	@Override
	public boolean visit(VariableDeclarationStatement node) {
		this.declarationModifierVisited = false;
		return true;
	}

	@Override
	public boolean visit(SingleVariableDeclaration node) {
		this.declarationModifierVisited = false;
		if (node.getParent() instanceof MethodDeclaration) {
			// special case: annotations on parameters without modifiers should not be treated as type annotations
			this.declarationModifierVisited = (node.getModifiers() == 0);
		}
		return true;
	}

	@Override
	public boolean visit(VariableDeclarationExpression node) {
		this.declarationModifierVisited = false;
		return true;
	}

	@Override
	public boolean visit(FieldDeclaration node) {
		this.declarationModifierVisited = false;
		return true;
	}

	@Override
	public boolean visit(AnnotationTypeMemberDeclaration node) {
		this.declarationModifierVisited = false;
		return true;
	}

	@Override
	public boolean visit(EnumConstantDeclaration node) {
		this.declarationModifierVisited = false;
		return true;
	}

	@Override
	public boolean visit(Modifier node) {
		this.declarationModifierVisited = true;
		return true;
	}

	private void handleAnnotation(Annotation node) {
		ASTNode parentNode = node.getParent();
		boolean breakAfter = false;
		boolean isTypeAnnotation = this.declarationModifierVisited;
		if (isTypeAnnotation) {
			breakAfter = this.options.insert_new_line_after_type_annotation;
		} else if (parentNode instanceof PackageDeclaration) {
			breakAfter = this.options.insert_new_line_after_annotation_on_package;
		} else if (parentNode instanceof AbstractTypeDeclaration) {
			breakAfter = this.options.insert_new_line_after_annotation_on_type;
		} else if (parentNode instanceof EnumConstantDeclaration) {
			breakAfter = this.options.insert_new_line_after_annotation_on_enum_constant;
		} else if (parentNode instanceof FieldDeclaration) {
			breakAfter = this.options.insert_new_line_after_annotation_on_field;
		} else if (parentNode instanceof MethodDeclaration) {
			breakAfter = this.options.insert_new_line_after_annotation_on_method;
		} else if (parentNode instanceof AnnotationTypeMemberDeclaration) {
			breakAfter = this.options.insert_new_line_after_annotation_on_method
					&& ((AnnotationTypeMemberDeclaration) parentNode).getDefault() != node;
		} else if (parentNode instanceof VariableDeclarationStatement
				|| parentNode instanceof VariableDeclarationExpression) {
			breakAfter = this.options.insert_new_line_after_annotation_on_local_variable;
		} else if (parentNode instanceof SingleVariableDeclaration) {
			breakAfter = this.options.insert_new_line_after_annotation_on_parameter;
			if ((parentNode.getParent()) instanceof EnhancedForStatement)
				breakAfter = this.options.insert_new_line_after_annotation_on_local_variable;
		}
		if (breakAfter)
			this.tm.lastTokenIn(node, -1).breakAfter();
	}

	@Override
	public boolean visit(WhileStatement node) {
		if (!this.options.keep_simple_while_body_on_same_line)
			handleLoopBody(node.getBody());
		return true;
	}

	@Override
	public boolean visit(ForStatement node) {
		if (!this.options.keep_simple_for_body_on_same_line)
			handleLoopBody(node.getBody());
		return true;
	}

	@Override
	public boolean visit(EnhancedForStatement node) {
		if (!this.options.keep_simple_for_body_on_same_line)
			handleLoopBody(node.getBody());
		return true;
	}

	private void handleLoopBody(Statement body) {
		if (body instanceof Block)
			return;
		if (body instanceof EmptyStatement && !this.options.put_empty_statement_on_new_line
				&& !(body.getParent() instanceof IfStatement))
			return;
		breakLineBefore(body);
		adjustEmptyLineAfter(this.tm.lastIndexIn(body, -1), -1);
		indent(body);
	}

	@Override
	public boolean visit(IfStatement node) {
		Statement elseNode = node.getElseStatement();
		Statement thenNode = node.getThenStatement();
		if (elseNode != null) {
			if (this.options.insert_new_line_before_else_in_if_statement || !(thenNode instanceof Block))
				this.tm.firstTokenBefore(elseNode, TokenNameelse).breakBefore();

			boolean keepElseOnSameLine = (this.options.keep_else_statement_on_same_line)
					|| (this.options.compact_else_if && (elseNode instanceof IfStatement));
			if (!keepElseOnSameLine)
				handleLoopBody(elseNode);
		}

		boolean keepThenOnSameLine = this.options.keep_then_statement_on_same_line
				|| (this.options.keep_simple_if_on_one_line && elseNode == null);
		if (!keepThenOnSameLine)
			handleLoopBody(thenNode);

		return true;
	}

	@Override
	public boolean visit(TryStatement node) {
		if (node.getFinally() != null && this.options.insert_new_line_before_finally_in_try_statement) {
			this.tm.firstTokenBefore(node.getFinally(), TokenNamefinally).breakBefore();
		}
		return true;
	}

	@Override
	public boolean visit(CatchClause node) {
		if (this.options.insert_new_line_before_catch_in_try_statement)
			breakLineBefore(node);
		return true;
	}

	@Override
	public boolean visit(ModuleDeclaration node) {
		// using settings for type declaration and fields for now, add new settings if necessary
		breakLineBefore(node);
		List<ModuleDirective> statements = node.moduleStatements();
		handleBracedCode(node, node.getName(), this.options.brace_position_for_type_declaration,
				this.options.indent_body_declarations_compare_to_type_header,
				statements.isEmpty() ? 0 : this.options.blank_lines_before_first_class_body_declaration,
				statements.isEmpty() ? 0 : this.options.blank_lines_after_last_class_body_declaration);

		ModuleDirective previous = null;
		for (ModuleDirective statement : statements) {
			if (previous != null) {
				boolean cameChunk = previous.getClass().equals(statement.getClass());
				putBlankLinesBefore(statement,
						cameChunk ? this.options.blank_lines_before_field : this.options.blank_lines_before_new_chunk);
			}
			previous = statement;
		}

		this.declarationModifierVisited = false;
		return true;
	}

	private void breakLineBefore(ASTNode node) {
		this.tm.firstTokenIn(node, -1).breakBefore();
	}

	private void putBlankLinesBefore(ASTNode node, int linesCount) {
		int index = this.tm.firstIndexIn(node, -1);
		while (index > 0 && this.tm.get(index - 1).tokenType == TokenNameCOMMENT_JAVADOC)
			index--;
		putBlankLinesBefore(this.tm.get(index), linesCount);
	}

	private void putBlankLinesBefore(Token token, int linesCount) {
		if (linesCount >= 0) {
			token.putLineBreaksBefore(linesCount + 1);
		} else {
			token.putLineBreaksBefore(~linesCount + 1);
			token.setPreserveLineBreaksBefore(false);
		}
	}

	private void putBlankLinesAfter(Token token, int linesCount) {
		if (linesCount >= 0) {
			token.putLineBreaksAfter(linesCount + 1);
		} else {
			token.putLineBreaksAfter(~linesCount + 1);
			token.setPreserveLineBreaksAfter(false);
		}
	}

	private void handleBracedCode(ASTNode node, ASTNode nodeBeforeOpenBrace, String bracePosition, boolean indentBody) {
		handleBracedCode(node, nodeBeforeOpenBrace, bracePosition, indentBody, 0, 0);
	}
	
	private void handleBracedCode(ASTNode node, ASTNode nodeBeforeOpenBrace, String bracePosition, boolean indentBody,
			int blankLinesAfterOpeningBrace, int blankLinesBeforeClosingBrace) {
		int openBraceIndex = nodeBeforeOpenBrace == null
				? this.tm.firstIndexIn(node, TokenNameLBRACE)
				: this.tm.firstIndexAfter(nodeBeforeOpenBrace, TokenNameLBRACE);
		int closeBraceIndex = this.tm.lastIndexIn(node, TokenNameRBRACE);
		Token openBraceToken = this.tm.get(openBraceIndex);
		Token closeBraceToken = this.tm.get(closeBraceIndex);
		handleBracePosition(openBraceToken, closeBraceIndex, bracePosition);

		putBlankLinesAfter(openBraceToken, blankLinesAfterOpeningBrace);
		putBlankLinesBefore(closeBraceToken, blankLinesBeforeClosingBrace);

		if (indentBody) {
			adjustEmptyLineAfter(openBraceIndex, 1);
			this.tm.get(openBraceIndex + 1).indent();
			closeBraceToken.unindent();
		}
	}

	private void handleBracePosition(Token openBraceToken, int closeBraceIndex, String bracePosition) {
		if (bracePosition.equals(DefaultCodeFormatterConstants.NEXT_LINE)) {
			openBraceToken.breakBefore();
		} else if (bracePosition.equals(DefaultCodeFormatterConstants.NEXT_LINE_SHIFTED)) {
			openBraceToken.breakBefore();
			openBraceToken.indent();
			if (closeBraceIndex + 1 < this.tm.size())
				this.tm.get(closeBraceIndex + 1).unindent();
		} else if (bracePosition.equals(DefaultCodeFormatterConstants.NEXT_LINE_ON_WRAP)) {
			openBraceToken.setNextLineOnWrap();
		}
	}

	private void adjustEmptyLineAfter(int tokenIndex, int indentationAdjustment) {
		if (tokenIndex + 1 >= this.tm.size())
			return;
		Token token = this.tm.get(tokenIndex);
		Token next = this.tm.get(tokenIndex + 1);
		if (this.tm.countLineBreaksBetween(token, next) < 2 || !this.options.indent_empty_lines)
			return;

		next.setEmptyLineIndentAdjustment(indentationAdjustment * this.options.indentation_size);
	}

	private void indent(ASTNode node) {
		int startIndex = this.tm.firstIndexIn(node, -1);
		while (startIndex > 0 && this.tm.get(startIndex - 1).isComment())
			startIndex--;
		this.tm.get(startIndex).indent();
		int lastIndex = this.tm.lastIndexIn(node, -1);
		if (lastIndex + 1 < this.tm.size())
			this.tm.get(lastIndex + 1).unindent();
	}

	public void finishUp() {
		// the visits only noted where indents increase and decrease,
		// now prepare actual indent values
		int currentIndent = this.options.initial_indentation_level;
		for (Token token : this.tm) {
			currentIndent += token.getIndent();
			token.setIndent(currentIndent * this.options.indentation_size);
		}
	}
}<|MERGE_RESOLUTION|>--- conflicted
+++ resolved
@@ -354,13 +354,10 @@
 		doSwitchStatementsIndentation(node, statements);
 		doSwitchStatementsLineBreaks(statements);
 
-<<<<<<< HEAD
 		putBlankLinesAfter(this.tm.firstTokenAfter(node.getExpression(), TokenNameLBRACE),
 				this.options.blank_lines_at_beginning_of_code_block);
 		putBlankLinesBeforeCloseBrace(node, this.options.blank_lines_at_end_of_code_block);
 
-=======
->>>>>>> 3635add3
 		return true;
 	}
 
@@ -417,11 +414,7 @@
 	private boolean isSwitchBreakingStatement(Statement statement) {
 		return statement instanceof BreakStatement || statement instanceof ReturnStatement
 				|| statement instanceof ContinueStatement || statement instanceof ThrowStatement
-<<<<<<< HEAD
 				|| statement instanceof YieldStatement || statement instanceof Block;
-=======
-				|| statement instanceof Block;
->>>>>>> 3635add3
 	}
 
 	@Override
@@ -696,6 +689,10 @@
 		}
 	}
 
+	private void putBlankLinesBeforeCloseBrace(ASTNode node, int blankLinesSetting) {
+		putBlankLinesBefore(this.tm.lastTokenIn(node, TokenNameRBRACE), blankLinesSetting);
+	}
+
 	private void handleBracedCode(ASTNode node, ASTNode nodeBeforeOpenBrace, String bracePosition, boolean indentBody) {
 		handleBracedCode(node, nodeBeforeOpenBrace, bracePosition, indentBody, 0, 0);
 	}
