--- conflicted
+++ resolved
@@ -1,4 +1,3 @@
-<<<<<<< HEAD
 /*******************************************************************************
  * Copyright (c) 2014, 2016 Mateusz Matela and others.
  * All rights reserved. This program and the accompanying materials
@@ -1065,1073 +1064,4 @@
 			}
 		});
 	}
-}
-=======
-/*******************************************************************************
- * Copyright (c) 2014, 2016 Mateusz Matela and others.
- * All rights reserved. This program and the accompanying materials
- * are made available under the terms of the Eclipse Public License v1.0
- * which accompanies this distribution, and is available at
- * http://www.eclipse.org/legal/epl-v10.html
- *
- * Contributors:
- *     Mateusz Matela <mateusz.matela@gmail.com> - [formatter] Formatter does not format Java code correctly, especially when max line width is set - https://bugs.eclipse.org/303519
- *     Mateusz Matela <mateusz.matela@gmail.com> - [formatter] IndexOutOfBoundsException in TokenManager - https://bugs.eclipse.org/462945
- *     Mateusz Matela <mateusz.matela@gmail.com> - [formatter] follow up bug for comments - https://bugs.eclipse.org/458208
- *******************************************************************************/
-package org.eclipse.jdt.internal.formatter;
-
-import static org.eclipse.jdt.internal.compiler.parser.TerminalTokens.*;
-
-import java.util.List;
-
-import org.eclipse.jdt.core.dom.ASTNode;
-import org.eclipse.jdt.core.dom.ASTVisitor;
-import org.eclipse.jdt.core.dom.Annotation;
-import org.eclipse.jdt.core.dom.AnnotationTypeDeclaration;
-import org.eclipse.jdt.core.dom.AnnotationTypeMemberDeclaration;
-import org.eclipse.jdt.core.dom.AnonymousClassDeclaration;
-import org.eclipse.jdt.core.dom.ArrayAccess;
-import org.eclipse.jdt.core.dom.ArrayCreation;
-import org.eclipse.jdt.core.dom.ArrayInitializer;
-import org.eclipse.jdt.core.dom.ArrayType;
-import org.eclipse.jdt.core.dom.AssertStatement;
-import org.eclipse.jdt.core.dom.Assignment;
-import org.eclipse.jdt.core.dom.Block;
-import org.eclipse.jdt.core.dom.CastExpression;
-import org.eclipse.jdt.core.dom.CatchClause;
-import org.eclipse.jdt.core.dom.ClassInstanceCreation;
-import org.eclipse.jdt.core.dom.ConditionalExpression;
-import org.eclipse.jdt.core.dom.ConstructorInvocation;
-import org.eclipse.jdt.core.dom.CreationReference;
-import org.eclipse.jdt.core.dom.Dimension;
-import org.eclipse.jdt.core.dom.DoStatement;
-import org.eclipse.jdt.core.dom.EnhancedForStatement;
-import org.eclipse.jdt.core.dom.EnumConstantDeclaration;
-import org.eclipse.jdt.core.dom.EnumDeclaration;
-import org.eclipse.jdt.core.dom.Expression;
-import org.eclipse.jdt.core.dom.ExpressionMethodReference;
-import org.eclipse.jdt.core.dom.ExpressionStatement;
-import org.eclipse.jdt.core.dom.FieldDeclaration;
-import org.eclipse.jdt.core.dom.ForStatement;
-import org.eclipse.jdt.core.dom.IfStatement;
-import org.eclipse.jdt.core.dom.ImportDeclaration;
-import org.eclipse.jdt.core.dom.InfixExpression;
-import org.eclipse.jdt.core.dom.InstanceofExpression;
-import org.eclipse.jdt.core.dom.IntersectionType;
-import org.eclipse.jdt.core.dom.LabeledStatement;
-import org.eclipse.jdt.core.dom.LambdaExpression;
-import org.eclipse.jdt.core.dom.MarkerAnnotation;
-import org.eclipse.jdt.core.dom.MemberValuePair;
-import org.eclipse.jdt.core.dom.MethodDeclaration;
-import org.eclipse.jdt.core.dom.MethodInvocation;
-import org.eclipse.jdt.core.dom.NormalAnnotation;
-import org.eclipse.jdt.core.dom.PackageDeclaration;
-import org.eclipse.jdt.core.dom.ParameterizedType;
-import org.eclipse.jdt.core.dom.ParenthesizedExpression;
-import org.eclipse.jdt.core.dom.PostfixExpression;
-import org.eclipse.jdt.core.dom.PrefixExpression;
-import org.eclipse.jdt.core.dom.PrefixExpression.Operator;
-import org.eclipse.jdt.core.dom.ReturnStatement;
-import org.eclipse.jdt.core.dom.SingleMemberAnnotation;
-import org.eclipse.jdt.core.dom.SingleVariableDeclaration;
-import org.eclipse.jdt.core.dom.Statement;
-import org.eclipse.jdt.core.dom.SuperConstructorInvocation;
-import org.eclipse.jdt.core.dom.SuperMethodInvocation;
-import org.eclipse.jdt.core.dom.SuperMethodReference;
-import org.eclipse.jdt.core.dom.SwitchCase;
-import org.eclipse.jdt.core.dom.SwitchStatement;
-import org.eclipse.jdt.core.dom.SynchronizedStatement;
-import org.eclipse.jdt.core.dom.ThrowStatement;
-import org.eclipse.jdt.core.dom.TryStatement;
-import org.eclipse.jdt.core.dom.Type;
-import org.eclipse.jdt.core.dom.TypeDeclaration;
-import org.eclipse.jdt.core.dom.TypeMethodReference;
-import org.eclipse.jdt.core.dom.TypeParameter;
-import org.eclipse.jdt.core.dom.UnionType;
-import org.eclipse.jdt.core.dom.VariableDeclaration;
-import org.eclipse.jdt.core.dom.VariableDeclarationExpression;
-import org.eclipse.jdt.core.dom.VariableDeclarationFragment;
-import org.eclipse.jdt.core.dom.VariableDeclarationStatement;
-import org.eclipse.jdt.core.dom.WhileStatement;
-import org.eclipse.jdt.core.dom.WildcardType;
-import org.eclipse.jdt.internal.compiler.parser.ScannerHelper;
-
-public class SpacePreparator extends ASTVisitor {
-	TokenManager tm;
-	private DefaultCodeFormatterOptions options;
-
-	public SpacePreparator(TokenManager tokenManager, DefaultCodeFormatterOptions options) {
-		this.tm = tokenManager;
-		this.options = options;
-	}
-
-	@Override
-	public boolean preVisit2(ASTNode node) {
-		boolean isMalformed = (node.getFlags() & ASTNode.MALFORMED) != 0;
-		return !isMalformed;
-	}
-
-	@Override
-	public boolean visit(PackageDeclaration node) {
-		handleSemicolon(node);
-		return true;
-	}
-
-	@Override
-	public boolean visit(ImportDeclaration node) {
-		handleSemicolon(node);
-		return true;
-	}
-
-	@Override
-	public boolean visit(TypeDeclaration node) {
-		if (node.getName().getStartPosition() == -1)
-			return true; // this is a fake type created by parsing in class body mode
-
-		handleToken(node.getName(), TokenNameIdentifier, true, false);
-
-		List<TypeParameter> typeParameters = node.typeParameters();
-		handleTypeParameters(typeParameters);
-
-		if (!node.isInterface() && !node.superInterfaceTypes().isEmpty()) {
-			// fix for: class A<E> extends ArrayList<String>implements Callable<String>
-			handleToken(node.getName(), TokenNameimplements, true, false);
-		}
-
-		handleToken(node.getName(), TokenNameLBRACE,
-				this.options.insert_space_before_opening_brace_in_type_declaration, false);
-		handleCommas(node.superInterfaceTypes(), this.options.insert_space_before_comma_in_superinterfaces,
-				this.options.insert_space_after_comma_in_superinterfaces);
-		return true;
-	}
-
-	@Override
-	public boolean visit(EnumDeclaration node) {
-		handleToken(node.getName(), TokenNameLBRACE,
-				this.options.insert_space_before_opening_brace_in_enum_declaration, false);
-		handleCommas(node.superInterfaceTypes(), this.options.insert_space_before_comma_in_superinterfaces,
-				this.options.insert_space_after_comma_in_superinterfaces);
-		handleCommas(node.enumConstants(), this.options.insert_space_before_comma_in_enum_declarations,
-				this.options.insert_space_after_comma_in_enum_declarations);
-		return true;
-	}
-
-	@Override
-	public boolean visit(EnumConstantDeclaration node) {
-		List<Expression> arguments = node.arguments();
-		Token openingParen = null;
-		if (!arguments.isEmpty()) {
-			openingParen = this.tm.firstTokenIn(node, TokenNameLPAREN);
-			if (this.options.insert_space_after_opening_paren_in_enum_constant)
-				openingParen.spaceAfter();
-			handleTokenAfter(arguments.get(arguments.size() - 1), TokenNameRPAREN,
-					this.options.insert_space_before_closing_paren_in_enum_constant, false);
-		} else {
-			// look for empty parenthesis, may not be there
-			int from = this.tm.firstIndexIn(node.getName(), TokenNameIdentifier) + 1;
-			AnonymousClassDeclaration classDeclaration = node.getAnonymousClassDeclaration();
-			int to = classDeclaration != null ? this.tm.firstIndexBefore(classDeclaration, -1)
-					: this.tm.lastIndexIn(node, -1); 
-			for (int i = from; i <= to; i++) {
-				if (this.tm.get(i).tokenType == TokenNameLPAREN) {
-					openingParen = this.tm.get(i);
-					if (this.options.insert_space_between_empty_parens_in_enum_constant)
-						openingParen.spaceAfter();
-					break;
-				}
-			}
-		}
-		if (openingParen != null && this.options.insert_space_before_opening_paren_in_enum_constant)
-			openingParen.spaceBefore();
-		handleCommas(arguments, this.options.insert_space_before_comma_in_enum_constant_arguments,
-				this.options.insert_space_after_comma_in_enum_constant_arguments);
-		return true;
-	}
-
-	@Override
-	public boolean visit(AnonymousClassDeclaration node) {
-		boolean spaceBeforeOpenBrace = this.options.insert_space_before_opening_brace_in_anonymous_type_declaration;
-		if (node.getParent() instanceof EnumConstantDeclaration)
-			spaceBeforeOpenBrace = this.options.insert_space_before_opening_brace_in_enum_constant;
-		handleToken(node, TokenNameLBRACE, spaceBeforeOpenBrace, false);
-		return true;
-	}
-
-	@Override
-	public boolean visit(MethodDeclaration node) {
-		handleToken(node.getName(), TokenNameIdentifier, true, false);
-
-		boolean spaceBeforeOpenParen = node.isConstructor()
-				? this.options.insert_space_before_opening_paren_in_constructor_declaration
-				: this.options.insert_space_before_opening_paren_in_method_declaration;
-		boolean spaceAfterOpenParen = node.isConstructor()
-				? this.options.insert_space_after_opening_paren_in_constructor_declaration
-				: this.options.insert_space_after_opening_paren_in_method_declaration;
-		boolean spaceBetweenEmptyParens = node.isConstructor()
-				? this.options.insert_space_between_empty_parens_in_constructor_declaration
-				: this.options.insert_space_between_empty_parens_in_method_declaration;
-		if (handleEmptyParens(node.getName(), spaceBetweenEmptyParens)) {
-			handleToken(node.getName(), TokenNameLPAREN, spaceBeforeOpenParen, false);
-		} else {
-			handleToken(node.getName(), TokenNameLPAREN, spaceBeforeOpenParen, spaceAfterOpenParen);
-
-			boolean spaceBeforeCloseParen = node.isConstructor()
-					? this.options.insert_space_before_closing_paren_in_constructor_declaration
-					: this.options.insert_space_before_closing_paren_in_method_declaration;
-			if (spaceBeforeCloseParen) {
-				List<SingleVariableDeclaration> params = node.parameters();
-				ASTNode beforeBrace = params.isEmpty() ? node.getName() : params.get(params.size() - 1);
-				handleTokenAfter(beforeBrace, TokenNameRPAREN, true, false);
-			}
-		}
-
-		if ((node.isConstructor() ? this.options.insert_space_before_opening_brace_in_constructor_declaration
-				: this.options.insert_space_before_opening_brace_in_method_declaration) && node.getBody() != null)
-			this.tm.firstTokenIn(node.getBody(), TokenNameLBRACE).spaceBefore();
-
-		boolean beforeComma = node.isConstructor()
-				? this.options.insert_space_before_comma_in_constructor_declaration_parameters
-				: this.options.insert_space_before_comma_in_method_declaration_parameters;
-		boolean afterComma = node.isConstructor()
-				? this.options.insert_space_after_comma_in_constructor_declaration_parameters
-				: this.options.insert_space_after_comma_in_method_declaration_parameters;
-		handleCommas(node.parameters(), beforeComma, afterComma);
-
-		List<Type> thrownExceptionTypes = node.thrownExceptionTypes();
-		if (!thrownExceptionTypes.isEmpty()) {
-			this.tm.firstTokenBefore(thrownExceptionTypes.get(0), TokenNamethrows).spaceBefore();
-
-			beforeComma = node.isConstructor()
-					? this.options.insert_space_before_comma_in_constructor_declaration_throws
-					: this.options.insert_space_before_comma_in_method_declaration_throws;
-			afterComma = node.isConstructor()
-					? this.options.insert_space_after_comma_in_constructor_declaration_throws
-					: this.options.insert_space_after_comma_in_method_declaration_throws;
-			handleCommas(thrownExceptionTypes, beforeComma, afterComma);
-		}
-
-		List<TypeParameter> typeParameters = node.typeParameters();
-		if (!typeParameters.isEmpty()) {
-			handleTypeParameters(typeParameters);
-			handleTokenBefore(typeParameters.get(0), TokenNameLESS, true, false);
-			handleTokenAfter(typeParameters.get(typeParameters.size() - 1), TokenNameGREATER, false, true);
-		}
-
-		handleSemicolon(node);
-		return true;
-	}
-
-	private void handleTypeParameters(List<TypeParameter> typeParameters) {
-		if (!typeParameters.isEmpty()) {
-			handleTokenBefore(typeParameters.get(0), TokenNameLESS,
-					this.options.insert_space_before_opening_angle_bracket_in_type_parameters,
-					this.options.insert_space_after_opening_angle_bracket_in_type_parameters);
-			handleTokenAfter(typeParameters.get(typeParameters.size() - 1), TokenNameGREATER,
-					this.options.insert_space_before_closing_angle_bracket_in_type_parameters,
-					this.options.insert_space_after_closing_angle_bracket_in_type_parameters);
-			handleCommas(typeParameters, this.options.insert_space_before_comma_in_type_parameters,
-					this.options.insert_space_after_comma_in_type_parameters);
-		}
-	}
-
-	@Override
-	public boolean visit(FieldDeclaration node) {
-		handleToken((ASTNode) node.fragments().get(0), TokenNameIdentifier, true, false);
-		handleCommas(node.fragments(), this.options.insert_space_before_comma_in_multiple_field_declarations,
-				this.options.insert_space_after_comma_in_multiple_field_declarations);
-		handleSemicolon(node);
-		return true;
-	}
-
-	@Override
-	public boolean visit(VariableDeclarationStatement node) {
-		handleToken((ASTNode) node.fragments().get(0), TokenNameIdentifier, true, false);
-		handleCommas(node.fragments(), this.options.insert_space_before_comma_in_multiple_local_declarations,
-				this.options.insert_space_after_comma_in_multiple_local_declarations);
-		return true;
-	}
-
-	@Override
-	public boolean visit(VariableDeclarationFragment node) {
-		if (node.getInitializer() != null) {
-			handleToken(node.getName(), TokenNameEQUAL, this.options.insert_space_before_assignment_operator,
-					this.options.insert_space_after_assignment_operator);
-		}
-		return true;
-	}
-
-	@Override
-	public void endVisit(SingleVariableDeclaration node) {
-		// this must be endVisit in case a space added by a visit on a child node needs to be cleared
-		if (node.isVarargs()) {
-			handleTokenBefore(node.getName(), TokenNameELLIPSIS, this.options.insert_space_before_ellipsis,
-					this.options.insert_space_after_ellipsis);
-			List<Annotation> varargsAnnotations = node.varargsAnnotations();
-			if (!varargsAnnotations.isEmpty()) {
-				this.tm.firstTokenIn(varargsAnnotations.get(0), TokenNameAT).spaceBefore();
-				this.tm.lastTokenIn(varargsAnnotations.get(varargsAnnotations.size() - 1), -1).clearSpaceAfter();
-			}
-		} else {
-			handleToken(node.getName(), TokenNameIdentifier, true, false);
-		}
-	}
-
-	@Override
-	public boolean visit(SwitchStatement node) {
-		handleToken(node, TokenNameLPAREN, this.options.insert_space_before_opening_paren_in_switch,
-				this.options.insert_space_after_opening_paren_in_switch);
-		handleTokenAfter(node.getExpression(), TokenNameRPAREN,
-				this.options.insert_space_before_closing_paren_in_switch, false);
-		handleTokenAfter(node.getExpression(), TokenNameLBRACE,
-				this.options.insert_space_before_opening_brace_in_switch, false);
-		handleSemicolon(node.statements());
-		return true;
-	}
-
-	@Override
-	public boolean visit(SwitchCase node) {
-		if (node.isDefault()) {
-			handleToken(node, TokenNameCOLON, this.options.insert_space_before_colon_in_default, false);
-		} else {
-			handleToken(node, TokenNamecase, false, true);
-			handleToken(node.getExpression(), TokenNameCOLON, this.options.insert_space_before_colon_in_case, false);
-		}
-		return true;
-	}
-
-	@Override
-	public boolean visit(DoStatement node) {
-		handleTokenBefore(node.getExpression(), TokenNameLPAREN,
-				this.options.insert_space_before_opening_paren_in_while,
-				this.options.insert_space_after_opening_paren_in_while);
-		handleTokenBefore(node.getExpression(), TokenNamewhile,
-				!(node.getBody() instanceof Block) || this.options.insert_space_after_closing_brace_in_block, false);
-		handleTokenAfter(node.getExpression(), TokenNameRPAREN,
-				this.options.insert_space_before_closing_paren_in_while, false);
-		return true;
-	}
-
-	@Override
-	public boolean visit(WhileStatement node) {
-		handleToken(node, TokenNameLPAREN, this.options.insert_space_before_opening_paren_in_while,
-				this.options.insert_space_after_opening_paren_in_while);
-		handleTokenBefore(node.getBody(), TokenNameRPAREN, this.options.insert_space_before_closing_paren_in_while,
-				false);
-		return true;
-	}
-
-	@Override
-	public boolean visit(SynchronizedStatement node) {
-		handleToken(node, TokenNameLPAREN, this.options.insert_space_before_opening_paren_in_synchronized,
-				this.options.insert_space_after_opening_paren_in_synchronized);
-		handleTokenBefore(node.getBody(), TokenNameRPAREN,
-				this.options.insert_space_before_closing_paren_in_synchronized, false);
-		return true;
-	}
-
-	@Override
-	public boolean visit(TryStatement node) {
-		List<VariableDeclarationExpression> resources = node.resources();
-		if (!resources.isEmpty()) {
-			handleToken(node, TokenNameLPAREN, this.options.insert_space_before_opening_paren_in_try,
-					this.options.insert_space_after_opening_paren_in_try);
-			handleTokenBefore(node.getBody(), TokenNameRPAREN, this.options.insert_space_before_closing_paren_in_try,
-					false);
-			for (int i = 1; i < resources.size(); i++) {
-				handleTokenBefore(resources.get(i), TokenNameSEMICOLON,
-						this.options.insert_space_before_semicolon_in_try_resources,
-						this.options.insert_space_after_semicolon_in_try_resources);
-			}
-			// there can be a semicolon after the last resource
-			int index = this.tm.firstIndexAfter(resources.get(resources.size() - 1), -1);
-			while (index < this.tm.size()) {
-				Token token = this.tm.get(index++);
-				if (token.tokenType == TokenNameSEMICOLON) {
-					handleToken(token, this.options.insert_space_before_semicolon_in_try_resources, false);
-				} else if (token.tokenType == TokenNameRPAREN) {
-					break;
-				}
-			}
-		}
-		return true;
-	}
-
-	@Override
-	public boolean visit(CatchClause node) {
-		handleToken(node, TokenNameLPAREN, this.options.insert_space_before_opening_paren_in_catch,
-				this.options.insert_space_after_opening_paren_in_catch);
-		handleTokenBefore(node.getBody(), TokenNameRPAREN, this.options.insert_space_before_closing_paren_in_catch,
-				false);
-		return true;
-	}
-
-	@Override
-	public boolean visit(AssertStatement node) {
-		this.tm.firstTokenIn(node, TokenNameassert).spaceAfter();
-		if (node.getMessage() != null) {
-			handleTokenBefore(node.getMessage(), TokenNameCOLON, this.options.insert_space_before_colon_in_assert,
-					this.options.insert_space_after_colon_in_assert);
-		}
-		return true;
-	}
-
-	@Override
-	public boolean visit(ReturnStatement node) {
-		if (node.getExpression() != null) {
-			int returnTokenIndex = this.tm.firstIndexIn(node, TokenNamereturn);
-			if (!(node.getExpression() instanceof ParenthesizedExpression)
-					|| this.options.insert_space_before_parenthesized_expression_in_return) {
-				this.tm.get(returnTokenIndex).spaceAfter();
-			}
-		}
-		return true;
-	}
-
-	@Override
-	public boolean visit(ThrowStatement node) {
-		int returnTokenIndex = this.tm.firstIndexIn(node, TokenNamethrow);
-		if (this.tm.get(returnTokenIndex + 1).tokenType != TokenNameLPAREN
-				|| this.options.insert_space_before_parenthesized_expression_in_throw) {
-			this.tm.get(returnTokenIndex).spaceAfter();
-		}
-		return true;
-	}
-
-	@Override
-	public boolean visit(LabeledStatement node) {
-		handleToken(node, TokenNameCOLON, this.options.insert_space_before_colon_in_labeled_statement,
-				this.options.insert_space_after_colon_in_labeled_statement);
-		return true;
-	}
-
-	@Override
-	public boolean visit(AnnotationTypeDeclaration node) {
-		handleToken(node, TokenNameAT, this.options.insert_space_before_at_in_annotation_type_declaration,
-				this.options.insert_space_after_at_in_annotation_type_declaration);
-		handleToken(node.getName(), TokenNameLBRACE,
-				this.options.insert_space_before_opening_brace_in_annotation_type_declaration, false);
-		return true;
-	}
-
-	@Override
-	public boolean visit(AnnotationTypeMemberDeclaration node) {
-		handleToken(node.getName(), TokenNameIdentifier, true, false);
-		handleToken(node.getName(), TokenNameLPAREN,
-				this.options.insert_space_before_opening_paren_in_annotation_type_member_declaration, false);
-		handleEmptyParens(node.getName(),
-				this.options.insert_space_between_empty_parens_in_annotation_type_member_declaration);
-		if (node.getDefault() != null)
-			handleTokenBefore(node.getDefault(), TokenNamedefault, true, true);
-		return true;
-	}
-
-	@Override
-	public boolean visit(NormalAnnotation node) {
-		handleAnnotation(node, true);
-		handleCommas(node.values(), this.options.insert_space_before_comma_in_annotation,
-				this.options.insert_space_after_comma_in_annotation);
-		return true;
-	}
-
-	@Override
-	public boolean visit(MemberValuePair node) {
-		handleToken(node, TokenNameEQUAL, this.options.insert_space_before_assignment_operator,
-				this.options.insert_space_after_assignment_operator);
-		return true;
-	}
-
-	@Override
-	public boolean visit(SingleMemberAnnotation node) {
-		handleAnnotation(node, true);
-		return true;
-	}
-
-	@Override
-	public boolean visit(MarkerAnnotation node) {
-		handleAnnotation(node, false);
-		return true;
-	}
-
-	private void handleAnnotation(Annotation node, boolean handleParenthesis) {
-		handleToken(node, TokenNameAT, false, this.options.insert_space_after_at_in_annotation);
-		if (handleParenthesis) {
-			handleToken(node, TokenNameLPAREN, this.options.insert_space_before_opening_paren_in_annotation,
-					this.options.insert_space_after_opening_paren_in_annotation);
-			if (this.options.insert_space_before_closing_paren_in_annotation)
-				this.tm.lastTokenIn(node, TokenNameRPAREN).spaceBefore();
-		}
-
-		ASTNode parent = node.getParent();
-		boolean skipSpaceAfter = parent instanceof Annotation || parent instanceof MemberValuePair
-				|| (parent instanceof AnnotationTypeMemberDeclaration
-						&& ((AnnotationTypeMemberDeclaration) parent).getDefault() == node)
-				|| parent instanceof ArrayInitializer;
-		if (!skipSpaceAfter)
-			this.tm.lastTokenIn(node, -1).spaceAfter();
-	}
-
-	@Override
-	public boolean visit(LambdaExpression node) {
-		handleToken(node, TokenNameARROW, this.options.insert_space_before_lambda_arrow,
-				this.options.insert_space_after_lambda_arrow);
-		List<VariableDeclaration> parameters = node.parameters();
-		if (node.hasParentheses()) {
-			if (handleEmptyParens(node, this.options.insert_space_between_empty_parens_in_method_declaration)) {
-				handleToken(node, TokenNameLPAREN,
-						this.options.insert_space_before_opening_paren_in_method_declaration, false);
-			} else {
-				handleToken(node, TokenNameLPAREN,
-						this.options.insert_space_before_opening_paren_in_method_declaration,
-						this.options.insert_space_after_opening_paren_in_method_declaration);
-
-				handleTokenBefore(node.getBody(), TokenNameRPAREN,
-						this.options.insert_space_before_closing_paren_in_method_declaration, false);
-			}
-			handleCommas(parameters, this.options.insert_space_before_comma_in_method_declaration_parameters,
-					this.options.insert_space_after_comma_in_method_declaration_parameters);
-		}
-		return true;
-	}
-
-	@Override
-	public boolean visit(Block node) {
-		handleSemicolon(node.statements());
-
-		ASTNode parent = node.getParent();
-		if (parent.getLength() == 0)
-			return true; // this is a fake block created by parsing in statements mode
-		if (parent instanceof MethodDeclaration)
-			return true; // spaces handled in #visit(MethodDeclaration)
-
-		handleToken(node, TokenNameLBRACE, this.options.insert_space_before_opening_brace_in_block, false);
-		if (this.options.insert_space_after_closing_brace_in_block
-				&& (parent instanceof Statement || parent instanceof CatchClause)) {
-			int closeBraceIndex = this.tm.lastIndexIn(node, TokenNameRBRACE);
-			this.tm.get(closeBraceIndex).spaceAfter();
-		}
-		return true;
-	}
-
-	@Override
-	public boolean visit(IfStatement node) {
-		handleToken(node, TokenNameLPAREN, this.options.insert_space_before_opening_paren_in_if,
-				this.options.insert_space_after_opening_paren_in_if);
-
-		Statement thenStatement = node.getThenStatement();
-		int closingParenIndex = this.tm.firstIndexBefore(thenStatement, TokenNameRPAREN);
-		handleToken(this.tm.get(closingParenIndex), this.options.insert_space_before_closing_paren_in_if,
-				/* space before then statement may be needed if it will stay on the same line */
-				!(thenStatement instanceof Block) && !this.tm.get(closingParenIndex + 1).isComment());
-
-		if (thenStatement instanceof Block && this.tm.isGuardClause((Block) thenStatement)) {
-			handleToken(thenStatement, TokenNameLBRACE, false, true);
-			this.tm.lastTokenIn(node, TokenNameRBRACE).spaceBefore();
-		}
-
-		handleSemicolon(thenStatement);
-		return true;
-	}
-
-	@Override
-	public boolean visit(ForStatement node) {
-		handleToken(node, TokenNameLPAREN, this.options.insert_space_before_opening_paren_in_for,
-				this.options.insert_space_after_opening_paren_in_for);
-		handleTokenBefore(node.getBody(), TokenNameRPAREN,
-				this.options.insert_space_before_closing_paren_in_for, false);
-		handleCommas(node.initializers(), this.options.insert_space_before_comma_in_for_inits,
-				this.options.insert_space_after_comma_in_for_inits);
-		handleCommas(node.updaters(), this.options.insert_space_before_comma_in_for_increments,
-				this.options.insert_space_after_comma_in_for_increments);
-
-		boolean part1Empty = node.initializers().isEmpty();
-		boolean part2Empty = node.getExpression() == null;
-		boolean part3Empty = node.updaters().isEmpty();
-		handleToken(node, TokenNameSEMICOLON, this.options.insert_space_before_semicolon_in_for && !part1Empty,
-				this.options.insert_space_after_semicolon_in_for && !part2Empty);
-		handleTokenBefore(node.getBody(), TokenNameSEMICOLON,
-				this.options.insert_space_before_semicolon_in_for && !part2Empty,
-				this.options.insert_space_after_semicolon_in_for && !part3Empty);
-		return true;
-	}
-
-	@Override
-	public boolean visit(VariableDeclarationExpression node) {
-		ASTNode parent = node.getParent();
-		if (parent instanceof ForStatement) {
-			handleCommas(node.fragments(), this.options.insert_space_before_comma_in_for_inits,
-					this.options.insert_space_after_comma_in_for_inits);
-		} else if (parent instanceof ExpressionStatement) {
-			handleCommas(node.fragments(), this.options.insert_space_before_comma_in_multiple_local_declarations,
-					this.options.insert_space_after_comma_in_multiple_local_declarations);
-		}
-		this.tm.firstTokenAfter(node.getType(), -1).spaceBefore();
-		return true;
-	}
-
-	@Override
-	public boolean visit(EnhancedForStatement node) {
-		handleToken(node, TokenNameLPAREN, this.options.insert_space_before_opening_paren_in_for,
-				this.options.insert_space_after_opening_paren_in_for);
-		handleTokenBefore(node.getBody(), TokenNameRPAREN,
-				this.options.insert_space_before_closing_paren_in_for, false);
-		handleTokenAfter(node.getParameter(), TokenNameCOLON, this.options.insert_space_before_colon_in_for,
-				this.options.insert_space_after_colon_in_for);
-		return true;
-	}
-
-	@Override
-	public boolean visit(MethodInvocation node) {
-		handleTypeArguments(node.typeArguments());
-		handleInvocation(node, node.getName());
-		handleCommas(node.arguments(), this.options.insert_space_before_comma_in_method_invocation_arguments,
-				this.options.insert_space_after_comma_in_method_invocation_arguments);
-		return true;
-	}
-
-	@Override
-	public boolean visit(SuperMethodInvocation node) {
-		handleTypeArguments(node.typeArguments());
-		handleInvocation(node, node.getName());
-		handleCommas(node.arguments(), this.options.insert_space_before_comma_in_method_invocation_arguments,
-				this.options.insert_space_after_comma_in_method_invocation_arguments);
-		return true;
-	}
-
-	@Override
-	public boolean visit(ClassInstanceCreation node) {
-		List<Type> typeArguments = node.typeArguments();
-		handleTypeArguments(typeArguments);
-		handleInvocation(node, node.getType(), node.getAnonymousClassDeclaration());
-		if (!typeArguments.isEmpty()) {
-			handleTokenBefore(typeArguments.get(0), TokenNamenew, false, true); // fix for: new<Integer>A<String>()
-		}
-		handleCommas(node.arguments(), this.options.insert_space_before_comma_in_allocation_expression,
-				this.options.insert_space_after_comma_in_allocation_expression);
-		return true;
-	}
-
-	@Override
-	public boolean visit(ConstructorInvocation node) {
-		handleTypeArguments(node.typeArguments());
-		handleInvocation(node, node);
-		handleCommas(node.arguments(),
-				this.options.insert_space_before_comma_in_explicit_constructor_call_arguments,
-				this.options.insert_space_after_comma_in_explicit_constructor_call_arguments);
-		return true;
-	}
-
-	@Override
-	public boolean visit(SuperConstructorInvocation node) {
-		handleTypeArguments(node.typeArguments());
-		handleInvocation(node, node);
-		handleCommas(node.arguments(),
-				this.options.insert_space_before_comma_in_explicit_constructor_call_arguments,
-				this.options.insert_space_after_comma_in_explicit_constructor_call_arguments);
-		return true;
-	}
-
-	private void handleInvocation(ASTNode invocationNode, ASTNode nodeBeforeOpeningParen) {
-		handleInvocation(invocationNode, nodeBeforeOpeningParen, null);
-	}
-
-	private void handleInvocation(ASTNode invocationNode, ASTNode nodeBeforeOpeningParen,
-			ASTNode nodeAfterClosingParen) {
-		if (handleEmptyParens(nodeBeforeOpeningParen,
-				this.options.insert_space_between_empty_parens_in_method_invocation)) {
-			handleToken(nodeBeforeOpeningParen, TokenNameLPAREN,
-					this.options.insert_space_before_opening_paren_in_method_invocation, false);
-		} else {
-			handleToken(nodeBeforeOpeningParen, TokenNameLPAREN,
-					this.options.insert_space_before_opening_paren_in_method_invocation,
-					this.options.insert_space_after_opening_paren_in_method_invocation);
-			if (this.options.insert_space_before_closing_paren_in_method_invocation) {
-				Token closingParen = nodeAfterClosingParen == null
-						? this.tm.lastTokenIn(invocationNode, TokenNameRPAREN)
-						: this.tm.firstTokenBefore(nodeAfterClosingParen, TokenNameRPAREN);
-				closingParen.spaceBefore();
-			}
-		}
-	}
-
-	@Override
-	public boolean visit(Assignment node) {
-		handleOperator(node.getOperator().toString(), node.getRightHandSide(),
-				this.options.insert_space_before_assignment_operator,
-				this.options.insert_space_after_assignment_operator);
-		return true;
-	}
-
-	@Override
-	public boolean visit(InfixExpression node) {
-		String operator = node.getOperator().toString();
-		handleOperator(operator, node.getRightOperand(), this.options.insert_space_before_binary_operator,
-				this.options.insert_space_after_binary_operator);
-		List<Expression> extendedOperands = node.extendedOperands();
-		for (Expression operand : extendedOperands) {
-			handleOperator(operator, operand, this.options.insert_space_before_binary_operator,
-					this.options.insert_space_after_binary_operator);
-		}
-		return true;
-	}
-
-	@Override
-	public boolean visit(PrefixExpression node) {
-		Operator operator = node.getOperator();
-		if (operator.equals(Operator.INCREMENT) || operator.equals(Operator.DECREMENT)) {
-			handleOperator(operator.toString(), node.getOperand(),
-					this.options.insert_space_before_prefix_operator,
-					this.options.insert_space_after_prefix_operator);
-		} else {
-			handleOperator(operator.toString(), node.getOperand(), this.options.insert_space_before_unary_operator,
-					this.options.insert_space_after_unary_operator);
-		}
-		return true;
-	}
-
-	@Override
-	public boolean visit(PostfixExpression node) {
-		if (this.options.insert_space_before_postfix_operator || this.options.insert_space_after_postfix_operator) {
-			String operator = node.getOperator().toString();
-			int i = this.tm.firstIndexAfter(node.getOperand(), -1);
-			while (!operator.equals(this.tm.toString(i))) {
-				i++;
-			}
-			handleToken(this.tm.get(i), this.options.insert_space_before_postfix_operator,
-					this.options.insert_space_after_postfix_operator);
-		}
-		return true;
-	}
-
-	private void handleOperator(String operator, ASTNode nodeAfter, boolean spaceBefore, boolean spaceAfter) {
-		if (spaceBefore || spaceAfter) {
-			int i = this.tm.firstIndexBefore(nodeAfter, -1);
-			while (!operator.equals(this.tm.toString(i))) {
-				i--;
-			}
-			handleToken(this.tm.get(i), spaceBefore, spaceAfter);
-		}
-	}
-
-	@Override
-	public boolean visit(ParenthesizedExpression node) {
-		handleToken(node, TokenNameLPAREN,
-				this.options.insert_space_before_opening_paren_in_parenthesized_expression,
-				this.options.insert_space_after_opening_paren_in_parenthesized_expression);
-		handleTokenAfter(node.getExpression(), TokenNameRPAREN,
-				this.options.insert_space_before_closing_paren_in_parenthesized_expression, false);
-		return true;
-	}
-
-	@Override
-	public boolean visit(CastExpression node) {
-		handleToken(node, TokenNameLPAREN, false, this.options.insert_space_after_opening_paren_in_cast);
-		handleTokenBefore(node.getExpression(), TokenNameRPAREN,
-				this.options.insert_space_before_closing_paren_in_cast,
-				this.options.insert_space_after_closing_paren_in_cast);
-		return true;
-	}
-
-	@Override
-	public boolean visit(IntersectionType node) {
-		List<Type> types = node.types();
-		for (int i = 1; i < types.size(); i++)
-			handleTokenBefore(types.get(i), TokenNameAND, this.options.insert_space_before_binary_operator,
-					this.options.insert_space_after_binary_operator);
-		return true;
-	}
-
-	@Override
-	public boolean visit(ConditionalExpression node) {
-		handleTokenBefore(node.getThenExpression(), TokenNameQUESTION,
-				this.options.insert_space_before_question_in_conditional,
-				this.options.insert_space_after_question_in_conditional);
-		handleTokenBefore(node.getElseExpression(), TokenNameCOLON,
-				this.options.insert_space_before_colon_in_conditional,
-				this.options.insert_space_after_colon_in_conditional);
-		return true;
-	}
-
-	@Override
-	public boolean visit(ArrayType node) {
-		ASTNode parent = node.getParent();
-		boolean spaceBeofreOpening, spaceBetween;
-		if (parent instanceof ArrayCreation) {
-			spaceBeofreOpening = this.options.insert_space_before_opening_bracket_in_array_allocation_expression;
-			spaceBetween = this.options.insert_space_between_empty_brackets_in_array_allocation_expression;
-		} else {
-			spaceBeofreOpening = this.options.insert_space_before_opening_bracket_in_array_type_reference;
-			spaceBetween = this.options.insert_space_between_brackets_in_array_type_reference;
-		}
-		List<Dimension> dimensions = node.dimensions();
-		for (Dimension dimension : dimensions) {
-			handleToken(dimension, TokenNameLBRACKET, spaceBeofreOpening, false);
-			handleEmptyBrackets(dimension, spaceBetween);
-		}
-		return true;
-	}
-
-	@Override
-	public boolean visit(ArrayAccess node) {
-		handleTokenBefore(node.getIndex(), TokenNameLBRACKET,
-				this.options.insert_space_before_opening_bracket_in_array_reference,
-				this.options.insert_space_after_opening_bracket_in_array_reference);
-		handleTokenAfter(node.getIndex(), TokenNameRBRACKET,
-				this.options.insert_space_before_closing_bracket_in_array_reference, false);
-		return true;
-	}
-
-	@Override
-	public boolean visit(ArrayCreation node) {
-		List<Expression> dimensions = node.dimensions();
-		for (Expression dimension : dimensions) {
-			handleTokenBefore(dimension, TokenNameLBRACKET, false,
-					this.options.insert_space_after_opening_bracket_in_array_allocation_expression);
-			handleTokenAfter(dimension, TokenNameRBRACKET,
-					this.options.insert_space_before_closing_bracket_in_array_allocation_expression, false);
-		}
-		return true;
-	}
-
-	@Override
-	public boolean visit(ArrayInitializer node) {
-		int openingBraceIndex = this.tm.firstIndexIn(node, TokenNameLBRACE);
-		int closingBraceIndex = this.tm.lastIndexIn(node, TokenNameRBRACE);
-		Token lastToken = this.tm.get(closingBraceIndex - 1);
-		if (lastToken.tokenType == TokenNameLBRACE) {
-			handleToken(this.tm.get(openingBraceIndex),
-					this.options.insert_space_before_opening_brace_in_array_initializer
-							&& !(node.getParent() instanceof ArrayInitializer)
-							&& !(node.getParent() instanceof SingleMemberAnnotation),
-					this.options.insert_space_between_empty_braces_in_array_initializer);
-		} else {
-			boolean endsWithComma = lastToken.tokenType == TokenNameCOMMA;
-			handleToken(this.tm.get(openingBraceIndex),
-					this.options.insert_space_before_opening_brace_in_array_initializer
-							&& !(node.getParent() instanceof ArrayInitializer)
-							&& !(node.getParent() instanceof SingleMemberAnnotation),
-					this.options.insert_space_after_opening_brace_in_array_initializer
-							&& !(endsWithComma && node.expressions().isEmpty()));
-			handleCommas(node.expressions(), this.options.insert_space_before_comma_in_array_initializer,
-					this.options.insert_space_after_comma_in_array_initializer);
-			if (endsWithComma) {
-				handleToken(lastToken, this.options.insert_space_before_comma_in_array_initializer,
-						false); //this.options.insert_space_after_comma_in_array_initializer);
-			}
-			handleToken(this.tm.get(closingBraceIndex),
-					this.options.insert_space_before_closing_brace_in_array_initializer
-							&& !(endsWithComma && node.expressions().isEmpty()), false);
-		}
-		return true;
-	}
-
-	@Override
-	public boolean visit(ParameterizedType node) {
-		List<Type> typeArguments = node.typeArguments();
-		boolean hasArguments = !typeArguments.isEmpty();
-		handleTokenAfter(node.getType(), TokenNameLESS,
-				this.options.insert_space_before_opening_angle_bracket_in_parameterized_type_reference,
-				hasArguments && this.options.insert_space_after_opening_angle_bracket_in_parameterized_type_reference);
-		if (hasArguments) {
-			handleTokenAfter(typeArguments.get(typeArguments.size() - 1), TokenNameGREATER,
-					this.options.insert_space_before_closing_angle_bracket_in_parameterized_type_reference, false);
-			handleCommas(node.typeArguments(),
-					this.options.insert_space_before_comma_in_parameterized_type_reference,
-					this.options.insert_space_after_comma_in_parameterized_type_reference);
-		}
-		return true;
-	}
-
-	@Override
-	public boolean visit(TypeParameter node) {
-		List<Type> typeBounds = node.typeBounds();
-		for (int i = 1; i < typeBounds.size(); i++) {
-			handleTokenBefore(typeBounds.get(i), TokenNameAND,
-					this.options.insert_space_before_and_in_type_parameter,
-					this.options.insert_space_after_and_in_type_parameter);
-		}
-		return true;
-	}
-
-	@Override
-	public boolean visit(WildcardType node) {
-		handleToken(node, TokenNameQUESTION, this.options.insert_space_before_question_in_wilcard,
-				this.options.insert_space_after_question_in_wilcard || node.getBound() != null);
-		return true;
-	}
-
-	@Override
-	public boolean visit(UnionType node) {
-		List<Type> types = node.types();
-		for (int i = 1; i < types.size(); i++)
-			handleTokenBefore(types.get(i), TokenNameOR, this.options.insert_space_before_binary_operator,
-					this.options.insert_space_after_binary_operator);
-		return true;
-	}
-
-	@Override
-	public boolean visit(Dimension node) {
-		List<Annotation> annotations = node.annotations();
-		if (!annotations.isEmpty())
-			handleToken(annotations.get(0), TokenNameAT, true, false);
-		return true;
-	}
-
-	@Override
-	public boolean visit(TypeMethodReference node) {
-		handleTypeArguments(node.typeArguments());
-		return true;
-	}
-
-	@Override
-	public boolean visit(ExpressionMethodReference node) {
-		handleTypeArguments(node.typeArguments());
-		return true;
-	}
-
-	@Override
-	public boolean visit(SuperMethodReference node) {
-		handleTypeArguments(node.typeArguments());
-		return true;
-	}
-
-	@Override
-	public boolean visit(CreationReference node) {
-		handleTypeArguments(node.typeArguments());
-		return true;
-	}
-
-	private void handleTypeArguments(List<Type> typeArguments) {
-		if (typeArguments.isEmpty())
-			return;
-		handleTokenBefore(typeArguments.get(0), TokenNameLESS,
-				this.options.insert_space_before_opening_angle_bracket_in_type_arguments,
-				this.options.insert_space_after_opening_angle_bracket_in_type_arguments);
-		handleTokenAfter(typeArguments.get(typeArguments.size() - 1), TokenNameGREATER,
-				this.options.insert_space_before_closing_angle_bracket_in_type_arguments,
-				this.options.insert_space_after_closing_angle_bracket_in_type_arguments);
-		handleCommas(typeArguments, this.options.insert_space_before_comma_in_type_arguments,
-				this.options.insert_space_after_comma_in_type_arguments);
-	}
-
-	@Override
-	public boolean visit(InstanceofExpression node) {
-		handleTokenAfter(node.getLeftOperand(), TokenNameinstanceof, true, true);
-		return true;
-	}
-
-	private void handleCommas(List<? extends ASTNode> nodes, boolean spaceBefore, boolean spaceAfter) {
-		if (spaceBefore || spaceAfter) {
-			for (int i = 1; i < nodes.size(); i++) {
-				handleTokenBefore(nodes.get(i), TokenNameCOMMA, spaceBefore, spaceAfter);
-			}
-		}
-	}
-
-	private void handleToken(ASTNode node, int tokenType, boolean spaceBefore, boolean spaceAfter) {
-		if (spaceBefore || spaceAfter) {
-			Token token = this.tm.get(this.tm.findIndex(node.getStartPosition(), tokenType, true));
-			// ^not the same as "firstTokenIn(node, tokenType)" - do not assert the token is inside the node
-			handleToken(token, spaceBefore, spaceAfter);
-		}
-	}
-
-	private void handleTokenBefore(ASTNode node, int tokenType, boolean spaceBefore, boolean spaceAfter) {
-		if (spaceBefore || spaceAfter) {
-			Token token = this.tm.firstTokenBefore(node, tokenType);
-			handleToken(token, spaceBefore, spaceAfter);
-		}
-	}
-
-	private void handleTokenAfter(ASTNode node, int tokenType, boolean spaceBefore, boolean spaceAfter) {
-		if (spaceBefore || spaceAfter) {
-			if (tokenType == TokenNameGREATER) {
-				// there could be ">>" or ">>>" instead, get rid of them
-				int index = this.tm.lastIndexIn(node, -1);
-				for (int i = index; i < index + 2; i++) {
-					Token token = this.tm.get(i);
-					if (token.tokenType == TokenNameRIGHT_SHIFT || token.tokenType == TokenNameUNSIGNED_RIGHT_SHIFT) {
-						this.tm.remove(i);
-						for (int j = 0; j < (token.tokenType == TokenNameRIGHT_SHIFT ? 2 : 3); j++) {
-							this.tm.insert(i + j, new Token(token.originalStart + j, token.originalStart + j,
-									TokenNameGREATER));
-						}
-					}
-				}
-			}
-			Token token = this.tm.firstTokenAfter(node, tokenType);
-			handleToken(token, spaceBefore, spaceAfter);
-		}
-	}
-
-	private void handleToken(Token token, boolean spaceBefore, boolean spaceAfter) {
-		if (spaceBefore)
-			token.spaceBefore();
-		if (spaceAfter)
-			token.spaceAfter();
-	}
-
-	private boolean handleEmptyParens(ASTNode nodeBeforeParens, boolean insertSpace) {
-		int openingIndex = this.tm.findIndex(nodeBeforeParens.getStartPosition(), TokenNameLPAREN, true);
-		if (this.tm.get(openingIndex + 1).tokenType == TokenNameRPAREN) {
-			if (insertSpace)
-				this.tm.get(openingIndex).spaceAfter();
-			return true;
-		}
-		return false;
-	}
-
-	private boolean handleEmptyBrackets(ASTNode nodeContainingBrackets, boolean insertSpace) {
-		int openingIndex = this.tm.firstIndexIn(nodeContainingBrackets, TokenNameLBRACKET);
-		if (this.tm.get(openingIndex + 1).tokenType == TokenNameRBRACKET) {
-			if (insertSpace)
-				this.tm.get(openingIndex).spaceAfter();
-			return true;
-		}
-		return false;
-	}
-
-	private void handleSemicolon(ASTNode node) {
-		if (this.options.insert_space_before_semicolon) {
-			Token lastToken = this.tm.lastTokenIn(node, -1);
-			if (lastToken.tokenType == TokenNameSEMICOLON)
-				lastToken.spaceBefore();
-		}
-	}
-
-	private void handleSemicolon(List<ASTNode> nodes) {
-		if (this.options.insert_space_before_semicolon) {
-			for (ASTNode node : nodes)
-				handleSemicolon(node);
-		}
-	}
-
-	public void finishUp() {
-		this.tm.traverse(0, new TokenTraverser() {
-			boolean isPreviousJIDP = false;
-
-			@Override
-			protected boolean token(Token token, int index) {
-				// put space between consecutive keywords, numbers or identifiers
-				char c = SpacePreparator.this.tm.charAt(token.originalStart);
-				boolean isJIDP = ScannerHelper.isJavaIdentifierPart(c);
-				if ((isJIDP || c == '@') && this.isPreviousJIDP)
-					getPrevious().spaceAfter();
-				this.isPreviousJIDP = isJIDP;
-
-				switch (token.tokenType) {
-					case TokenNamePLUS:
-						if (getNext().tokenType == TokenNamePLUS || getNext().tokenType == TokenNamePLUS_PLUS)
-							token.spaceAfter();
-						break;
-					case TokenNameMINUS:
-						if (getNext().tokenType == TokenNameMINUS || getNext().tokenType == TokenNameMINUS_MINUS)
-							token.spaceAfter();
-						break;
-				}
-				return true;
-			}
-		});
-	}
-}
->>>>>>> 79bb52bb
+}