/*******************************************************************************
 * Copyright (c) 2000, 2016 IBM Corporation and others.
 * All rights reserved. This program and the accompanying materials
 * are made available under the terms of the Eclipse Public License v1.0
 * which accompanies this distribution, and is available at
 * http://www.eclipse.org/legal/epl-v10.html
 *
 * Contributors:
 *     IBM Corporation - initial API and implementation
 *     John Glassmyer <jogl@google.com> - import group sorting is broken - https://bugs.eclipse.org/430303
 *     Lars Vogel <Lars.Vogel@vogella.com> - Contributions for
 *     						Bug 473178
 *******************************************************************************/

package org.eclipse.jdt.core.dom.rewrite;

import java.util.ArrayList;
import java.util.Arrays;
import java.util.HashMap;
import java.util.HashSet;
import java.util.List;
import java.util.Map;
import java.util.Set;

import org.eclipse.core.runtime.CoreException;
import org.eclipse.core.runtime.IProgressMonitor;
import org.eclipse.core.runtime.SubMonitor;
import org.eclipse.jdt.core.Flags;
import org.eclipse.jdt.core.ICompilationUnit;
import org.eclipse.jdt.core.IImportDeclaration;
import org.eclipse.jdt.core.IType;
import org.eclipse.jdt.core.ITypeRoot;
import org.eclipse.jdt.core.JavaCore;
import org.eclipse.jdt.core.JavaModelException;
import org.eclipse.jdt.core.Signature;
import org.eclipse.jdt.core.compiler.CharOperation;
import org.eclipse.jdt.core.dom.AST;
import org.eclipse.jdt.core.dom.ASTParser;
import org.eclipse.jdt.core.dom.AbstractTypeDeclaration;
import org.eclipse.jdt.core.dom.AnnotatableType;
import org.eclipse.jdt.core.dom.Annotation;
import org.eclipse.jdt.core.dom.ArrayInitializer;
import org.eclipse.jdt.core.dom.ArrayType;
import org.eclipse.jdt.core.dom.CharacterLiteral;
import org.eclipse.jdt.core.dom.CompilationUnit;
import org.eclipse.jdt.core.dom.Dimension;
import org.eclipse.jdt.core.dom.Expression;
import org.eclipse.jdt.core.dom.FieldAccess;
import org.eclipse.jdt.core.dom.IAnnotationBinding;
import org.eclipse.jdt.core.dom.IBinding;
import org.eclipse.jdt.core.dom.IMemberValuePairBinding;
import org.eclipse.jdt.core.dom.IMethodBinding;
import org.eclipse.jdt.core.dom.ITypeBinding;
import org.eclipse.jdt.core.dom.IVariableBinding;
import org.eclipse.jdt.core.dom.ImportDeclaration;
import org.eclipse.jdt.core.dom.MarkerAnnotation;
import org.eclipse.jdt.core.dom.MemberValuePair;
import org.eclipse.jdt.core.dom.Modifier;
import org.eclipse.jdt.core.dom.Name;
import org.eclipse.jdt.core.dom.NormalAnnotation;
import org.eclipse.jdt.core.dom.ParameterizedType;
import org.eclipse.jdt.core.dom.PrimitiveType;
import org.eclipse.jdt.core.dom.SimpleName;
import org.eclipse.jdt.core.dom.SimpleType;
import org.eclipse.jdt.core.dom.SingleMemberAnnotation;
import org.eclipse.jdt.core.dom.StringLiteral;
import org.eclipse.jdt.core.dom.Type;
import org.eclipse.jdt.core.dom.TypeLiteral;
import org.eclipse.jdt.core.dom.WildcardType;
import org.eclipse.jdt.internal.core.dom.rewrite.imports.ImportRewriteAnalyzer;
import org.eclipse.jdt.internal.core.dom.rewrite.imports.ImportRewriteConfiguration;
import org.eclipse.jdt.internal.core.dom.rewrite.imports.ImportRewriteConfiguration.ImplicitImportIdentification;
import org.eclipse.jdt.internal.core.dom.rewrite.imports.ImportRewriteConfiguration.ImportContainerSorting;
import org.eclipse.jdt.internal.core.util.Messages;
import org.eclipse.jdt.internal.core.util.Util;
import org.eclipse.text.edits.MultiTextEdit;
import org.eclipse.text.edits.TextEdit;


/**
 * The {@link ImportRewrite} helps updating imports following a import order and on-demand imports threshold as configured by a project.
 * <p>
 * The import rewrite is created on a compilation unit and collects references to types that are added or removed. When adding imports, e.g. using
 * {@link #addImport(String)}, the import rewrite evaluates if the type can be imported and returns the a reference to the type that can be used in code.
 * This reference is either unqualified if the import could be added, or fully qualified if the import failed due to a conflict with another element of the same name.
 * </p>
 * <p>
 * On {@link #rewriteImports(IProgressMonitor)} the rewrite translates these descriptions into
 * text edits that can then be applied to the original source. The rewrite infrastructure tries to generate minimal text changes and only
 * works on the import statements. It is possible to combine the result of an import rewrite with the result of a {@link org.eclipse.jdt.core.dom.rewrite.ASTRewrite}
 * as long as no import statements are modified by the AST rewrite.
 * </p>
 * <p>The options controlling the import order and on-demand thresholds are:
 * <ul><li>{@link #setImportOrder(String[])} specifies the import groups and their preferred order</li>
 * <li>{@link #setOnDemandImportThreshold(int)} specifies the number of imports in a group needed for a on-demand import statement (star import)</li>
 * <li>{@link #setStaticOnDemandImportThreshold(int)} specifies the number of static imports in a group needed for a on-demand import statement (star import)</li>
 *</ul>
 * This class is not intended to be subclassed.
 * </p>
 * @since 3.2
 */
@SuppressWarnings({ "rawtypes", "unchecked" })
public final class ImportRewrite {

	/**
	 * A {@link ImportRewrite.ImportRewriteContext} can optionally be used in e.g. {@link ImportRewrite#addImport(String, ImportRewrite.ImportRewriteContext)} to
	 * give more information about the types visible in the scope. These types can be for example inherited inner types where it is
	 * unnecessary to add import statements for.
	 *
	 * </p>
	 * <p>
	 * This class can be implemented by clients.
	 * </p>
	 */
	public static abstract class ImportRewriteContext {

		/**
		 * Result constant signaling that the given element is know in the context.
		 */
		public final static int RES_NAME_FOUND= 1;

		/**
		 * Result constant signaling that the given element is not know in the context.
		 */
		public final static int RES_NAME_UNKNOWN= 2;

		/**
		 * Result constant signaling that the given element is conflicting with an other element in the context.
		 */
		public final static int RES_NAME_CONFLICT= 3;

		/**
		 * Result constant signaling that the given element must be imported explicitly (and must not be folded into
		 * an on-demand import or filtered as an implicit import).
		 *
		 * @since 3.11
		 */
		public final static int RES_NAME_UNKNOWN_NEEDS_EXPLICIT_IMPORT= 4;

		/**
		 * Kind constant specifying that the element is a type import.
		 */
		public final static int KIND_TYPE= 1;

		/**
		 * Kind constant specifying that the element is a static field import.
		 */
		public final static int KIND_STATIC_FIELD= 2;

		/**
		 * Kind constant specifying that the element is a static method import.
		 */
		public final static int KIND_STATIC_METHOD= 3;

		/**
		 * Searches for the given element in the context and reports if the element is known ({@link #RES_NAME_FOUND}),
		 * unknown ({@link #RES_NAME_UNKNOWN}), unknown in the context but known to require an explicit import
		 * ({@link #RES_NAME_UNKNOWN_NEEDS_EXPLICIT_IMPORT}), or if its name conflicts ({@link #RES_NAME_CONFLICT})
		 * with an other element.
		 *
		 * @param qualifier The qualifier of the element, can be package or the qualified name of a type
		 * @param name The simple name of the element; either a type, method or field name or * for on-demand imports.
		 * @param kind The kind of the element. Can be either {@link #KIND_TYPE}, {@link #KIND_STATIC_FIELD} or
		 * {@link #KIND_STATIC_METHOD}. Implementors should be prepared for new, currently unspecified kinds and return
		 * {@link #RES_NAME_UNKNOWN} by default.
		 * @return Returns the result of the lookup. Can be either {@link #RES_NAME_FOUND}, {@link #RES_NAME_UNKNOWN},
		 * {@link #RES_NAME_CONFLICT}, or {@link #RES_NAME_UNKNOWN_NEEDS_EXPLICIT_IMPORT}.
		 */
		public abstract int findInContext(String qualifier, String name, int kind);
	}

	private static final char STATIC_PREFIX= 's';
	private static final char NORMAL_PREFIX= 'n';

	/** @deprecated using deprecated code */
	private static final int JLS8_INTERNAL = AST.JLS8;

	private final ImportRewriteContext defaultContext;

	private final ICompilationUnit compilationUnit;
	private final CompilationUnit astRoot;

	private final boolean restoreExistingImports;
	private final List existingImports;
	private final Map importsKindMap;

	private String[] importOrder;
	private int importOnDemandThreshold;
	private int staticImportOnDemandThreshold;

	private List<String> addedImports;
	private List<String> removedImports;

	/**
	 * Simple names of non-static imports which must not be reduced into on-demand imports
	 * or filtered out as implicit.
	 */
	private Set<String> typeExplicitSimpleNames;

	/**
	 * Simple names of static imports which must not be reduced into on-demand imports
	 * or filtered out as implicit.
	 */
	private Set<String> staticExplicitSimpleNames;

	private String[] createdImports;
	private String[] createdStaticImports;

	private boolean filterImplicitImports;
	private boolean useContextToFilterImplicitImports;

	/**
	 * Creates an {@link ImportRewrite} from an {@link ICompilationUnit}. If <code>restoreExistingImports</code>
	 * is <code>true</code>, all existing imports are kept, and new imports will be inserted at best matching locations. If
	 * <code>restoreExistingImports</code> is <code>false</code>, the existing imports will be removed and only the
	 * newly added imports will be created.
	 * <p>
	 * Note that {@link #create(CompilationUnit, boolean)} is more efficient than this method if an AST for
	 * the compilation unit is already available.
	 * </p>
	 * @param cu the compilation unit to create the imports for
	 * @param restoreExistingImports specifies if the existing imports should be kept or removed.
	 * @return the created import rewriter.
	 * @throws JavaModelException thrown when the compilation unit could not be accessed.
	 */
	public static ImportRewrite create(ICompilationUnit cu, boolean restoreExistingImports) throws JavaModelException {
		if (cu == null) {
			throw new IllegalArgumentException("Compilation unit must not be null"); //$NON-NLS-1$
		}
		List existingImport= null;
		if (restoreExistingImports) {
			existingImport= new ArrayList();
			IImportDeclaration[] imports= cu.getImports();
			for (int i= 0; i < imports.length; i++) {
				IImportDeclaration curr= imports[i];
				char prefix= Flags.isStatic(curr.getFlags()) ? STATIC_PREFIX : NORMAL_PREFIX;
				existingImport.add(prefix + curr.getElementName());
			}
		}
		return new ImportRewrite(cu, null, existingImport);
	}

	/**
	 * Creates an {@link ImportRewrite} from an AST ({@link CompilationUnit}). The AST has to be created from an
	 * {@link ICompilationUnit}, that means {@link ASTParser#setSource(ICompilationUnit)} has been used when creating the
	 * AST. If <code>restoreExistingImports</code> is <code>true</code>, all existing imports are kept, and new imports
	 * will be inserted at best matching locations. If <code>restoreExistingImports</code> is <code>false</code>, the
	 * existing imports will be removed and only the newly added imports will be created.
	 * <p>
	 * Note that this method is more efficient than using {@link #create(ICompilationUnit, boolean)} if an AST is already available.
	 * </p>
	 * @param astRoot the AST root node to create the imports for
	 * @param restoreExistingImports specifies if the existing imports should be kept or removed.
	 * @return the created import rewriter.
	 * @throws IllegalArgumentException thrown when the passed AST is null or was not created from a compilation unit.
	 */
	public static ImportRewrite create(CompilationUnit astRoot, boolean restoreExistingImports) {
		if (astRoot == null) {
			throw new IllegalArgumentException("AST must not be null"); //$NON-NLS-1$
		}
		ITypeRoot typeRoot = astRoot.getTypeRoot();
		if (!(typeRoot instanceof ICompilationUnit)) {
			throw new IllegalArgumentException("AST must have been constructed from a Java element"); //$NON-NLS-1$
		}
		List existingImport= null;
		if (restoreExistingImports) {
			existingImport= new ArrayList();
			List imports= astRoot.imports();
			for (int i= 0; i < imports.size(); i++) {
				ImportDeclaration curr= (ImportDeclaration) imports.get(i);
				StringBuffer buf= new StringBuffer();
				buf.append(curr.isStatic() ? STATIC_PREFIX : NORMAL_PREFIX).append(curr.getName().getFullyQualifiedName());
				if (curr.isOnDemand()) {
					if (buf.length() > 1)
						buf.append('.');
					buf.append('*');
				}
				existingImport.add(buf.toString());
			}
		}
		return new ImportRewrite((ICompilationUnit) typeRoot, astRoot, existingImport);
	}

	private ImportRewrite(ICompilationUnit cu, CompilationUnit astRoot, List existingImports) {
		this.compilationUnit= cu;
		this.astRoot= astRoot; // might be null
		if (existingImports != null) {
			this.existingImports= existingImports;
			this.restoreExistingImports= !existingImports.isEmpty();
		} else {
			this.existingImports= new ArrayList();
			this.restoreExistingImports= false;
		}
		this.filterImplicitImports= true;
		// consider that no contexts are used
		this.useContextToFilterImplicitImports = false;

		this.defaultContext= new ImportRewriteContext() {
			public int findInContext(String qualifier, String name, int kind) {
				return findInImports(qualifier, name, kind);
			}
		};
		this.addedImports= new ArrayList<>();
		this.removedImports= new ArrayList<>();
		this.typeExplicitSimpleNames = new HashSet<>();
		this.staticExplicitSimpleNames = new HashSet<>();
		this.createdImports= null;
		this.createdStaticImports= null;

		this.importOrder= CharOperation.NO_STRINGS;
		this.importOnDemandThreshold= 99;
		this.staticImportOnDemandThreshold= 99;
		
		this.importsKindMap = new HashMap();
	}


	 /**
	 * Defines the import groups and order to be used by the {@link ImportRewrite}.
	 * Imports are added to the group matching their qualified name most. The empty group name groups all imports not matching
	 * any other group. Static imports are managed in separate groups. Static import group names are prefixed with a '#' character.
	 * @param order A list of strings defining the import groups. A group name must be a valid package name or empty. If can be
	 * prefixed by the '#' character for static import groups
	 */
	public void setImportOrder(String[] order) {
		if (order == null)
			throw new IllegalArgumentException("Order must not be null"); //$NON-NLS-1$
		this.importOrder= order;
	}

	 /**
	 *	Sets the on-demand import threshold for normal (non-static) imports.
	 *	This threshold defines the number of imports that need to be in a group to use
	 * a on-demand (star) import declaration instead.
	 *
	 * @param threshold a positive number defining the on-demand import threshold
	 * for normal (non-static) imports.
	 * @throws IllegalArgumentException a {@link IllegalArgumentException} is thrown
	 * if the number is not positive.
     */
	public void setOnDemandImportThreshold(int threshold) {
		if (threshold <= 0)
			throw new IllegalArgumentException("Threshold must be positive."); //$NON-NLS-1$
		this.importOnDemandThreshold= threshold;
	}

	 /**
	 *	Sets the on-demand import threshold for static imports.
	 *	This threshold defines the number of imports that need to be in a group to use
	 * a on-demand (star) import declaration instead.
	 *
	 * @param threshold a positive number defining the on-demand import threshold
	 * for normal (non-static) imports.
	 * @throws IllegalArgumentException a {@link IllegalArgumentException} is thrown
	 * if the number is not positive.
     */
	public void setStaticOnDemandImportThreshold(int threshold) {
		if (threshold <= 0)
			throw new IllegalArgumentException("Threshold must be positive."); //$NON-NLS-1$
		this.staticImportOnDemandThreshold= threshold;
	}

	/**
	 * The compilation unit for which this import rewrite was created for.
	 * @return the compilation unit for which this import rewrite was created for.
	 */
	public ICompilationUnit getCompilationUnit() {
		return this.compilationUnit;
	}

	/**
	 * Returns the default rewrite context that only knows about the imported types. Clients
	 * can write their own context and use the default context for the default behavior.
	 * @return the default import rewrite context.
	 */
	public ImportRewriteContext getDefaultImportRewriteContext() {
		return this.defaultContext;
	}

	/**
	 * Specifies that implicit imports (for types in <code>java.lang</code>, types in the same package as the rewrite
	 * compilation unit, and types in the compilation unit's main type) should not be created, except if necessary to
	 * resolve an on-demand import conflict.
	 * <p>
	 * The filter is enabled by default.
	 * </p>
	 * <p>
	 * Note: {@link #setUseContextToFilterImplicitImports(boolean)} can be used to filter implicit imports
	 * when a context is used.
	 * </p>
	 * 
	 * @param filterImplicitImports
	 *            if <code>true</code>, implicit imports will be filtered
	 * 
	 * @see #setUseContextToFilterImplicitImports(boolean)
	 */
	public void setFilterImplicitImports(boolean filterImplicitImports) {
		this.filterImplicitImports= filterImplicitImports;
	}

	/**
	* Sets whether a context should be used to properly filter implicit imports.
	* <p>
	* By default, the option is disabled to preserve pre-3.6 behavior.
	* </p>
	* <p>
	* When this option is set, the context passed to the <code>addImport*(...)</code> methods is used to determine
	* whether an import can be filtered because the type is implicitly visible. Note that too many imports
	* may be kept if this option is set and <code>addImport*(...)</code> methods are called without a context.
	* </p>
	* 
	* @param useContextToFilterImplicitImports the given setting
	* 
	* @see #setFilterImplicitImports(boolean)
	* @since 3.6
	*/
	public void setUseContextToFilterImplicitImports(boolean useContextToFilterImplicitImports) {
		this.useContextToFilterImplicitImports = useContextToFilterImplicitImports;
	}
	
	private static int compareImport(char prefix, String qualifier, String name, String curr) {
		if (curr.charAt(0) != prefix || !curr.endsWith(name)) {
			return ImportRewriteContext.RES_NAME_UNKNOWN;
		}

		curr= curr.substring(1); // remove the prefix

		if (curr.length() == name.length()) {
			if (qualifier.length() == 0) {
				return ImportRewriteContext.RES_NAME_FOUND;
			}
			return ImportRewriteContext.RES_NAME_CONFLICT;
		}
		// at this place: curr.length > name.length

		int dotPos= curr.length() - name.length() - 1;
		if (curr.charAt(dotPos) != '.') {
			return ImportRewriteContext.RES_NAME_UNKNOWN;
		}
		if (qualifier.length() != dotPos || !curr.startsWith(qualifier)) {
			return ImportRewriteContext.RES_NAME_CONFLICT;
		}
		return ImportRewriteContext.RES_NAME_FOUND;
	}

	/**
	 * Not API, package visibility as accessed from an anonymous type
	 */
	/* package */ final int findInImports(String qualifier, String name, int kind) {
		boolean allowAmbiguity=  (kind == ImportRewriteContext.KIND_STATIC_METHOD) || (name.length() == 1 && name.charAt(0) == '*');
		List imports= this.existingImports;
		char prefix= (kind == ImportRewriteContext.KIND_TYPE) ? NORMAL_PREFIX : STATIC_PREFIX;

		for (int i= imports.size() - 1; i >= 0 ; i--) {
			String curr= (String) imports.get(i);
			int res= compareImport(prefix, qualifier, name, curr);
			if (res != ImportRewriteContext.RES_NAME_UNKNOWN) {
				if (!allowAmbiguity || res == ImportRewriteContext.RES_NAME_FOUND) {
					if (prefix != STATIC_PREFIX) {
						return res;
					}
					Object currKind = this.importsKindMap.get(curr.substring(1));
					if (currKind != null && currKind.equals(this.importsKindMap.get(qualifier + '.' + name))) {
						return res;
					}
				}
			}
		}

		String packageName= this.compilationUnit.getParent().getElementName();
		if (kind == ImportRewriteContext.KIND_TYPE) {
			if (this.filterImplicitImports && this.useContextToFilterImplicitImports) {
				String mainTypeSimpleName= JavaCore.removeJavaLikeExtension(this.compilationUnit.getElementName());
				String mainTypeName= Util.concatenateName(packageName, mainTypeSimpleName, '.');
				if (qualifier.equals(packageName)
						|| mainTypeName.equals(Util.concatenateName(qualifier, name, '.'))) {
					return ImportRewriteContext.RES_NAME_FOUND;
				}
				
				if (this.astRoot != null) {
					List<AbstractTypeDeclaration> types = this.astRoot.types();
					int nTypes = types.size();
					for (int i = 0; i < nTypes; i++) {
						AbstractTypeDeclaration type = types.get(i);
						SimpleName simpleName = type.getName();
						if (simpleName.getIdentifier().equals(name)) { 
							return qualifier.equals(packageName)
									? ImportRewriteContext.RES_NAME_FOUND
									: ImportRewriteContext.RES_NAME_CONFLICT;
						}
					}
				} else {
					try {
						IType[] types = this.compilationUnit.getTypes();
						int nTypes = types.length;
						for (int i = 0; i < nTypes; i++) {
							IType type = types[i];
							String typeName = type.getElementName();
							if (typeName.equals(name)) {
								return qualifier.equals(packageName)
										? ImportRewriteContext.RES_NAME_FOUND
										: ImportRewriteContext.RES_NAME_CONFLICT;
							}
						}
					} catch (JavaModelException e) {
						// don't want to throw an exception here
					}
				}
			}
		}

		return ImportRewriteContext.RES_NAME_UNKNOWN;
	}

	/**
	 * Adds the necessary imports for the given annotation binding to the rewriter's record
	 * and returns an {@link Annotation} that can be used in the code.
	 * <p>
	 * No imports are added for types that are already known. If an import for a type is recorded to be removed, this record is discarded instead.
	 * </p>
	 * <p>
	 * The content of the compilation unit itself is actually not modified
	 * in any way by this method; rather, the rewriter just records newly added imports.
	 * </p>
	 * @param annotation the annotation to be added
	 * @param ast the AST to create the returned annotation for
	 * @param context an optional context that knows about types visible in the current scope or <code>null</code>
	 * to use the default context (only using the available imports)
	 * @return an annotation node. The returned annotation contains unqualified type names where
	 * an import could be added or was already known. Type names are fully qualified if an import conflict prevented an import.
	 * 
	 * @since 3.10
	 */
	public Annotation addAnnotation(IAnnotationBinding annotation, AST ast, ImportRewriteContext context) {
		Type type = addImport(annotation.getAnnotationType(), ast, context);
		Name name;
		if (type instanceof SimpleType) {
			SimpleType simpleType = (SimpleType) type;
			name = simpleType.getName();
			// cut 'name' loose from its parent, so that it can be reused
			simpleType.setName(ast.newName("a")); //$NON-NLS-1$
		} else {
			name = ast.newName("invalid"); //$NON-NLS-1$
		}

		IMemberValuePairBinding[] mvps= annotation.getDeclaredMemberValuePairs();
		if (mvps.length == 0) {
			MarkerAnnotation result = ast.newMarkerAnnotation();
			result.setTypeName(name);
			return result;
		} else if (mvps.length == 1 && "value".equals(mvps[0].getName())) { //$NON-NLS-1$
			SingleMemberAnnotation result= ast.newSingleMemberAnnotation();
			result.setTypeName(name);
			Object value = mvps[0].getValue();
			if (value != null)
				result.setValue(addAnnotation(ast, value, context));
			return result;
		} else {
			NormalAnnotation result = ast.newNormalAnnotation();
			result.setTypeName(name);
			for (int i= 0; i < mvps.length; i++) {
				IMemberValuePairBinding mvp = mvps[i];
				MemberValuePair mvpNode = ast.newMemberValuePair();
				mvpNode.setName(ast.newSimpleName(mvp.getName()));
				Object value = mvp.getValue();
				if (value != null)
					mvpNode.setValue(addAnnotation(ast, value, context));
				result.values().add(mvpNode);
			}
			return result;
		}
	}

	/**
	 * Adds a new import to the rewriter's record and returns a {@link Type} node that can be used
	 * in the code as a reference to the type. The type binding can be an array binding, type variable or wildcard.
	 * If the binding is a generic type, the type parameters are ignored. For parameterized types, also the type
	 * arguments are processed and imports added if necessary. Anonymous types inside type arguments are normalized to their base type, wildcard
	 * of wildcards are ignored.
	 * 	<p>
 	 * No imports are added for types that are already known. If a import for a type is recorded to be removed, this record is discarded instead.
	 * </p>
	 * <p>
	 * The content of the compilation unit itself is actually not modified
	 * in any way by this method; rather, the rewriter just records that a new import has been added.
	 * </p>
	 * @param typeSig the signature of the type to be added.
	 * @param ast the AST to create the returned type for.
	 * @return a type node for the given type signature. Type names are simple names if an import could be used,
	 * or else qualified names if an import conflict prevented an import.
	 */
	public Type addImportFromSignature(String typeSig, AST ast) {
		return addImportFromSignature(typeSig, ast, this.defaultContext);
	}

	/**
	 * Adds a new import to the rewriter's record and returns a {@link Type} node that can be used
	 * in the code as a reference to the type. The type binding can be an array binding, type variable or wildcard.
	 * If the binding is a generic type, the type parameters are ignored. For parameterized types, also the type
	 * arguments are processed and imports added if necessary. Anonymous types inside type arguments are normalized to their base type, wildcard
	 * of wildcards are ignored.
	 * 	<p>
 	 * No imports are added for types that are already known. If a import for a type is recorded to be removed, this record is discarded instead.
	 * </p>
	 * <p>
	 * The content of the compilation unit itself is actually not modified
	 * in any way by this method; rather, the rewriter just records that a new import has been added.
	 * </p>
	 * @param typeSig the signature of the type to be added.
	 * @param ast the AST to create the returned type for.
	 * @param context an optional context that knows about types visible in the current scope or <code>null</code>
	 * to use the default context only using the available imports.
	 * @return a type node for the given type signature. Type names are simple names if an import could be used,
	 * or else qualified names if an import conflict prevented an import.
	 */
	public Type addImportFromSignature(String typeSig, AST ast, ImportRewriteContext context) {
		if (typeSig == null || typeSig.length() == 0) {
			throw new IllegalArgumentException("Invalid type signature: empty or null"); //$NON-NLS-1$
		}
		int sigKind= Signature.getTypeSignatureKind(typeSig);
		switch (sigKind) {
			case Signature.BASE_TYPE_SIGNATURE:
				return ast.newPrimitiveType(PrimitiveType.toCode(Signature.toString(typeSig)));
			case Signature.ARRAY_TYPE_SIGNATURE:
				Type elementType= addImportFromSignature(Signature.getElementType(typeSig), ast, context);
				return ast.newArrayType(elementType, Signature.getArrayCount(typeSig));
			case Signature.CLASS_TYPE_SIGNATURE:
				String erasureSig= Signature.getTypeErasure(typeSig);

				String erasureName= Signature.toString(erasureSig);
				if (erasureSig.charAt(0) == Signature.C_RESOLVED) {
					erasureName= internalAddImport(erasureName, context);
				}
				Type baseType= ast.newSimpleType(ast.newName(erasureName));
				String[] typeArguments= Signature.getTypeArguments(typeSig);
				if (typeArguments.length > 0) {
					ParameterizedType type= ast.newParameterizedType(baseType);
					List argNodes= type.typeArguments();
					for (int i= 0; i < typeArguments.length; i++) {
						String curr= typeArguments[i];
						if (containsNestedCapture(curr)) { // see bug 103044
							argNodes.add(ast.newWildcardType());
						} else {
							argNodes.add(addImportFromSignature(curr, ast, context));
						}
					}
					return type;
				}
				return baseType;
			case Signature.TYPE_VARIABLE_SIGNATURE:
				return ast.newSimpleType(ast.newSimpleName(Signature.toString(typeSig)));
			case Signature.WILDCARD_TYPE_SIGNATURE:
				WildcardType wildcardType= ast.newWildcardType();
				char ch= typeSig.charAt(0);
				if (ch != Signature.C_STAR) {
					Type bound= addImportFromSignature(typeSig.substring(1), ast, context);
					wildcardType.setBound(bound, ch == Signature.C_EXTENDS);
				}
				return wildcardType;
			case Signature.CAPTURE_TYPE_SIGNATURE:
				return addImportFromSignature(typeSig.substring(1), ast, context);
			default:
				throw new IllegalArgumentException("Unknown type signature kind: " + typeSig); //$NON-NLS-1$
		}
	}



	/**
	 * Adds a new import to the rewriter's record and returns a type reference that can be used
	 * in the code. The type binding can be an array binding, type variable or wildcard.
	 * If the binding is a generic type, the type parameters are ignored. For parameterized types, also the type
	 * arguments are processed and imports added if necessary. Anonymous types inside type arguments are normalized to their base type, wildcard
	 * of wildcards are ignored. Type annotations are ignored.
	 * 	<p>
 	 * No imports are added for types that are already known. If a import for a type is recorded to be removed, this record is discarded instead.
	 * </p>
	 * <p>
	 * The content of the compilation unit itself is actually not modified
	 * in any way by this method; rather, the rewriter just records that a new import has been added.
	 * </p>
	 * @param binding the signature of the type to be added.
	 * @return a type reference for the given type binding. Type names are simple names if an import could be used,
	 * or else qualified names if an import conflict prevented an import.
	 */
	public String addImport(ITypeBinding binding) {
		return addImport(binding, this.defaultContext);
	}

	/**
	 * Adds a new import to the rewriter's record and returns a type reference that can be used
	 * in the code. The type binding can be an array binding, type variable or wildcard.
	 * If the binding is a generic type, the type parameters are ignored. For parameterized types, also the type
	 * arguments are processed and imports added if necessary. Anonymous types inside type arguments are normalized to their base type, wildcard
	 * of wildcards are ignored. Type annotations are ignored.
	 * 	<p>
 	 * No imports are added for types that are already known. If a import for a type is recorded to be removed, this record is discarded instead.
	 * </p>
	 * <p>
	 * The content of the compilation unit itself is actually not modified
	 * in any way by this method; rather, the rewriter just records that a new import has been added.
	 * </p>
	 * @param binding the signature of the type to be added.
	 * @param context an optional context that knows about types visible in the current scope or <code>null</code>
	 * to use the default context only using the available imports.
	 * @return a type reference for the given type binding. Type names are simple names if an import could be used,
	 * or else qualified names if an import conflict prevented an import.
	 */
	public String addImport(ITypeBinding binding, ImportRewriteContext context) {
		if (binding.isPrimitive() || binding.isTypeVariable() || binding.isRecovered()) {
			return binding.getName();
		}

		ITypeBinding normalizedBinding= normalizeTypeBinding(binding);
		if (normalizedBinding == null) {
			return "invalid"; //$NON-NLS-1$
		}
		if (normalizedBinding.isWildcardType()) {
			StringBuffer res= new StringBuffer("?"); //$NON-NLS-1$
			ITypeBinding bound= normalizedBinding.getBound();
			if (bound != null && !bound.isWildcardType() && !bound.isCapture()) { // bug 95942
				if (normalizedBinding.isUpperbound()) {
					res.append(" extends "); //$NON-NLS-1$
				} else {
					res.append(" super "); //$NON-NLS-1$
				}
				res.append(addImport(bound, context));
			}
			return res.toString();
		}

		if (normalizedBinding.isArray()) {
			StringBuffer res= new StringBuffer(addImport(normalizedBinding.getElementType(), context));
			for (int i= normalizedBinding.getDimensions(); i > 0; i--) {
				res.append("[]"); //$NON-NLS-1$
			}
			return res.toString();
		}

		String qualifiedName= getRawQualifiedName(normalizedBinding);
		if (qualifiedName.length() > 0) {
			String str= internalAddImport(qualifiedName, context);

			ITypeBinding[] typeArguments= normalizedBinding.getTypeArguments();
			if (typeArguments.length > 0) {
				StringBuffer res= new StringBuffer(str);
				res.append('<');
				for (int i= 0; i < typeArguments.length; i++) {
					if (i > 0) {
						res.append(',');
					}
					ITypeBinding curr= typeArguments[i];
					if (containsNestedCapture(curr, false)) { // see bug 103044
						res.append('?');
					} else {
						res.append(addImport(curr, context));
					}
				}
				res.append('>');
				return res.toString();
			}
			return str;
		}
		return getRawName(normalizedBinding);
	}

	private boolean containsNestedCapture(ITypeBinding binding, boolean isNested) {
		if (binding == null || binding.isPrimitive() || binding.isTypeVariable()) {
			return false;
		}
		if (binding.isCapture()) {
			if (isNested) {
				return true;
			}
			return containsNestedCapture(binding.getWildcard(), true);
		}
		if (binding.isWildcardType()) {
			return containsNestedCapture(binding.getBound(), true);
		}
		if (binding.isArray()) {
			return containsNestedCapture(binding.getElementType(), true);
		}
		ITypeBinding[] typeArguments= binding.getTypeArguments();
		for (int i= 0; i < typeArguments.length; i++) {
			if (containsNestedCapture(typeArguments[i], true)) {
				return true;
			}
		}
		return false;
	}

	private boolean containsNestedCapture(String signature) {
		return signature.length() > 1 && signature.indexOf(Signature.C_CAPTURE, 1) != -1;
	}

	private static ITypeBinding normalizeTypeBinding(ITypeBinding binding) {
		if (binding != null && !binding.isNullType() && !"void".equals(binding.getName())) { //$NON-NLS-1$
			if (binding.isAnonymous()) {
				ITypeBinding[] baseBindings= binding.getInterfaces();
				if (baseBindings.length > 0) {
					return baseBindings[0];
				}
				return binding.getSuperclass();
			}
			if (binding.isCapture()) {
				return binding.getWildcard();
			}
			return binding;
		}
		return null;
	}

	/**
	 * Adds a new import to the rewriter's record and returns a {@link Type} that can be used
	 * in the code. The type binding can be an array binding, type variable or wildcard.
	 * If the binding is a generic type, the type parameters are ignored. For parameterized types, also the type
	 * arguments are processed and imports added if necessary. Anonymous types inside type arguments are normalized to their base type, wildcard
	 * of wildcards are ignored. If type annotations or type arguments are present at any point, the import is added up to that point and 
	 * the type is retained from that point with type annotations and type arguments.
	 * 	<p>
 	 * No imports are added for types that are already known. If a import for a type is recorded to be removed, this record is discarded instead.
	 * </p>
	 * <p>
	 * The content of the compilation unit itself is actually not modified
	 * in any way by this method; rather, the rewriter just records that a new import has been added.
	 * </p>
	 * @param binding the signature of the type to be added.
	 * @param ast the AST to create the returned type for.
	 * @return a type node for the given type binding. Type names are simple names if an import could be used,
	 * or else qualified names if an import conflict prevented an import.
	 */
	public Type addImport(ITypeBinding binding, AST ast) {
		return addImport(binding, ast, this.defaultContext);
	}

	/**
	 * Adds a new import to the rewriter's record and returns a {@link Type} that can be used
	 * in the code. The type binding can be an array binding, type variable or wildcard.
	 * If the binding is a generic type, the type parameters are ignored. For parameterized types, also the type
	 * arguments are processed and imports added if necessary. Anonymous types inside type arguments are normalized to their base type, wildcard
	 * of wildcards are ignored. If type annotations or type arguments are present at any point, the import is added up to that point and 
	 * the type is retained from that point with type annotations and type arguments
	 * 	<p>
 	 * No imports are added for types that are already known. If a import for a type is recorded to be removed, this record is discarded instead.
	 * </p>
	 * <p>
	 * The content of the compilation unit itself is actually not modified
	 * in any way by this method; rather, the rewriter just records that a new import has been added.
	 * </p>
	 * @param binding the signature of the type to be added.
	 * @param ast the AST to create the returned type for.
	 * @param context an optional context that knows about types visible in the current scope or <code>null</code>
	 * to use the default context only using the available imports.
	 * @return a type node for the given type binding. Type names are simple names if an import could be used,
	 * or else qualified names if an import conflict prevented an import.
	 */
	public Type addImport(ITypeBinding binding, AST ast, ImportRewriteContext context) {
		ITypeBinding bindingPoint = checkAnnotationAndGenerics(binding);
		Type type = internalAddImport(bindingPoint == null ? binding : bindingPoint, ast, context, null, /* getBase */ true);
		if (bindingPoint != null && !bindingPoint.equals(binding)) {
			type = buildType(binding, bindingPoint, ast, context, type);
		}
		return type;
	}

	/**
	 * Adds a new import to the rewriter's record and returns a type reference that can be used
	 * in the code. The type binding can only be an array or non-generic type.
	 * 	<p>
 	 * No imports are added for types that are already known. If a import for a type is recorded to be removed, this record is discarded instead.
	 * </p>
	 * <p>
	 * The content of the compilation unit itself is actually not modified
	 * in any way by this method; rather, the rewriter just records that a new import has been added.
	 * </p>
	 * @param qualifiedTypeName the qualified type name of the type to be added
	 * @param context an optional context that knows about types visible in the current scope or <code>null</code>
	 * to use the default context only using the available imports.
	 * @return a type reference for the given qualified type name. The type name is a simple name if an import could be used,
	 * or else a qualified name if an import conflict prevented an import.
	 */
	public String addImport(String qualifiedTypeName, ImportRewriteContext context) {
		int angleBracketOffset= qualifiedTypeName.indexOf('<');
		if (angleBracketOffset != -1) {
			return internalAddImport(qualifiedTypeName.substring(0, angleBracketOffset), context) + qualifiedTypeName.substring(angleBracketOffset);
		}
		int bracketOffset= qualifiedTypeName.indexOf('[');
		if (bracketOffset != -1) {
			return internalAddImport(qualifiedTypeName.substring(0, bracketOffset), context) + qualifiedTypeName.substring(bracketOffset);
		}
		return internalAddImport(qualifiedTypeName, context);
	}

	/**
	 * Adds a new import to the rewriter's record and returns a type reference that can be used
	 * in the code. The type binding can only be an array or non-generic type.
	 * 	<p>
 	 * No imports are added for types that are already known. If a import for a type is recorded to be removed, this record is discarded instead.
	 * </p>
	 * <p>
	 * The content of the compilation unit itself is actually not modified
	 * in any way by this method; rather, the rewriter just records that a new import has been added.
	 * </p>
	 * @param qualifiedTypeName the qualified type name of the type to be added
	 * @return a type reference for the given qualified type name. The type name is a simple name if an import could be used,
	 * or else a qualified name if an import conflict prevented an import.
	 */
	public String addImport(String qualifiedTypeName) {
		return addImport(qualifiedTypeName, this.defaultContext);
	}

	/**
	 * Adds a new static import to the rewriter's record and returns a name - single member name if
	 * import is successful, else qualified name.
	 * 	<p>
 	 * No imports are added for members that are already known. If a import for a type is recorded to be removed, this record is discarded instead.
	 * </p>
	 * <p>
	 * The content of the compilation unit itself is actually not modified
	 * in any way by this method; rather, the rewriter just records that a new import has been added.
	 * </p>
	 * @param binding The binding of the static field or method to be added.
	 * @return either the simple member name if the import was successful or else the qualified name if
	 * an import conflict prevented the import
	 * @throws IllegalArgumentException an {@link IllegalArgumentException} is thrown if the binding is not a static field
	 * or method.
	 */
	public String addStaticImport(IBinding binding) {
		return addStaticImport(binding, this.defaultContext);
	}

	/**
	 * Adds a new static import to the rewriter's record and returns a name - single member name if
	 * import is successful, else qualified name.
	 * 	<p>
 	 * No imports are added for members that are already known. If a import for a type is recorded to be removed, this record is discarded instead.
	 * </p>
	 * <p>
	 * The content of the compilation unit itself is actually not modified
	 * in any way by this method; rather, the rewriter just records that a new import has been added.
	 * </p>
	 * @param binding The binding of the static field or method to be added.
	 * @param context an optional context that knows about members visible in the current scope or <code>null</code>
	 * to use the default context only using the available imports.
	 * @return either the simple member name if the import was successful or else the qualified name if
	 * an import conflict prevented the import
	 * @throws IllegalArgumentException an {@link IllegalArgumentException} is thrown if the binding is not a static field
	 * or method.
	 */
	public String addStaticImport(IBinding binding, ImportRewriteContext context) {
		if (Modifier.isStatic(binding.getModifiers())) {
			if (binding instanceof IVariableBinding) {
				IVariableBinding variableBinding= (IVariableBinding) binding;
				if (variableBinding.isField()) {
					ITypeBinding declaringType= variableBinding.getDeclaringClass();
					return addStaticImport(getRawQualifiedName(declaringType), binding.getName(), true, context);
				}
			} else if (binding instanceof IMethodBinding) {
				ITypeBinding declaringType= ((IMethodBinding) binding).getDeclaringClass();
				return addStaticImport(getRawQualifiedName(declaringType), binding.getName(), false, context);
			}
		}
		throw new IllegalArgumentException("Binding must be a static field or method."); //$NON-NLS-1$
	}

	/**
	 * Adds a new static import to the rewriter's record and returns a name - single member name if
	 * import is successful, else qualified name.
	 * 	<p>
 	 * No imports are added for members that are already known. If a import for a type is recorded to be removed, this record is discarded instead.
	 * </p>
	 * <p>
	 * The content of the compilation unit itself is actually not modified
	 * in any way by this method; rather, the rewriter just records that a new import has been added.
	 * </p>
	 * @param declaringTypeName The qualified name of the static's member declaring type
	 * @param simpleName the simple name of the member; either a field or a method name.
	 * @param isField <code>true</code> specifies that the member is a field, <code>false</code> if it is a
	 * method.
	 * @return either the simple member name if the import was successful or else the qualified name if
	 * an import conflict prevented the import
	 */
	public String addStaticImport(String declaringTypeName, String simpleName, boolean isField) {
		return addStaticImport(declaringTypeName, simpleName, isField, this.defaultContext);
	}

	/**
	 * Adds a new static import to the rewriter's record and returns a name - single member name if
	 * import is successful, else qualified name.
	 * 	<p>
 	 * No imports are added for members that are already known. If a import for a type is recorded to be removed, this record is discarded instead.
	 * </p>
	 * <p>
	 * The content of the compilation unit itself is actually not modified
	 * in any way by this method; rather, the rewriter just records that a new import has been added.
	 * </p>
	 * @param declaringTypeName The qualified name of the static's member declaring type
	 * @param simpleName the simple name of the member; either a field or a method name.
	 * @param isField <code>true</code> specifies that the member is a field, <code>false</code> if it is a
	 * method.
	 * @param context an optional context that knows about members visible in the current scope or <code>null</code>
	 * to use the default context only using the available imports.
	 * @return either the simple member name if the import was successful or else the qualified name if
	 * an import conflict prevented the import
	 */
	public String addStaticImport(String declaringTypeName, String simpleName, boolean isField, ImportRewriteContext context) {
		String key = declaringTypeName + '.' + simpleName;
		if (declaringTypeName.indexOf('.') == -1) {
			return key;
		}
		if (context == null) {
			context= this.defaultContext;
		}
		int kind= isField ? ImportRewriteContext.KIND_STATIC_FIELD : ImportRewriteContext.KIND_STATIC_METHOD;
		this.importsKindMap.put(key, Integer.valueOf(kind));
		int res= context.findInContext(declaringTypeName, simpleName, kind);
		if (res == ImportRewriteContext.RES_NAME_CONFLICT) {
			return key;
		}
		if (res == ImportRewriteContext.RES_NAME_UNKNOWN) {
			addEntry(STATIC_PREFIX + key);
		}
		if (res == ImportRewriteContext.RES_NAME_UNKNOWN_NEEDS_EXPLICIT_IMPORT) {
			addEntry(STATIC_PREFIX + key);
			this.staticExplicitSimpleNames.add(simpleName);
		}
		return simpleName;
	}

	private String internalAddImport(String fullTypeName, ImportRewriteContext context) {
		int idx= fullTypeName.lastIndexOf('.');
		String typeContainerName, typeName;
		if (idx != -1) {
			typeContainerName= fullTypeName.substring(0, idx);
			typeName= fullTypeName.substring(idx + 1);
		} else {
			typeContainerName= ""; //$NON-NLS-1$
			typeName= fullTypeName;
		}

		if (typeContainerName.length() == 0 && PrimitiveType.toCode(typeName) != null) {
			return fullTypeName;
		}

		if (context == null)
			context= this.defaultContext;

		int res= context.findInContext(typeContainerName, typeName, ImportRewriteContext.KIND_TYPE);
		if (res == ImportRewriteContext.RES_NAME_CONFLICT) {
			return fullTypeName;
		}
		if (res == ImportRewriteContext.RES_NAME_UNKNOWN) {
			addEntry(NORMAL_PREFIX + fullTypeName);
		}
		if (res == ImportRewriteContext.RES_NAME_UNKNOWN_NEEDS_EXPLICIT_IMPORT) {
			addEntry(NORMAL_PREFIX + fullTypeName);
			this.typeExplicitSimpleNames.add(typeName);
		}
		return typeName;
	}

	private void addEntry(String entry) {
		this.existingImports.add(entry);

		if (this.removedImports.remove(entry)) {
			return;
		}

		this.addedImports.add(entry);
	}

	private boolean removeEntry(String entry) {
		if (this.existingImports.remove(entry)) {
			if (this.addedImports.remove(entry)) {
				return true;
			}

			this.removedImports.add(entry);

			return true;
		}
		return false;
	}

	/**
	 * Records to remove a import. No remove is recorded if no such import exists or if such an import is recorded
	 * to be added. In that case the record of the addition is discarded.
	 * <p>
	 * The content of the compilation unit itself is actually not modified
	 * in any way by this method; rather, the rewriter just records that an import has been removed.
	 * </p>
	 * @param qualifiedName The import name to remove.
	 * @return <code>true</code> is returned of an import of the given name could be found.
	 */
	public boolean removeImport(String qualifiedName) {
		return removeEntry(NORMAL_PREFIX + qualifiedName);
	}

	/**
	 * Records to remove a static import. No remove is recorded if no such import exists or if such an import is recorded
	 * to be added. In that case the record of the addition is discarded.
	 * <p>
	 * The content of the compilation unit itself is actually not modified
	 * in any way by this method; rather, the rewriter just records that a new import has been removed.
	 * </p>
	 * @param qualifiedName The import name to remove.
	 * @return <code>true</code> is returned of an import of the given name could be found.
	 */
	public boolean removeStaticImport(String qualifiedName) {
		return removeEntry(STATIC_PREFIX + qualifiedName);
	}

	private static String getRawName(ITypeBinding normalizedBinding) {
		return normalizedBinding.getTypeDeclaration().getName();
	}

	private static String getRawQualifiedName(ITypeBinding normalizedBinding) {
		return normalizedBinding.getTypeDeclaration().getQualifiedName();
	}


	/**
	 * Converts all modifications recorded by this rewriter into an object representing the corresponding text
	 * edits to the source code of the rewrite's compilation unit. The compilation unit itself is not modified.
	 * <p>
	 * Calling this methods does not discard the modifications on record. Subsequence modifications are added
	 * to the ones already on record. If this method is called again later, the resulting text edit object will accurately
	 * reflect the net cumulative effect of all those changes.
	 * </p>
	 * @param monitor the progress monitor or <code>null</code>
	 * @return text edit object describing the changes to the document corresponding to the changes
	 * recorded by this rewriter
	 * @throws CoreException the exception is thrown if the rewrite fails.
	 */
	public final TextEdit rewriteImports(IProgressMonitor monitor) throws CoreException {

<<<<<<< HEAD
		try {
			SubMonitor subMonitor = SubMonitor.convert(monitor,
					Messages.bind(Messages.importRewrite_processDescription), 2);
			if (!hasRecordedChanges()) {
				this.createdImports= CharOperation.NO_STRINGS;
				this.createdStaticImports= CharOperation.NO_STRINGS;
				return new MultiTextEdit();
			}
	
			CompilationUnit usedAstRoot= this.astRoot;
			if (usedAstRoot == null) {
				ASTParser parser= ASTParser.newParser(AST.JLS9);
				parser.setSource(this.compilationUnit);
				parser.setFocalPosition(0); // reduced AST
				parser.setResolveBindings(false);
				usedAstRoot= (CompilationUnit) parser.createAST(subMonitor.split(1));
			}
	
			ImportRewriteConfiguration config= buildImportRewriteConfiguration();
	
			ImportRewriteAnalyzer computer=
				new ImportRewriteAnalyzer(this.compilationUnit, usedAstRoot, config);
	
			for (String addedImport : this.addedImports) {
				boolean isStatic = STATIC_PREFIX == addedImport.charAt(0);
				String qualifiedName = addedImport.substring(1);
				computer.addImport(isStatic, qualifiedName);
			}
	
			for (String removedImport : this.removedImports) {
				boolean isStatic = STATIC_PREFIX == removedImport.charAt(0);
				String qualifiedName = removedImport.substring(1);
				computer.removeImport(isStatic, qualifiedName);
			}
	
			for (String typeExplicitSimpleName : this.typeExplicitSimpleNames) {
				computer.requireExplicitImport(false, typeExplicitSimpleName);
			}
	
			for (String staticExplicitSimpleName : this.staticExplicitSimpleNames) {
				computer.requireExplicitImport(true, staticExplicitSimpleName);
			}
	
			ImportRewriteAnalyzer.RewriteResult result= computer.analyzeRewrite(subMonitor.split(1));
	
			this.createdImports= result.getCreatedImports();
			this.createdStaticImports= result.getCreatedStaticImports();
	
			return result.getTextEdit();
		} finally {
			if (monitor != null) {
				monitor.done();
			}
=======
		SubMonitor subMonitor = SubMonitor.convert(monitor,
				Messages.bind(Messages.importRewrite_processDescription), 2);
		if (!hasRecordedChanges()) {
			this.createdImports= CharOperation.NO_STRINGS;
			this.createdStaticImports= CharOperation.NO_STRINGS;
			return new MultiTextEdit();
		}

		CompilationUnit usedAstRoot= this.astRoot;
		if (usedAstRoot == null) {
			ASTParser parser= ASTParser.newParser(AST.JLS8);
			parser.setSource(this.compilationUnit);
			parser.setFocalPosition(0); // reduced AST
			parser.setResolveBindings(false);
			usedAstRoot= (CompilationUnit) parser.createAST(subMonitor.split(1));
		}

		ImportRewriteConfiguration config= buildImportRewriteConfiguration();

		ImportRewriteAnalyzer computer=
			new ImportRewriteAnalyzer(this.compilationUnit, usedAstRoot, config);

		for (String addedImport : this.addedImports) {
			boolean isStatic = STATIC_PREFIX == addedImport.charAt(0);
			String qualifiedName = addedImport.substring(1);
			computer.addImport(isStatic, qualifiedName);
		}

		for (String removedImport : this.removedImports) {
			boolean isStatic = STATIC_PREFIX == removedImport.charAt(0);
			String qualifiedName = removedImport.substring(1);
			computer.removeImport(isStatic, qualifiedName);
		}

		for (String typeExplicitSimpleName : this.typeExplicitSimpleNames) {
			computer.requireExplicitImport(false, typeExplicitSimpleName);
		}

		for (String staticExplicitSimpleName : this.staticExplicitSimpleNames) {
			computer.requireExplicitImport(true, staticExplicitSimpleName);
>>>>>>> 252a974d
		}

		ImportRewriteAnalyzer.RewriteResult result= computer.analyzeRewrite(subMonitor.split(1));

		this.createdImports= result.getCreatedImports();
		this.createdStaticImports= result.getCreatedStaticImports();

		return result.getTextEdit();
	}

	private ImportRewriteConfiguration buildImportRewriteConfiguration() {
		ImportRewriteConfiguration.Builder configBuilder;

		if (this.restoreExistingImports) {
			configBuilder= ImportRewriteConfiguration.Builder.preservingOriginalImports();
		} else {
			configBuilder= ImportRewriteConfiguration.Builder.discardingOriginalImports();
		}

		configBuilder.setImportOrder(Arrays.asList(this.importOrder));
		configBuilder.setTypeOnDemandThreshold(this.importOnDemandThreshold);
		configBuilder.setStaticOnDemandThreshold(this.staticImportOnDemandThreshold);

		configBuilder.setTypeContainerSorting(this.useContextToFilterImplicitImports ?
				ImportContainerSorting.BY_PACKAGE : ImportContainerSorting.BY_PACKAGE_AND_CONTAINING_TYPE);

		configBuilder.setStaticContainerSorting(ImportContainerSorting.BY_PACKAGE_AND_CONTAINING_TYPE);

		configBuilder.setImplicitImportIdentification(this.filterImplicitImports ?
				ImplicitImportIdentification.JAVA_LANG_AND_CU_PACKAGE : ImplicitImportIdentification.NONE);

		return configBuilder.build();
	}

	/**
	 * Returns all new non-static imports created by the last invocation of {@link #rewriteImports(IProgressMonitor)}
	 * or <code>null</code> if these methods have not been called yet.
	 * <p>
	 * 	Note that this list doesn't need to be the same as the added imports (see {@link #getAddedImports()}) as
	 * implicit imports are not created and some imports are represented by on-demand imports instead.
	 * </p>
	 * @return the created imports
	 */
	public String[] getCreatedImports() {
		return this.createdImports;
	}

	/**
	 * Returns all new static imports created by the last invocation of {@link #rewriteImports(IProgressMonitor)}
	 * or <code>null</code> if these methods have not been called yet.
	 * <p>
	 * Note that this list doesn't need to be the same as the added static imports ({@link #getAddedStaticImports()}) as
	 * implicit imports are not created and some imports are represented by on-demand imports instead.
	 * </p
	 * @return the created imports
	 */
	public String[] getCreatedStaticImports() {
		return this.createdStaticImports;
	}

	/**
	 * Returns all non-static imports that are recorded to be added.
	 *
	 * @return the imports recorded to be added.
	 */
	public String[] getAddedImports() {
		return filterFromList(this.addedImports, NORMAL_PREFIX);
	}

	/**
	 * Returns all static imports that are recorded to be added.
	 *
	 * @return the static imports recorded to be added.
	 */
	public String[] getAddedStaticImports() {
		return filterFromList(this.addedImports, STATIC_PREFIX);
	}

	/**
	 * Returns all non-static imports that are recorded to be removed.
	 *
	 * @return the imports recorded to be removed.
	 */
	public String[] getRemovedImports() {
		return filterFromList(this.removedImports, NORMAL_PREFIX);
	}

	/**
	 * Returns all static imports that are recorded to be removed.
	 *
	 * @return the static imports recorded to be removed.
	 */
	public String[] getRemovedStaticImports() {
		return filterFromList(this.removedImports, STATIC_PREFIX);
	}

	/**
	 * Returns <code>true</code> if imports have been recorded to be added or removed.
	 * @return boolean returns if any changes to imports have been recorded.
	 */
	public boolean hasRecordedChanges() {
		return !this.restoreExistingImports
				|| !this.addedImports.isEmpty()
				|| !this.removedImports.isEmpty();
	}


	private static String[] filterFromList(List<String> imports, char prefix) {
		if (imports == null) {
			return CharOperation.NO_STRINGS;
		}
		List<String> res= new ArrayList<>();
		for (String curr : imports) {
			if (prefix == curr.charAt(0)) {
				res.add(curr.substring(1));
			}
		}
		return res.toArray(new String[res.size()]);
	}

	private void annotateList(List annotations, IAnnotationBinding [] annotationBindings, AST ast, ImportRewriteContext context) {
		for (int i = 0; i< annotationBindings.length; i++) {
			Annotation annotation = addAnnotation(annotationBindings[i], ast, context);
			if (annotation != null) annotations.add(annotation);
		}
	}

	private Type annotateType(ITypeBinding binding, AST ast, ImportRewriteContext context, Type type) {
		IAnnotationBinding [] annotationBindings = binding.getTypeAnnotations();
		if (annotationBindings != null && annotationBindings.length > 0 && type instanceof AnnotatableType) {
			annotateList(((AnnotatableType) type).annotations(), annotationBindings, ast, context);
		}
		return type;
	}

	private Type buildType(ITypeBinding binding, ITypeBinding bindingPoint, AST ast, ImportRewriteContext context, Type qualifier) {
		if (binding.equals(bindingPoint)) {
			return qualifier;
		}
		// build the type recursively from left to right
		Type type = binding.isMember() ? buildType(binding.getDeclaringClass(), bindingPoint, ast, context, qualifier) : null;
		type = internalAddImport(binding, ast, context, type, false);
		return type;
	}

	private ITypeBinding checkAnnotationAndGenerics(ITypeBinding binding) {
		ITypeBinding bindingPoint = null;
		while (binding != null) {
			IAnnotationBinding annotationBinding [] = binding.getTypeAnnotations();
			ITypeBinding []  typeArguments = binding.getTypeArguments();
			if ((annotationBinding != null && annotationBinding.length > 0) ||
					(typeArguments != null && typeArguments.length > 0)) {
				bindingPoint = binding;
			}
			if (binding.isMember()) {
				binding = binding.getDeclaringClass();
			} else {
				break;
			}
		}
		return bindingPoint;
	}

	private Type createBaseType(AST ast, ImportRewriteContext context, ITypeBinding normalizedBinding) {
		Type type;
		IAnnotationBinding annotationBinding [] = normalizedBinding.getTypeAnnotations();
		boolean annotsPresent = annotationBinding != null && annotationBinding.length > 0;

		String qualifiedName= getRawQualifiedName(normalizedBinding);
		String res = qualifiedName.length() > 0 ? internalAddImport(qualifiedName, context) : getRawName(normalizedBinding);
	
		if (annotsPresent) {
			int dotIndex = res != null ? res.lastIndexOf('.') : -1;
			if (dotIndex > 0) {
				Name nameQualifier = ast.newName(res.substring(0, dotIndex));
				SimpleName simpleName = ast.newSimpleName(res.substring(dotIndex + 1));
				type = ast.newNameQualifiedType(nameQualifier, simpleName);
			} else {
				type = ast.newSimpleType(ast.newName(res));
			}
			annotateList(((AnnotatableType) type).annotations(), annotationBinding, ast, context);
		} else {
			type = ast.newSimpleType(ast.newName(res));
		}
		return type;
	}

	private Type getArrayType(Type elementType, AST ast, ImportRewriteContext context, ITypeBinding normalizedBinding) {
		int noDimensions = normalizedBinding.getDimensions();
		ArrayType arrayType = ast.newArrayType(elementType, noDimensions);
		if (ast.apiLevel() >= JLS8_INTERNAL) {
			for (int i = 0; i < noDimensions; i++) {
				IAnnotationBinding[] typeAnnotations = normalizedBinding.getTypeAnnotations();
				if (typeAnnotations.length > 0) {
					Dimension dimension = (Dimension) arrayType.dimensions().get(i);
					annotateList(dimension.annotations(), typeAnnotations, ast, context);
				}
				normalizedBinding = normalizedBinding.getComponentType();
			}
		}
		return arrayType;
	}

	private Type internalAddImport(ITypeBinding binding, AST ast, ImportRewriteContext context, Type currentType, boolean getBase) {
		Type type = null;
		ITypeBinding normalizedBinding = null;
		
		if (binding.isPrimitive()) {
			type = ast.newPrimitiveType(PrimitiveType.toCode(binding.getName()));
			normalizedBinding= binding;
		} else {
			normalizedBinding= normalizeTypeBinding(binding);
			if (normalizedBinding == null) {
				 return ast.newSimpleType(ast.newSimpleName("invalid")); //$NON-NLS-1$
			} else if (normalizedBinding.isTypeVariable()) {
					// no import
				type = ast.newSimpleType(ast.newSimpleName(binding.getName()));
			} else if (normalizedBinding.isWildcardType()) {
				WildcardType wcType= ast.newWildcardType();
				ITypeBinding bound= normalizedBinding.getBound();
				if (bound != null && !bound.isWildcardType() && !bound.isCapture()) { // bug 96942
					Type boundType= addImport(bound, ast, context);
					wcType.setBound(boundType, normalizedBinding.isUpperbound());
				}
				type = wcType;
			} else if (normalizedBinding.isArray()) {
				Type elementType= addImport(normalizedBinding.getElementType(), ast, context);
				type = getArrayType(elementType, ast, context, normalizedBinding);
			}
		}

		if (type != null) {
			return annotateType(normalizedBinding, ast, context, type);
		}

		if (getBase) {
			type = createBaseType(ast, context, normalizedBinding);
		} else  {
			type = currentType != null ? (Type) ast.newQualifiedType(currentType, ast.newSimpleName(getRawName(normalizedBinding))) : 
				ast.newSimpleType(ast.newName(getRawName(normalizedBinding)));
			type = annotateType(normalizedBinding, ast, context, type);
		}

		ITypeBinding[] typeArguments = normalizedBinding.getTypeArguments();
		if (typeArguments.length > 0) {
			ParameterizedType paramType = ast.newParameterizedType(type);
			List arguments = paramType.typeArguments();
			for (int i = 0; i < typeArguments.length; i++) {
				ITypeBinding curr = typeArguments[i];
				if (containsNestedCapture(curr, false)) { // see bug 103044
					arguments.add(ast.newWildcardType());
				} else {
					arguments.add(addImport(curr, ast, context));
				}
			}
			type = paramType;
		}
		return type;
	}

	private Expression addAnnotation(AST ast, Object value, ImportRewriteContext context) {
		if (value instanceof Boolean) {
			return ast.newBooleanLiteral(((Boolean) value).booleanValue());
		} else if (value instanceof Byte || value instanceof Short || value instanceof Integer || value instanceof Long
				|| value instanceof Float || value instanceof Double) {
			return ast.newNumberLiteral(value.toString());
		} else if (value instanceof Character) {
			CharacterLiteral result = ast.newCharacterLiteral();
			result.setCharValue(((Character) value).charValue());
			return result;
		} else if (value instanceof ITypeBinding) {
			TypeLiteral result = ast.newTypeLiteral();
			result.setType(addImport((ITypeBinding) value, ast, context));
			return result;
		} else if (value instanceof String) {
			StringLiteral result = ast.newStringLiteral();
			result.setLiteralValue((String) value);
			return result;
		} else if (value instanceof IVariableBinding) {
			IVariableBinding variable = (IVariableBinding) value;

			FieldAccess result = ast.newFieldAccess();
			result.setName(ast.newSimpleName(variable.getName()));
			Type type = addImport(variable.getType(), ast, context);
			Name name;
			if (type instanceof SimpleType) {
				SimpleType simpleType = (SimpleType) type;
				name = simpleType.getName();
				// cut 'name' loose from its parent, so that it can be reused
				simpleType.setName(ast.newSimpleName("a")); //$NON-NLS-1$
			} else {
				name = ast.newName("invalid"); //$NON-NLS-1$
			}
			result.setExpression(name);
			return result;
		} else if (value instanceof IAnnotationBinding) {
			return addAnnotation((IAnnotationBinding) value, ast, context);
		} else if (value instanceof Object[]) {
			Object[] values = (Object[]) value;
			if (values.length == 1)
				return addAnnotation(ast, values[0], context);

			ArrayInitializer initializer = ast.newArrayInitializer();
			List expressions = initializer.expressions();
			int size = values.length;
			for (int i = 0; i < size; i++)
				expressions.add(addAnnotation(ast, values[i], context));
			return initializer;
		} else {
			return null;
		}
	}
}<|MERGE_RESOLUTION|>--- conflicted
+++ resolved
@@ -1134,61 +1134,6 @@
 	 */
 	public final TextEdit rewriteImports(IProgressMonitor monitor) throws CoreException {
 
-<<<<<<< HEAD
-		try {
-			SubMonitor subMonitor = SubMonitor.convert(monitor,
-					Messages.bind(Messages.importRewrite_processDescription), 2);
-			if (!hasRecordedChanges()) {
-				this.createdImports= CharOperation.NO_STRINGS;
-				this.createdStaticImports= CharOperation.NO_STRINGS;
-				return new MultiTextEdit();
-			}
-	
-			CompilationUnit usedAstRoot= this.astRoot;
-			if (usedAstRoot == null) {
-				ASTParser parser= ASTParser.newParser(AST.JLS9);
-				parser.setSource(this.compilationUnit);
-				parser.setFocalPosition(0); // reduced AST
-				parser.setResolveBindings(false);
-				usedAstRoot= (CompilationUnit) parser.createAST(subMonitor.split(1));
-			}
-	
-			ImportRewriteConfiguration config= buildImportRewriteConfiguration();
-	
-			ImportRewriteAnalyzer computer=
-				new ImportRewriteAnalyzer(this.compilationUnit, usedAstRoot, config);
-	
-			for (String addedImport : this.addedImports) {
-				boolean isStatic = STATIC_PREFIX == addedImport.charAt(0);
-				String qualifiedName = addedImport.substring(1);
-				computer.addImport(isStatic, qualifiedName);
-			}
-	
-			for (String removedImport : this.removedImports) {
-				boolean isStatic = STATIC_PREFIX == removedImport.charAt(0);
-				String qualifiedName = removedImport.substring(1);
-				computer.removeImport(isStatic, qualifiedName);
-			}
-	
-			for (String typeExplicitSimpleName : this.typeExplicitSimpleNames) {
-				computer.requireExplicitImport(false, typeExplicitSimpleName);
-			}
-	
-			for (String staticExplicitSimpleName : this.staticExplicitSimpleNames) {
-				computer.requireExplicitImport(true, staticExplicitSimpleName);
-			}
-	
-			ImportRewriteAnalyzer.RewriteResult result= computer.analyzeRewrite(subMonitor.split(1));
-	
-			this.createdImports= result.getCreatedImports();
-			this.createdStaticImports= result.getCreatedStaticImports();
-	
-			return result.getTextEdit();
-		} finally {
-			if (monitor != null) {
-				monitor.done();
-			}
-=======
 		SubMonitor subMonitor = SubMonitor.convert(monitor,
 				Messages.bind(Messages.importRewrite_processDescription), 2);
 		if (!hasRecordedChanges()) {
@@ -1199,7 +1144,7 @@
 
 		CompilationUnit usedAstRoot= this.astRoot;
 		if (usedAstRoot == null) {
-			ASTParser parser= ASTParser.newParser(AST.JLS8);
+			ASTParser parser= ASTParser.newParser(AST.JLS9);
 			parser.setSource(this.compilationUnit);
 			parser.setFocalPosition(0); // reduced AST
 			parser.setResolveBindings(false);
@@ -1216,7 +1161,7 @@
 			String qualifiedName = addedImport.substring(1);
 			computer.addImport(isStatic, qualifiedName);
 		}
-
+	
 		for (String removedImport : this.removedImports) {
 			boolean isStatic = STATIC_PREFIX == removedImport.charAt(0);
 			String qualifiedName = removedImport.substring(1);
@@ -1229,7 +1174,6 @@
 
 		for (String staticExplicitSimpleName : this.staticExplicitSimpleNames) {
 			computer.requireExplicitImport(true, staticExplicitSimpleName);
->>>>>>> 252a974d
 		}
 
 		ImportRewriteAnalyzer.RewriteResult result= computer.analyzeRewrite(subMonitor.split(1));
