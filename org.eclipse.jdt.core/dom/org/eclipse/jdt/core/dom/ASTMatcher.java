/*******************************************************************************
 * Copyright (c) 2000, 2019 IBM Corporation and others.
 *
 * This program and the accompanying materials
 * are made available under the terms of the Eclipse Public License 2.0
 * which accompanies this distribution, and is available at
 * https://www.eclipse.org/legal/epl-2.0/
 *
 * SPDX-License-Identifier: EPL-2.0
 *
 * This is an implementation of an early-draft specification developed under the Java
 * Community Process (JCP) and is made available for testing and evaluation purposes
 * only. The code is not compatible with any specification of the JCP.
 * 
 * Contributors:
 *     IBM Corporation - initial API and implementation
 *******************************************************************************/
package org.eclipse.jdt.core.dom;

import java.util.Iterator;
import java.util.List;

/**
 * Concrete superclass and default implementation of an AST subtree matcher.
 * <p>
 * For example, to compute whether two ASTs subtrees are structurally
 * isomorphic, use <code>n1.subtreeMatch(new ASTMatcher(), n2)</code> where
 * <code>n1</code> and <code>n2</code> are the AST root nodes of the subtrees.
 * </p>
 * <p>
 * For each different concrete AST node type <i>T</i> there is a
 * <code>public boolean match(<i>T</i> node, Object other)</code> method
 * that matches the given node against another object (typically another
 * AST node, although this is not essential). The default implementations
 * provided by this class tests whether the other object is a node of the
 * same type with structurally isomorphic child subtrees. For nodes with
 * list-valued properties, the child nodes within the list are compared in
 * order. For nodes with multiple properties, the child nodes are compared
 * in the order that most closely corresponds to the lexical reading order
 * of the source program. For instance, for a type declaration node, the
 * child ordering is: name, superclass, superinterfaces, and body
 * declarations.
 * </p>
 * <p>
 * Subclasses may override (extend or reimplement) some or all of the
 * <code>match</code> methods in order to define more specialized subtree
 * matchers.
 * </p>
 *
 * @see org.eclipse.jdt.core.dom.ASTNode#subtreeMatch(ASTMatcher, Object)
 * @since 2.0
 */
@SuppressWarnings("rawtypes")
public class ASTMatcher {

	/**
	 * Indicates whether doc tags should be matched.
	 * @since 3.0
	 */
	private boolean matchDocTags;

	/**
	 * Creates a new AST matcher instance.
	 * <p>
	 * For backwards compatibility, the matcher ignores tag
	 * elements below doc comments by default. Use
	 * {@link #ASTMatcher(boolean) ASTMatcher(true)}
	 * for a matcher that compares doc tags by default.
	 * </p>
	 */
	public ASTMatcher() {
		this(false);
	}

	/**
	 * Creates a new AST matcher instance.
	 *
	 * @param matchDocTags <code>true</code> if doc comment tags are
	 * to be compared by default, and <code>false</code> otherwise
	 * @see #match(Javadoc,Object)
	 * @since 3.0
	 */
	public ASTMatcher(boolean matchDocTags) {
		this.matchDocTags = matchDocTags;
	}

	/**
	 * Returns whether the given lists of AST nodes match pair wise according
	 * to <code>ASTNode.subtreeMatch</code>.
	 * <p>
	 * Note that this is a convenience method, useful for writing recursive
	 * subtree matchers.
	 * </p>
	 *
	 * @param list1 the first list of AST nodes
	 *    (element type: {@link ASTNode})
	 * @param list2 the second list of AST nodes
	 *    (element type: {@link ASTNode})
	 * @return <code>true</code> if the lists have the same number of elements
	 *    and match pair-wise according to {@link ASTNode#subtreeMatch(ASTMatcher, Object) ASTNode.subtreeMatch}
	 * @see ASTNode#subtreeMatch(ASTMatcher matcher, Object other)
	 */
	public final boolean safeSubtreeListMatch(List list1, List list2) {
		int size1 = list1.size();
		int size2 = list2.size();
		if (size1 != size2) {
			return false;
		}
		for (Iterator it1 = list1.iterator(), it2 = list2.iterator(); it1.hasNext();) {
			ASTNode n1 = (ASTNode) it1.next();
			ASTNode n2 = (ASTNode) it2.next();
			if (!n1.subtreeMatch(this, n2)) {
				return false;
			}
		}
		return true;
	}

	/**
	 * Returns whether the given nodes match according to
	 * <code>AST.subtreeMatch</code>. Returns <code>false</code> if one or
	 * the other of the nodes are <code>null</code>. Returns <code>true</code>
	 * if both nodes are <code>null</code>.
	 * <p>
	 * Note that this is a convenience method, useful for writing recursive
	 * subtree matchers.
	 * </p>
	 *
	 * @param node1 the first AST node, or <code>null</code>; must be an
	 *    instance of <code>ASTNode</code>
	 * @param node2 the second AST node, or <code>null</code>; must be an
	 *    instance of <code>ASTNode</code>
	 * @return <code>true</code> if the nodes match according
	 *    to <code>AST.subtreeMatch</code> or both are <code>null</code>, and
	 *    <code>false</code> otherwise
	 * @see ASTNode#subtreeMatch(ASTMatcher, Object)
	 */
	public final boolean safeSubtreeMatch(Object node1, Object node2) {
		if (node1 == null && node2 == null) {
			return true;
		}
		if (node1 == null || node2 == null) {
			return false;
		}
		// N.B. call subtreeMatch even node1==node2!=null
		return ((ASTNode) node1).subtreeMatch(this, node2);
	}

	/**
	 * Returns whether the given objects are equal according to
	 * <code>equals</code>. Returns <code>false</code> if either
	 * node is <code>null</code>.
	 *
	 * @param o1 the first object, or <code>null</code>
	 * @param o2 the second object, or <code>null</code>
	 * @return <code>true</code> if the nodes are equal according to
	 *    <code>equals</code> or both <code>null</code>, and
	 *    <code>false</code> otherwise
	 */
	public static boolean safeEquals(Object o1, Object o2) {
		if (o1 == o2) {
			return true;
		}
		if (o1 == null || o2 == null) {
			return false;
		}
		return o1.equals(o2);
	}

	/**
	 * @deprecated
	 */
	private Type componentType(ArrayType array) {
		return array.getComponentType();
	}

	/**
	 * Returns whether the given node and the other object match.
	 * <p>
	 * The default implementation provided by this class tests whether the
	 * other object is a node of the same type with structurally isomorphic
	 * child subtrees. Subclasses may override this method as needed.
	 * </p>
	 *
	 * @param node the node
	 * @param other the other object, or <code>null</code>
	 * @return <code>true</code> if the subtree matches, or
	 *   <code>false</code> if they do not match or the other object has a
	 *   different node type or is <code>null</code>
	 * @since 3.1
	 */
	public boolean match(AnnotationTypeDeclaration node, Object other) {
		if (!(other instanceof AnnotationTypeDeclaration)) {
			return false;
		}
		AnnotationTypeDeclaration o = (AnnotationTypeDeclaration) other;
		// node type added in JLS3 - ignore old JLS2-style modifiers
		return (safeSubtreeMatch(node.getJavadoc(), o.getJavadoc())
				&& safeSubtreeListMatch(node.modifiers(), o.modifiers())
				&& safeSubtreeMatch(node.getName(), o.getName())
				&& safeSubtreeListMatch(node.bodyDeclarations(), o.bodyDeclarations()));
	}

	/**
	 * Returns whether the given node and the other object match.
	 * <p>
	 * The default implementation provided by this class tests whether the
	 * other object is a node of the same type with structurally isomorphic
	 * child subtrees. Subclasses may override this method as needed.
	 * </p>
	 *
	 * @param node the node
	 * @param other the other object, or <code>null</code>
	 * @return <code>true</code> if the subtree matches, or
	 *   <code>false</code> if they do not match or the other object has a
	 *   different node type or is <code>null</code>
	 * @since 3.1
	 */
	public boolean match(AnnotationTypeMemberDeclaration node, Object other) {
		if (!(other instanceof AnnotationTypeMemberDeclaration)) {
			return false;
		}
		AnnotationTypeMemberDeclaration o = (AnnotationTypeMemberDeclaration) other;
		// node type added in JLS3 - ignore old JLS2-style modifiers
		return (safeSubtreeMatch(node.getJavadoc(), o.getJavadoc())
				&& safeSubtreeListMatch(node.modifiers(), o.modifiers())
				&& safeSubtreeMatch(node.getType(), o.getType())
				&& safeSubtreeMatch(node.getName(), o.getName())
				&& safeSubtreeMatch(node.getDefault(), o.getDefault()));
	}

	/**
	 * Returns whether the given node and the other object match.
	 * <p>
	 * The default implementation provided by this class tests whether the
	 * other object is a node of the same type with structurally isomorphic
	 * child subtrees. Subclasses may override this method as needed.
	 * </p>
	 *
	 * @param node the node
	 * @param other the other object, or <code>null</code>
	 * @return <code>true</code> if the subtree matches, or
	 *   <code>false</code> if they do not match or the other object has a
	 *   different node type or is <code>null</code>
	 */
	public boolean match(AnonymousClassDeclaration node, Object other) {
		if (!(other instanceof AnonymousClassDeclaration)) {
			return false;
		}
		AnonymousClassDeclaration o = (AnonymousClassDeclaration) other;
		return safeSubtreeListMatch(node.bodyDeclarations(), o.bodyDeclarations());
	}

	/**
	 * Returns whether the given node and the other object match.
	 * <p>
	 * The default implementation provided by this class tests whether the
	 * other object is a node of the same type with structurally isomorphic
	 * child subtrees. Subclasses may override this method as needed.
	 * </p>
	 *
	 * @param node the node
	 * @param other the other object, or <code>null</code>
	 * @return <code>true</code> if the subtree matches, or
	 *   <code>false</code> if they do not match or the other object has a
	 *   different node type or is <code>null</code>
	 */
	public boolean match(ArrayAccess node, Object other) {
		if (!(other instanceof ArrayAccess)) {
			return false;
		}
		ArrayAccess o = (ArrayAccess) other;
		return (
			safeSubtreeMatch(node.getArray(), o.getArray())
				&& safeSubtreeMatch(node.getIndex(), o.getIndex()));
	}

	/**
	 * Returns whether the given node and the other object object match.
	 * <p>
	 * The default implementation provided by this class tests whether the
	 * other object is a node of the same type with structurally isomorphic
	 * child subtrees. Subclasses may override this method as needed.
	 * </p>
	 *
	 * @param node the node
	 * @param other the other object, or <code>null</code>
	 * @return <code>true</code> if the subtree matches, or
	 *   <code>false</code> if they do not match or the other object has a
	 *   different node type or is <code>null</code>
	 */
	public boolean match(ArrayCreation node, Object other) {
		if (!(other instanceof ArrayCreation)) {
			return false;
		}
		ArrayCreation o = (ArrayCreation) other;
		return (
			safeSubtreeMatch(node.getType(), o.getType())
				&& safeSubtreeListMatch(node.dimensions(), o.dimensions())
				&& safeSubtreeMatch(node.getInitializer(), o.getInitializer()));
	}

	/**
	 * Returns whether the given node and the other object match.
	 * <p>
	 * The default implementation provided by this class tests whether the
	 * other object is a node of the same type with structurally isomorphic
	 * child subtrees. Subclasses may override this method as needed.
	 * </p>
	 *
	 * @param node the node
	 * @param other the other object, or <code>null</code>
	 * @return <code>true</code> if the subtree matches, or
	 *   <code>false</code> if they do not match or the other object has a
	 *   different node type or is <code>null</code>
	 */
	public boolean match(ArrayInitializer node, Object other) {
		if (!(other instanceof ArrayInitializer)) {
			return false;
		}
		ArrayInitializer o = (ArrayInitializer) other;
		return safeSubtreeListMatch(node.expressions(), o.expressions());
	}

	/**
	 * Returns whether the given node and the other object match.
	 * <p>
	 * The default implementation provided by this class tests whether the
	 * other object is a node of the same type with structurally isomorphic
	 * child subtrees. Subclasses may override this method as needed.
	 * </p>
	 *
	 * @param node the node
	 * @param other the other object, or <code>null</code>
	 * @return <code>true</code> if the subtree matches, or
	 *   <code>false</code> if they do not match or the other object has a
	 *   different node type or is <code>null</code>
	 */
	public boolean match(ArrayType node, Object other) {
		if (!(other instanceof ArrayType)) {
			return false;
		}
		ArrayType o = (ArrayType) other;
		int level = node.getAST().apiLevel;
		if (level < AST.JLS8_INTERNAL) {
			return safeSubtreeMatch(componentType(node), componentType(o));
		}
		return safeSubtreeMatch(node.getElementType(), o.getElementType())
				&& safeSubtreeListMatch(node.dimensions(), o.dimensions());
	}

	/**
	 * Returns whether the given node and the other object match.
	 * <p>
	 * The default implementation provided by this class tests whether the
	 * other object is a node of the same type with structurally isomorphic
	 * child subtrees. Subclasses may override this method as needed.
	 * </p>
	 *
	 * @param node the node
	 * @param other the other object, or <code>null</code>
	 * @return <code>true</code> if the subtree matches, or
	 *   <code>false</code> if they do not match or the other object has a
	 *   different node type or is <code>null</code>
	 */
	public boolean match(AssertStatement node, Object other) {
		if (!(other instanceof AssertStatement)) {
			return false;
		}
		AssertStatement o = (AssertStatement) other;
		return (
			safeSubtreeMatch(node.getExpression(), o.getExpression())
				&& safeSubtreeMatch(node.getMessage(), o.getMessage()));
	}

	/**
	 * Returns whether the given node and the other object match.
	 * <p>
	 * The default implementation provided by this class tests whether the
	 * other object is a node of the same type with structurally isomorphic
	 * child subtrees. Subclasses may override this method as needed.
	 * </p>
	 *
	 * @param node the node
	 * @param other the other object, or <code>null</code>
	 * @return <code>true</code> if the subtree matches, or
	 *   <code>false</code> if they do not match or the other object has a
	 *   different node type or is <code>null</code>
	 */
	public boolean match(Assignment node, Object other) {
		if (!(other instanceof Assignment)) {
			return false;
		}
		Assignment o = (Assignment) other;
		return (
			node.getOperator().equals(o.getOperator())
				&& safeSubtreeMatch(node.getLeftHandSide(), o.getLeftHandSide())
				&& safeSubtreeMatch(node.getRightHandSide(), o.getRightHandSide()));
	}

	/**
	 * Returns whether the given node and the other object match.
	 * <p>
	 * The default implementation provided by this class tests whether the
	 * other object is a node of the same type with structurally isomorphic
	 * child subtrees. Subclasses may override this method as needed.
	 * </p>
	 *
	 * @param node the node
	 * @param other the other object, or <code>null</code>
	 * @return <code>true</code> if the subtree matches, or
	 *   <code>false</code> if they do not match or the other object has a
	 *   different node type or is <code>null</code>
	 */
	public boolean match(Block node, Object other) {
		if (!(other instanceof Block)) {
			return false;
		}
		Block o = (Block) other;
		return safeSubtreeListMatch(node.statements(), o.statements());
	}

	/**
	 * Returns whether the given node and the other object match.
	 * <p>
	 * The default implementation provided by this class tests whether the
	 * other object is a node of the same type. Subclasses may override
	 * this method as needed.
	 * </p>
	 * <p>Note: {@link LineComment} and {@link BlockComment} nodes are
	 * not considered part of main structure of the AST. This method will
	 * only be called if a client goes out of their way to visit this
	 * kind of node explicitly.
	 * </p>
	 *
	 * @param node the node
	 * @param other the other object, or <code>null</code>
	 * @return <code>true</code> if the subtree matches, or
	 *   <code>false</code> if they do not match or the other object has a
	 *   different node type or is <code>null</code>
	 * @since 3.0
	 */
	public boolean match(BlockComment node, Object other) {
		if (!(other instanceof BlockComment)) {
			return false;
		}
		return true;
	}

	/**
	 * Returns whether the given node and the other object match.
	 * <p>
	 * The default implementation provided by this class tests whether the
	 * other object is a node of the same type with structurally isomorphic
	 * child subtrees. Subclasses may override this method as needed.
	 * </p>
	 *
	 * @param node the node
	 * @param other the other object, or <code>null</code>
	 * @return <code>true</code> if the subtree matches, or
	 *   <code>false</code> if they do not match or the other object has a
	 *   different node type or is <code>null</code>
	 */
	public boolean match(BooleanLiteral node, Object other) {
		if (!(other instanceof BooleanLiteral)) {
			return false;
		}
		BooleanLiteral o = (BooleanLiteral) other;
		return node.booleanValue() == o.booleanValue();
	}

	/**
	 * Returns whether the given node and the other object match.
	 * <p>
	 * The default implementation provided by this class tests whether the
	 * other object is a node of the same type with structurally isomorphic
	 * child subtrees. Subclasses may override this method as needed.
	 * </p>
	 *
	 * @param node the node
	 * @param other the other object, or <code>null</code>
	 * @return <code>true</code> if the subtree matches, or
	 *   <code>false</code> if they do not match or the other object has a
	 *   different node type or is <code>null</code>
	 */
	public boolean match(BreakStatement node, Object other) {
		if (!(other instanceof BreakStatement)) {
			return false;
		}
		BreakStatement o = (BreakStatement) other;
<<<<<<< HEAD
		return (safeSubtreeMatch(node.getLabel(), o.getLabel()));
=======
		return ( node.getAST().apiLevel == AST.JLS12_INTERNAL && node.getAST().isPreviewEnabled() && node.getExpression() != null
				? safeSubtreeMatch(node.getExpression(), o.getExpression()) && node.isImplicit() == o.isImplicit()
						: safeSubtreeMatch(node.getLabel(), o.getLabel()));
>>>>>>> 6a821a33
	}

	/**
	 * Returns whether the given node and the other object match.
	 * <p>
	 * The default implementation provided by this class tests whether the
	 * other object is a node of the same type with structurally isomorphic
	 * child subtrees. Subclasses may override this method as needed.
	 * </p>
	 *
	 * @param node the node
	 * @param other the other object, or <code>null</code>
	 * @return <code>true</code> if the subtree matches, or
	 *   <code>false</code> if they do not match or the other object has a
	 *   different node type or is <code>null</code>
	 */
	public boolean match(CastExpression node, Object other) {
		if (!(other instanceof CastExpression)) {
			return false;
		}
		CastExpression o = (CastExpression) other;
		return (
			safeSubtreeMatch(node.getType(), o.getType())
				&& safeSubtreeMatch(node.getExpression(), o.getExpression()));
	}

	/**
	 * Returns whether the given node and the other object match.
	 * <p>
	 * The default implementation provided by this class tests whether the
	 * other object is a node of the same type with structurally isomorphic
	 * child subtrees. Subclasses may override this method as needed.
	 * </p>
	 *
	 * @param node the node
	 * @param other the other object, or <code>null</code>
	 * @return <code>true</code> if the subtree matches, or
	 *   <code>false</code> if they do not match or the other object has a
	 *   different node type or is <code>null</code>
	 */
	public boolean match(CatchClause node, Object other) {
		if (!(other instanceof CatchClause)) {
			return false;
		}
		CatchClause o = (CatchClause) other;
		return (
			safeSubtreeMatch(node.getException(), o.getException())
				&& safeSubtreeMatch(node.getBody(), o.getBody()));
	}

	/**
	 * Returns whether the given node and the other object match.
	 * <p>
	 * The default implementation provided by this class tests whether the
	 * other object is a node of the same type with structurally isomorphic
	 * child subtrees. Subclasses may override this method as needed.
	 * </p>
	 *
	 * @param node the node
	 * @param other the other object, or <code>null</code>
	 * @return <code>true</code> if the subtree matches, or
	 *   <code>false</code> if they do not match or the other object has a
	 *   different node type or is <code>null</code>
	 */
	public boolean match(CharacterLiteral node, Object other) {
		if (!(other instanceof CharacterLiteral)) {
			return false;
		}
		CharacterLiteral o = (CharacterLiteral) other;
		return safeEquals(node.getEscapedValue(), o.getEscapedValue());
	}

	/**
	 * Returns whether the given node and the other object match.
	 * <p>
	 * The default implementation provided by this class tests whether the
	 * other object is a node of the same type with structurally isomorphic
	 * child subtrees. Subclasses may override this method as needed.
	 * </p>
	 *
	 * @param node the node
	 * @param other the other object, or <code>null</code>
	 * @return <code>true</code> if the subtree matches, or
	 *   <code>false</code> if they do not match or the other object has a
	 *   different node type or is <code>null</code>
	 */
	public boolean match(ClassInstanceCreation node, Object other) {
		if (!(other instanceof ClassInstanceCreation)) {
			return false;
		}
		ClassInstanceCreation o = (ClassInstanceCreation) other;
		int level = node.getAST().apiLevel;
		if (level == AST.JLS2_INTERNAL) {
			if (!safeSubtreeMatch(node.internalGetName(), o.internalGetName())) {
				return false;
			}
		}
		if (level >= AST.JLS3_INTERNAL) {
			if (!safeSubtreeListMatch(node.typeArguments(), o.typeArguments())) {
				return false;
			}
			if (!safeSubtreeMatch(node.getType(), o.getType())) {
				return false;
			}
		}
		return
			safeSubtreeMatch(node.getExpression(), o.getExpression())
				&& safeSubtreeListMatch(node.arguments(), o.arguments())
				&& safeSubtreeMatch(
					node.getAnonymousClassDeclaration(),
					o.getAnonymousClassDeclaration());
	}

	/**
	 * Returns whether the given node and the other object match.
	 * <p>
	 * The default implementation provided by this class tests whether the
	 * other object is a node of the same type with structurally isomorphic
	 * child subtrees. Subclasses may override this method as needed.
	 * </p>
	 *
	 * @param node the node
	 * @param other the other object, or <code>null</code>
	 * @return <code>true</code> if the subtree matches, or
	 *   <code>false</code> if they do not match or the other object has a
	 *   different node type or is <code>null</code>
	 */
	public boolean match(CompilationUnit node, Object other) {
		if (!(other instanceof CompilationUnit)) {
			return false;
		}
		CompilationUnit o = (CompilationUnit) other;
		return (
			(node.getAST().apiLevel >= AST.JLS9_INTERNAL ? safeSubtreeMatch(node.getModule(), o.getModule()) : true)
				&& safeSubtreeMatch(node.getPackage(), o.getPackage())
				&& safeSubtreeListMatch(node.imports(), o.imports())
				&& safeSubtreeListMatch(node.types(), o.types()));
	}

	/**
	 * Returns whether the given node and the other object match.
	 * <p>
	 * The default implementation provided by this class tests whether the
	 * other object is a node of the same type with structurally isomorphic
	 * child subtrees. Subclasses may override this method as needed.
	 * </p>
	 *
	 * @param node the node
	 * @param other the other object, or <code>null</code>
	 * @return <code>true</code> if the subtree matches, or
	 *   <code>false</code> if they do not match or the other object has a
	 *   different node type or is <code>null</code>
	 */
	public boolean match(ConditionalExpression node, Object other) {
		if (!(other instanceof ConditionalExpression)) {
			return false;
		}
		ConditionalExpression o = (ConditionalExpression) other;
		return (
			safeSubtreeMatch(node.getExpression(), o.getExpression())
				&& safeSubtreeMatch(node.getThenExpression(), o.getThenExpression())
				&& safeSubtreeMatch(node.getElseExpression(), o.getElseExpression()));
	}

	/**
	 * Returns whether the given node and the other object match.
	 * <p>
	 * The default implementation provided by this class tests whether the
	 * other object is a node of the same type with structurally isomorphic
	 * child subtrees. Subclasses may override this method as needed.
	 * </p>
	 *
	 * @param node the node
	 * @param other the other object, or <code>null</code>
	 * @return <code>true</code> if the subtree matches, or
	 *   <code>false</code> if they do not match or the other object has a
	 *   different node type or is <code>null</code>
	 */
	public boolean match(ConstructorInvocation node, Object other) {
		if (!(other instanceof ConstructorInvocation)) {
			return false;
		}
		ConstructorInvocation o = (ConstructorInvocation) other;
		if (node.getAST().apiLevel >= AST.JLS3_INTERNAL) {
			if (!safeSubtreeListMatch(node.typeArguments(), o.typeArguments())) {
				return false;
			}
		}
		return safeSubtreeListMatch(node.arguments(), o.arguments());
	}

	/**
	 * Returns whether the given node and the other object match.
	 * <p>
	 * The default implementation provided by this class tests whether the
	 * other object is a node of the same type with structurally isomorphic
	 * child subtrees. Subclasses may override this method as needed.
	 * </p>
	 *
	 * @param node the node
	 * @param other the other object, or <code>null</code>
	 * @return <code>true</code> if the subtree matches, or
	 *   <code>false</code> if they do not match or the other object has a
	 *   different node type or is <code>null</code>
	 */
	public boolean match(ContinueStatement node, Object other) {
		if (!(other instanceof ContinueStatement)) {
			return false;
		}
		ContinueStatement o = (ContinueStatement) other;
		return safeSubtreeMatch(node.getLabel(), o.getLabel());
	}

	/**
	 * Returns whether the given node and the other object match.
	 * <p>
	 * The default implementation provided by this class tests whether the
	 * other object is a node of the same type with structurally isomorphic
	 * child subtrees. Subclasses may override this method as needed.
	 * </p>
	 *
	 * @param node the node
	 * @param other the other object, or <code>null</code>
	 * @return <code>true</code> if the subtree matches, or
	 *   <code>false</code> if they do not match or the other object has a
	 *   different node type or is <code>null</code>
	 * @since 3.10
	 */
	public boolean match(CreationReference node, Object other) {
		if (!(other instanceof CreationReference)) {
			return false;
		}
		CreationReference o = (CreationReference) other;
		return (
			safeSubtreeMatch(node.getType(), o.getType())
				&& safeSubtreeListMatch(node.typeArguments(), o.typeArguments()));
	}

	/**
	 * Returns whether the given node and the other object match.
	 * <p>
	 * The default implementation provided by this class tests whether the
	 * other object is a node of the same type with structurally isomorphic
	 * child subtrees. Subclasses may override this method as needed.
	 * </p>
	 *
	 * @param node the node
	 * @param other the other object, or <code>null</code>
	 * @return <code>true</code> if the subtree matches, or
	 *   <code>false</code> if they do not match or the other object has a
	 *   different node type or is <code>null</code>
	 * @since 3.10
	 */
	public boolean match(Dimension node, Object other) {
		if (!(other instanceof Dimension)) {
			return false;
		}
		Dimension o = (Dimension) other;
		return safeSubtreeListMatch(node.annotations(), o.annotations());
	}

	/**
	 * Returns whether the given node and the other object match.
	 * <p>
	 * The default implementation provided by this class tests whether the
	 * other object is a node of the same type with structurally isomorphic
	 * child subtrees. Subclasses may override this method as needed.
	 * </p>
	 *
	 * @param node the node
	 * @param other the other object, or <code>null</code>
	 * @return <code>true</code> if the subtree matches, or
	 *   <code>false</code> if they do not match or the other object has a
	 *   different node type or is <code>null</code>
	 */
	public boolean match(DoStatement node, Object other) {
		if (!(other instanceof DoStatement)) {
			return false;
		}
		DoStatement o = (DoStatement) other;
		return (
			safeSubtreeMatch(node.getExpression(), o.getExpression())
				&& safeSubtreeMatch(node.getBody(), o.getBody()));
	}

	/**
	 * Returns whether the given node and the other object match.
	 * <p>
	 * The default implementation provided by this class tests whether the
	 * other object is a node of the same type with structurally isomorphic
	 * child subtrees. Subclasses may override this method as needed.
	 * </p>
	 *
	 * @param node the node
	 * @param other the other object, or <code>null</code>
	 * @return <code>true</code> if the subtree matches, or
	 *   <code>false</code> if they do not match or the other object has a
	 *   different node type or is <code>null</code>
	 */
	public boolean match(EmptyStatement node, Object other) {
		if (!(other instanceof EmptyStatement)) {
			return false;
		}
		return true;
	}

	/**
	 * Returns whether the given node and the other object match.
	 * <p>
	 * The default implementation provided by this class tests whether the
	 * other object is a node of the same type with structurally isomorphic
	 * child subtrees. Subclasses may override this method as needed.
	 * </p>
	 *
	 * @param node the node
	 * @param other the other object, or <code>null</code>
	 * @return <code>true</code> if the subtree matches, or
	 *   <code>false</code> if they do not match or the other object has a
	 *   different node type or is <code>null</code>
	 * @since 3.1
	 */
	public boolean match(EnhancedForStatement node, Object other) {
		if (!(other instanceof EnhancedForStatement)) {
			return false;
		}
		EnhancedForStatement o = (EnhancedForStatement) other;
		return (
			safeSubtreeMatch(node.getParameter(), o.getParameter())
				&& safeSubtreeMatch(node.getExpression(), o.getExpression())
				&& safeSubtreeMatch(node.getBody(), o.getBody()));
	}

	/**
	 * Returns whether the given node and the other object match.
	 * <p>
	 * The default implementation provided by this class tests whether the
	 * other object is a node of the same type with structurally isomorphic
	 * child subtrees. Subclasses may override this method as needed.
	 * </p>
	 *
	 * @param node the node
	 * @param other the other object, or <code>null</code>
	 * @return <code>true</code> if the subtree matches, or
	 *   <code>false</code> if they do not match or the other object has a
	 *   different node type or is <code>null</code>
	 * @since 3.1
	 */
	public boolean match(EnumConstantDeclaration node, Object other) {
		if (!(other instanceof EnumConstantDeclaration)) {
			return false;
		}
		EnumConstantDeclaration o = (EnumConstantDeclaration) other;
		return (
			safeSubtreeMatch(node.getJavadoc(), o.getJavadoc())
				&& safeSubtreeListMatch(node.modifiers(), o.modifiers())
				&& safeSubtreeMatch(node.getName(), o.getName())
				&& safeSubtreeListMatch(node.arguments(), o.arguments())
				&& safeSubtreeMatch(
					node.getAnonymousClassDeclaration(),
					o.getAnonymousClassDeclaration()));
	}

	/**
	 * Returns whether the given node and the other object match.
	 * <p>
	 * The default implementation provided by this class tests whether the
	 * other object is a node of the same type with structurally isomorphic
	 * child subtrees. Subclasses may override this method as needed.
	 * </p>
	 *
	 * @param node the node
	 * @param other the other object, or <code>null</code>
	 * @return <code>true</code> if the subtree matches, or
	 *   <code>false</code> if they do not match or the other object has a
	 *   different node type or is <code>null</code>
	 * @since 3.1
	 */
	public boolean match(EnumDeclaration node, Object other) {
		if (!(other instanceof EnumDeclaration)) {
			return false;
		}
		EnumDeclaration o = (EnumDeclaration) other;
		return (
			safeSubtreeMatch(node.getJavadoc(), o.getJavadoc())
				&& safeSubtreeListMatch(node.modifiers(), o.modifiers())
				&& safeSubtreeMatch(node.getName(), o.getName())
				&& safeSubtreeListMatch(node.superInterfaceTypes(), o.superInterfaceTypes())
				&& safeSubtreeListMatch(node.enumConstants(), o.enumConstants())
				&& safeSubtreeListMatch(
					node.bodyDeclarations(),
					o.bodyDeclarations()));
	}

	/**
	 * Returns whether the given node and the other object match.
	 * <p>
	 * The default implementation provided by this class tests whether the
	 * other object is a node of the same type with structurally isomorphic
	 * child subtrees. Subclasses may override this method as needed.
	 * </p>
	 *
	 * @param node the node
	 * @param other the other object, or <code>null</code>
	 * @return <code>true</code> if the subtree matches, or
	 *   <code>false</code> if they do not match or the other object has a
	 *   different node type or is <code>null</code>
	 * @since 3.14
	 */
	public boolean match(ExportsDirective node, Object other) {
		if (!(other instanceof ExportsDirective)) {
			return false;
		}
		ExportsDirective o = (ExportsDirective) other;
		return (
			safeSubtreeMatch(node.getName(), o.getName())
				&& safeSubtreeListMatch(node.modules(), o.modules()));
	}

	/**
	 * Returns whether the given node and the other object match.
	 * <p>
	 * The default implementation provided by this class tests whether the
	 * other object is a node of the same type with structurally isomorphic
	 * child subtrees. Subclasses may override this method as needed.
	 * </p>
	 *
	 * @param node the node
	 * @param other the other object, or <code>null</code>
	 * @return <code>true</code> if the subtree matches, or
	 *   <code>false</code> if they do not match or the other object has a
	 *   different node type or is <code>null</code>
	 * @since 3.10
	 */
	public boolean match(ExpressionMethodReference node, Object other) {
		if (!(other instanceof ExpressionMethodReference)) {
			return false;
		}
		ExpressionMethodReference o = (ExpressionMethodReference) other;
		return (
			safeSubtreeMatch(node.getExpression(), o.getExpression())
				&& safeSubtreeListMatch(node.typeArguments(), o.typeArguments())
				&& safeSubtreeMatch(node.getName(), o.getName()));
	}

	/**
	 * Returns whether the given node and the other object match.
	 * <p>
	 * The default implementation provided by this class tests whether the
	 * other object is a node of the same type with structurally isomorphic
	 * child subtrees. Subclasses may override this method as needed.
	 * </p>
	 *
	 * @param node the node
	 * @param other the other object, or <code>null</code>
	 * @return <code>true</code> if the subtree matches, or
	 *   <code>false</code> if they do not match or the other object has a
	 *   different node type or is <code>null</code>
	 */
	public boolean match(ExpressionStatement node, Object other) {
		if (!(other instanceof ExpressionStatement)) {
			return false;
		}
		ExpressionStatement o = (ExpressionStatement) other;
		return safeSubtreeMatch(node.getExpression(), o.getExpression());
	}

	/**
	 * Returns whether the given node and the other object match.
	 * <p>
	 * The default implementation provided by this class tests whether the
	 * other object is a node of the same type with structurally isomorphic
	 * child subtrees. Subclasses may override this method as needed.
	 * </p>
	 *
	 * @param node the node
	 * @param other the other object, or <code>null</code>
	 * @return <code>true</code> if the subtree matches, or
	 *   <code>false</code> if they do not match or the other object has a
	 *   different node type or is <code>null</code>
	 */
	public boolean match(FieldAccess node, Object other) {
		if (!(other instanceof FieldAccess)) {
			return false;
		}
		FieldAccess o = (FieldAccess) other;
		return (
			safeSubtreeMatch(node.getExpression(), o.getExpression())
				&& safeSubtreeMatch(node.getName(), o.getName()));
	}

	/**
	 * Returns whether the given node and the other object match.
	 * <p>
	 * The default implementation provided by this class tests whether the
	 * other object is a node of the same type with structurally isomorphic
	 * child subtrees. Subclasses may override this method as needed.
	 * </p>
	 *
	 * @param node the node
	 * @param other the other object, or <code>null</code>
	 * @return <code>true</code> if the subtree matches, or
	 *   <code>false</code> if they do not match or the other object has a
	 *   different node type or is <code>null</code>
	 */
	public boolean match(FieldDeclaration node, Object other) {
		if (!(other instanceof FieldDeclaration)) {
			return false;
		}
		FieldDeclaration o = (FieldDeclaration) other;
		int level = node.getAST().apiLevel;
		if (level == AST.JLS2_INTERNAL) {
			if (node.getModifiers() != o.getModifiers()) {
				return false;
			}
		}
		if (level >= AST.JLS3_INTERNAL) {
			if (!safeSubtreeListMatch(node.modifiers(), o.modifiers())) {
				return false;
			}
		}
		return
			safeSubtreeMatch(node.getJavadoc(), o.getJavadoc())
			&& safeSubtreeMatch(node.getType(), o.getType())
			&& safeSubtreeListMatch(node.fragments(), o.fragments());
	}

	/**
	 * Returns whether the given node and the other object match.
	 * <p>
	 * The default implementation provided by this class tests whether the
	 * other object is a node of the same type with structurally isomorphic
	 * child subtrees. Subclasses may override this method as needed.
	 * </p>
	 *
	 * @param node the node
	 * @param other the other object, or <code>null</code>
	 * @return <code>true</code> if the subtree matches, or
	 *   <code>false</code> if they do not match or the other object has a
	 *   different node type or is <code>null</code>
	 */
	public boolean match(ForStatement node, Object other) {
		if (!(other instanceof ForStatement)) {
			return false;
		}
		ForStatement o = (ForStatement) other;
		return (
			safeSubtreeListMatch(node.initializers(), o.initializers())
				&& safeSubtreeMatch(node.getExpression(), o.getExpression())
				&& safeSubtreeListMatch(node.updaters(), o.updaters())
				&& safeSubtreeMatch(node.getBody(), o.getBody()));
	}

	/**
	 * Returns whether the given node and the other object match.
	 * <p>
	 * The default implementation provided by this class tests whether the
	 * other object is a node of the same type with structurally isomorphic
	 * child subtrees. Subclasses may override this method as needed.
	 * </p>
	 *
	 * @param node the node
	 * @param other the other object, or <code>null</code>
	 * @return <code>true</code> if the subtree matches, or
	 *   <code>false</code> if they do not match or the other object has a
	 *   different node type or is <code>null</code>
	 */
	public boolean match(IfStatement node, Object other) {
		if (!(other instanceof IfStatement)) {
			return false;
		}
		IfStatement o = (IfStatement) other;
		return (
			safeSubtreeMatch(node.getExpression(), o.getExpression())
				&& safeSubtreeMatch(node.getThenStatement(), o.getThenStatement())
				&& safeSubtreeMatch(node.getElseStatement(), o.getElseStatement()));
	}

	/**
	 * Returns whether the given node and the other object match.
	 * <p>
	 * The default implementation provided by this class tests whether the
	 * other object is a node of the same type with structurally isomorphic
	 * child subtrees. Subclasses may override this method as needed.
	 * </p>
	 *
	 * @param node the node
	 * @param other the other object, or <code>null</code>
	 * @return <code>true</code> if the subtree matches, or
	 *   <code>false</code> if they do not match or the other object has a
	 *   different node type or is <code>null</code>
	 */
	public boolean match(ImportDeclaration node, Object other) {
		if (!(other instanceof ImportDeclaration)) {
			return false;
		}
		ImportDeclaration o = (ImportDeclaration) other;
		if (node.getAST().apiLevel >= AST.JLS3_INTERNAL) {
			if (node.isStatic() != o.isStatic()) {
				return false;
			}
		}
		return (
			safeSubtreeMatch(node.getName(), o.getName())
				&& node.isOnDemand() == o.isOnDemand());
	}

	/**
	 * Returns whether the given node and the other object match.
	 * <p>
	 * The default implementation provided by this class tests whether the
	 * other object is a node of the same type with structurally isomorphic
	 * child subtrees. Subclasses may override this method as needed.
	 * </p>
	 *
	 * @param node the node
	 * @param other the other object, or <code>null</code>
	 * @return <code>true</code> if the subtree matches, or
	 *   <code>false</code> if they do not match or the other object has a
	 *   different node type or is <code>null</code>
	 */
	public boolean match(InfixExpression node, Object other) {
		if (!(other instanceof InfixExpression)) {
			return false;
		}
		InfixExpression o = (InfixExpression) other;
		// be careful not to trigger lazy creation of extended operand lists
		if (node.hasExtendedOperands() && o.hasExtendedOperands()) {
			if (!safeSubtreeListMatch(node.extendedOperands(), o.extendedOperands())) {
				return false;
			}
		}
		if (node.hasExtendedOperands() != o.hasExtendedOperands()) {
			return false;
		}
		return (
			node.getOperator().equals(o.getOperator())
				&& safeSubtreeMatch(node.getLeftOperand(), o.getLeftOperand())
				&& safeSubtreeMatch(node.getRightOperand(), o.getRightOperand()));
	}

	/**
	 * Returns whether the given node and the other object match.
	 * <p>
	 * The default implementation provided by this class tests whether the
	 * other object is a node of the same type with structurally isomorphic
	 * child subtrees. Subclasses may override this method as needed.
	 * </p>
	 *
	 * @param node the node
	 * @param other the other object, or <code>null</code>
	 * @return <code>true</code> if the subtree matches, or
	 *   <code>false</code> if they do not match or the other object has a
	 *   different node type or is <code>null</code>
	 */
	public boolean match(Initializer node, Object other) {
		if (!(other instanceof Initializer)) {
			return false;
		}
		Initializer o = (Initializer) other;
		int level = node.getAST().apiLevel;
		if (level == AST.JLS2_INTERNAL) {
			if (node.getModifiers() != o.getModifiers()) {
				return false;
			}
		}
		if (level >= AST.JLS3_INTERNAL) {
			if (!safeSubtreeListMatch(node.modifiers(), o.modifiers())) {
				return false;
			}
		}
		return (
				safeSubtreeMatch(node.getJavadoc(), o.getJavadoc())
				&& safeSubtreeMatch(node.getBody(), o.getBody()));
	}

	/**
	 * Returns whether the given node and the other object match.
	 * <p>
	 * The default implementation provided by this class tests whether the
	 * other object is a node of the same type with structurally isomorphic
	 * child subtrees. Subclasses may override this method as needed.
	 * </p>
	 *
	 * @param node the node
	 * @param other the other object, or <code>null</code>
	 * @return <code>true</code> if the subtree matches, or
	 *   <code>false</code> if they do not match or the other object has a
	 *   different node type or is <code>null</code>
	 */
	public boolean match(InstanceofExpression node, Object other) {
		if (!(other instanceof InstanceofExpression)) {
			return false;
		}
		InstanceofExpression o = (InstanceofExpression) other;
		return (
				safeSubtreeMatch(node.getLeftOperand(), o.getLeftOperand())
				&& safeSubtreeMatch(node.getRightOperand(), o.getRightOperand()));
	}

	/**
	 * Returns whether the given node and the other object match.
	 * <p>
	 * The default implementation provided by this class tests whether the
	 * other object is a node of the same type with structurally isomorphic
	 * child subtrees. Subclasses may override this method as needed.
	 * </p>
	 *
	 * @param node the node
	 * @param other the other object, or <code>null</code>
	 * @return <code>true</code> if the subtree matches, or
	 *   <code>false</code> if they do not match or the other object has a
	 *   different node type or is <code>null</code>
	 * @since 3.10
	 */
	public boolean match(IntersectionType node, Object other) {
		if (!(other instanceof IntersectionType)) {
			return false;
		}
		IntersectionType o = (IntersectionType) other;
		return safeSubtreeListMatch(node.types(), o.types());
	}

	/**
	 * Returns whether the given node and the other object match.
	 * <p>
	 * Unlike other node types, the behavior of the default
	 * implementation is controlled by a constructor-supplied
	 * parameter  {@link #ASTMatcher(boolean) ASTMatcher(boolean)}
	 * which is <code>false</code> if not specified.
	 * When this parameter is <code>true</code>, the implementation
	 * tests whether the other object is also a <code>Javadoc</code>
	 * with structurally isomorphic child subtrees; the comment string
	 * (<code>Javadoc.getComment()</code>) is ignored.
	 * Conversely, when the parameter is <code>false</code>, the
	 * implementation tests whether the other object is also a
	 * <code>Javadoc</code> with exactly the same comment string;
	 * the tag elements ({@link Javadoc#tags() Javadoc.tags} are
	 * ignored. Subclasses may reimplement.
	 * </p>
	 *
	 * @param node the node
	 * @param other the other object, or <code>null</code>
	 * @return <code>true</code> if the subtree matches, or
	 *   <code>false</code> if they do not match or the other object has a
	 *   different node type or is <code>null</code>
	 * @see #ASTMatcher()
	 * @see #ASTMatcher(boolean)
	 */
	public boolean match(Javadoc node, Object other) {
		if (!(other instanceof Javadoc)) {
			return false;
		}
		Javadoc o = (Javadoc) other;
		if (this.matchDocTags) {
			return safeSubtreeListMatch(node.tags(), o.tags());
		} else {
			return compareDeprecatedComment(node, o);
		}
	}

	/**
	 * Return whether the deprecated comment strings of the given java doc are equals.
	 * <p>
	 * Note the only purpose of this method is to hide deprecated warnings.
	 * @deprecated mark deprecated to hide deprecated usage
	 */
	private boolean compareDeprecatedComment(Javadoc first, Javadoc second) {
		if (first.getAST().apiLevel == AST.JLS2_INTERNAL) {
			return safeEquals(first.getComment(), second.getComment());
		} else {
			return true;
		}
	}

	/**
	 * Returns whether the given node and the other object match.
	 * <p>
	 * The default implementation provided by this class tests whether the
	 * other object is a node of the same type with structurally isomorphic
	 * child subtrees. Subclasses may override this method as needed.
	 * </p>
	 *
	 * @param node the node
	 * @param other the other object, or <code>null</code>
	 * @return <code>true</code> if the subtree matches, or
	 *   <code>false</code> if they do not match or the other object has a
	 *   different node type or is <code>null</code>
	 */
	public boolean match(LabeledStatement node, Object other) {
		if (!(other instanceof LabeledStatement)) {
			return false;
		}
		LabeledStatement o = (LabeledStatement) other;
		return (
			safeSubtreeMatch(node.getLabel(), o.getLabel())
				&& safeSubtreeMatch(node.getBody(), o.getBody()));
	}

	/**
	 * Returns whether the given node and the other object match.
	 * <p>
	 * The default implementation provided by this class tests whether the
	 * other object is a node of the same type with structurally isomorphic
	 * child subtrees. Subclasses may override this method as needed.
	 * </p>
	 * 
	 * @param node the node
	 * @param other the other object, or <code>null</code>
	 * @return <code>true</code> if the subtree matches, or
	 *   <code>false</code> if they do not match or the other object has a
	 *   different node type or is <code>null</code>
	 * @since 3.10
	 */
	public boolean match(LambdaExpression node, Object other) {
		if (!(other instanceof LambdaExpression)) {
			return false;
		}
		LambdaExpression o = (LambdaExpression) other;
		return	(node.hasParentheses() == o.hasParentheses())
				&& safeSubtreeListMatch(node.parameters(), o.parameters())
				&& safeSubtreeMatch(node.getBody(), o.getBody());
	}

	/**
	 * Returns whether the given node and the other object match.
	 * <p>
	 * The default implementation provided by this class tests whether the
	 * other object is a node of the same type. Subclasses may override
	 * this method as needed.
	 * </p>
	 * <p>Note: {@link LineComment} and {@link BlockComment} nodes are
	 * not considered part of main structure of the AST. This method will
	 * only be called if a client goes out of their way to visit this
	 * kind of node explicitly.
	 * </p>
	 *
	 * @param node the node
	 * @param other the other object, or <code>null</code>
	 * @return <code>true</code> if the subtree matches, or
	 *   <code>false</code> if they do not match or the other object has a
	 *   different node type or is <code>null</code>
	 * @since 3.0
	 */
	public boolean match(LineComment node, Object other) {
		if (!(other instanceof LineComment)) {
			return false;
		}
		return true;
	}

	/**
	 * Returns whether the given node and the other object match.
	 * <p>
	 * The default implementation provided by this class tests whether the
	 * other object is a node of the same type with structurally isomorphic
	 * child subtrees. Subclasses may override this method as needed.
	 * </p>
	 *
	 * @param node the node
	 * @param other the other object, or <code>null</code>
	 * @return <code>true</code> if the subtree matches, or
	 *   <code>false</code> if they do not match or the other object has a
	 *   different node type or is <code>null</code>
	 * @since 3.1
	 */
	public boolean match(MarkerAnnotation node, Object other) {
		if (!(other instanceof MarkerAnnotation)) {
			return false;
		}
		MarkerAnnotation o = (MarkerAnnotation) other;
		return safeSubtreeMatch(node.getTypeName(), o.getTypeName());
	}

	/**
	 * Returns whether the given node and the other object match.
	 * <p>
	 * The default implementation provided by this class tests whether the
	 * other object is a node of the same type with structurally isomorphic
	 * child subtrees. Subclasses may override this method as needed.
	 * </p>
	 *
	 * @param node the node
	 * @param other the other object, or <code>null</code>
	 * @return <code>true</code> if the subtree matches, or
	 *   <code>false</code> if they do not match or the other object has a
	 *   different node type or is <code>null</code>
	 * @since 3.0
	 */
	public boolean match(MemberRef node, Object other) {
		if (!(other instanceof MemberRef)) {
			return false;
		}
		MemberRef o = (MemberRef) other;
		return (
				safeSubtreeMatch(node.getQualifier(), o.getQualifier())
				&& safeSubtreeMatch(node.getName(), o.getName()));
	}

	/**
	 * Returns whether the given node and the other object match.
	 * <p>
	 * The default implementation provided by this class tests whether the
	 * other object is a node of the same type with structurally isomorphic
	 * child subtrees. Subclasses may override this method as needed.
	 * </p>
	 *
	 * @param node the node
	 * @param other the other object, or <code>null</code>
	 * @return <code>true</code> if the subtree matches, or
	 *   <code>false</code> if they do not match or the other object has a
	 *   different node type or is <code>null</code>
	 * @since 3.1
	 */
	public boolean match(MemberValuePair node, Object other) {
		if (!(other instanceof MemberValuePair)) {
			return false;
		}
		MemberValuePair o = (MemberValuePair) other;
		return (safeSubtreeMatch(node.getName(), o.getName())
				&& safeSubtreeMatch(node.getValue(), o.getValue()));
	}

	/**
	 * Returns whether the given node and the other object match.
	 * <p>
	 * The default implementation provided by this class tests whether the
	 * other object is a node of the same type with structurally isomorphic
	 * child subtrees. Subclasses may override this method as needed.
	 * </p>
	 *
	 * @param node the node
	 * @param other the other object, or <code>null</code>
	 * @return <code>true</code> if the subtree matches, or
	 *   <code>false</code> if they do not match or the other object has a
	 *   different node type or is <code>null</code>
	 * @since 3.0
	 */
	public boolean match(MethodRef node, Object other) {
		if (!(other instanceof MethodRef)) {
			return false;
		}
		MethodRef o = (MethodRef) other;
		return (
				safeSubtreeMatch(node.getQualifier(), o.getQualifier())
				&& safeSubtreeMatch(node.getName(), o.getName())
		        && safeSubtreeListMatch(node.parameters(), o.parameters()));
	}

	/**
	 * Returns whether the given node and the other object match.
	 * <p>
	 * The default implementation provided by this class tests whether the
	 * other object is a node of the same type with structurally isomorphic
	 * child subtrees. Subclasses may override this method as needed.
	 * </p>
	 *
	 * @param node the node
	 * @param other the other object, or <code>null</code>
	 * @return <code>true</code> if the subtree matches, or
	 *   <code>false</code> if they do not match or the other object has a
	 *   different node type or is <code>null</code>
	 * @since 3.0
	 */
	public boolean match(MethodRefParameter node, Object other) {
		if (!(other instanceof MethodRefParameter)) {
			return false;
		}
		MethodRefParameter o = (MethodRefParameter) other;
		int level = node.getAST().apiLevel;
		if (level >= AST.JLS3_INTERNAL) {
			if (node.isVarargs() != o.isVarargs()) {
				return false;
			}
		}
		return (
				safeSubtreeMatch(node.getType(), o.getType())
				&& safeSubtreeMatch(node.getName(), o.getName()));
	}

	/**
	 * Returns whether the given node and the other object match.
	 * <p>
	 * The default implementation provided by this class tests whether the
	 * other object is a node of the same type with structurally isomorphic
	 * child subtrees. Subclasses may override this method as needed.
	 * </p>
	 * <p>
	 * Note that extra array dimensions are compared since they are an
	 * important part of the method declaration.
	 * </p>
	 * <p>
	 * Note that the method return types are compared even for constructor
	 * declarations.
	 * </p>
	 *
	 * @param node the node
	 * @param other the other object, or <code>null</code>
	 * @return <code>true</code> if the subtree matches, or
	 *   <code>false</code> if they do not match or the other object has a
	 *   different node type or is <code>null</code>
	 */
	public boolean match(MethodDeclaration node, Object other) {
		if (!(other instanceof MethodDeclaration)) {
			return false;
		}
		MethodDeclaration o = (MethodDeclaration) other;
		int level = node.getAST().apiLevel;
		return node.isConstructor() == o.isConstructor()
				&& safeSubtreeMatch(node.getJavadoc(), o.getJavadoc())
				&& (level >= AST.JLS3_INTERNAL
						? safeSubtreeListMatch(node.modifiers(), o.modifiers())
								&& safeSubtreeListMatch(node.typeParameters(), o.typeParameters())
								// n.b. compare return type even for constructors
								&& safeSubtreeMatch(node.getReturnType2(), o.getReturnType2())
						: node.getModifiers() == o.getModifiers()
								// n.b. compare return type even for constructors
								&& safeSubtreeMatch(node.internalGetReturnType(), o.internalGetReturnType()))
				&& safeSubtreeMatch(node.getName(), o.getName())
				&& (level >= AST.JLS8_INTERNAL
						? safeSubtreeMatch(node.getReceiverType(), o.getReceiverType())
								&& safeSubtreeMatch(node.getReceiverQualifier(), o.getReceiverQualifier())
						: true)
				&& safeSubtreeListMatch(node.parameters(), o.parameters())
				&& (level >= AST.JLS8_INTERNAL
						? safeSubtreeListMatch(node.extraDimensions(), o.extraDimensions())
								&& safeSubtreeListMatch(node.thrownExceptionTypes(), o.thrownExceptionTypes())
						: node.getExtraDimensions() == o.getExtraDimensions()
								&& safeSubtreeListMatch(node.internalThrownExceptions(), o.internalThrownExceptions()))
				&& safeSubtreeMatch(node.getBody(), o.getBody());
	}

	/**
	 * Returns whether the given node and the other object match.
	 * <p>
	 * The default implementation provided by this class tests whether the
	 * other object is a node of the same type with structurally isomorphic
	 * child subtrees. Subclasses may override this method as needed.
	 * </p>
	 *
	 * @param node the node
	 * @param other the other object, or <code>null</code>
	 * @return <code>true</code> if the subtree matches, or
	 *   <code>false</code> if they do not match or the other object has a
	 *   different node type or is <code>null</code>
	 */
	public boolean match(MethodInvocation node, Object other) {
		if (!(other instanceof MethodInvocation)) {
			return false;
		}
		MethodInvocation o = (MethodInvocation) other;
		if (node.getAST().apiLevel >= AST.JLS3_INTERNAL) {
			if (!safeSubtreeListMatch(node.typeArguments(), o.typeArguments())) {
				return false;
			}
		}
		return (
			safeSubtreeMatch(node.getExpression(), o.getExpression())
				&& safeSubtreeMatch(node.getName(), o.getName())
				&& safeSubtreeListMatch(node.arguments(), o.arguments()));
	}

	/**
	 * Returns whether the given node and the other object match.
	 * <p>
	 * The default implementation provided by this class tests whether the
	 * other object is a node of the same type with structurally isomorphic
	 * child subtrees. Subclasses may override this method as needed.
	 * </p>
	 *
	 * @param node the node
	 * @param other the other object, or <code>null</code>
	 * @return <code>true</code> if the subtree matches, or
	 *   <code>false</code> if they do not match or the other object has a
	 *   different node type or is <code>null</code>
	 * @since 3.1
	 */
	public boolean match(Modifier node, Object other) {
		if (!(other instanceof Modifier)) {
			return false;
		}
		Modifier o = (Modifier) other;
		return (node.getKeyword() == o.getKeyword());
	}

	/**
	 * Returns whether the given node and the other object match.
	 * <p>
	 * The default implementation provided by this class tests whether the
	 * other object is a node of the same type with structurally isomorphic
	 * child subtrees. Subclasses may override this method as needed.
	 * </p>
	 *
	 * @param node the node
	 * @param other the other object, or <code>null</code>
	 * @return <code>true</code> if the subtree matches, or
	 *   <code>false</code> if they do not match or the other object has a
	 *   different node type or is <code>null</code>
	 * @since 3.14
	 */
	public boolean match(ModuleDeclaration node, Object other) {
		if (!(other instanceof ModuleDeclaration)) {
			return false;
		}
		ModuleDeclaration o = (ModuleDeclaration) other;
		return (safeSubtreeMatch(node.getJavadoc(), o.getJavadoc())
				&& safeSubtreeListMatch(node.annotations(), o.annotations())
				&& node.isOpen() == o.isOpen()
				&& safeSubtreeMatch(node.getName(), o.getName())
				&& safeSubtreeListMatch(node.moduleStatements(), o.moduleStatements()));
	}

	/**
	 * Returns whether the given node and the other object match.
	 * <p>
	 * The default implementation provided by this class tests whether the
	 * other object is a node of the same type with structurally isomorphic
	 * child subtrees. Subclasses may override this method as needed.
	 * </p>
	 *
	 * @param node the node
	 * @param other the other object, or <code>null</code>
	 * @return <code>true</code> if the subtree matches, or
	 *   <code>false</code> if they do not match or the other object has a
	 *   different node type or is <code>null</code>
	 * @since 3.14
	 */
	public boolean match(ModuleModifier node, Object other) {
		if (!(other instanceof ModuleModifier)) {
			return false;
		}
		ModuleModifier o = (ModuleModifier) other;
		return (node.getKeyword() == o.getKeyword());
	}

	/**
	 * Returns whether the given node and the other object match.
	 * <p>
	 * The default implementation provided by this class tests whether the
	 * other object is a node of the same type with structurally isomorphic
	 * child subtrees. Subclasses may override this method as needed.
	 * </p>
	 *
	 * @param node the node
	 * @param other the other object, or <code>null</code>
	 * @return <code>true</code> if the subtree matches, or
	 *   <code>false</code> if they do not match or the other object has a
	 *   different node type or is <code>null</code>
	 * @since 3.10
	 */
	public boolean match(NameQualifiedType node, Object other) {
		if (!(other instanceof NameQualifiedType)) {
			return false;
		}
		NameQualifiedType o = (NameQualifiedType) other;
		return safeSubtreeMatch(node.getQualifier(), o.getQualifier())
				&& safeSubtreeListMatch(node.annotations(), o.annotations())
				&& safeSubtreeMatch(node.getName(), o.getName());
	}

	/**
	 * Returns whether the given node and the other object match.
	 * <p>
	 * The default implementation provided by this class tests whether the
	 * other object is a node of the same type with structurally isomorphic
	 * child subtrees. Subclasses may override this method as needed.
	 * </p>
	 *
	 * @param node the node
	 * @param other the other object, or <code>null</code>
	 * @return <code>true</code> if the subtree matches, or
	 *   <code>false</code> if they do not match or the other object has a
	 *   different node type or is <code>null</code>
	 * @since 3.1
	 */
	public boolean match(NormalAnnotation node, Object other) {
		if (!(other instanceof NormalAnnotation)) {
			return false;
		}
		NormalAnnotation o = (NormalAnnotation) other;
		return (safeSubtreeMatch(node.getTypeName(), o.getTypeName())
					&& safeSubtreeListMatch(node.values(), o.values()));
	}

	/**
	 * Returns whether the given node and the other object match.
	 * <p>
	 * The default implementation provided by this class tests whether the
	 * other object is a node of the same type with structurally isomorphic
	 * child subtrees. Subclasses may override this method as needed.
	 * </p>
	 *
	 * @param node the node
	 * @param other the other object, or <code>null</code>
	 * @return <code>true</code> if the subtree matches, or
	 *   <code>false</code> if they do not match or the other object has a
	 *   different node type or is <code>null</code>
	 */
	public boolean match(NullLiteral node, Object other) {
		if (!(other instanceof NullLiteral)) {
			return false;
		}
		return true;
	}

	/**
	 * Returns whether the given node and the other object match.
	 * <p>
	 * The default implementation provided by this class tests whether the
	 * other object is a node of the same type with structurally isomorphic
	 * child subtrees. Subclasses may override this method as needed.
	 * </p>
	 *
	 * @param node the node
	 * @param other the other object, or <code>null</code>
	 * @return <code>true</code> if the subtree matches, or
	 *   <code>false</code> if they do not match or the other object has a
	 *   different node type or is <code>null</code>
	 */
	public boolean match(NumberLiteral node, Object other) {
		if (!(other instanceof NumberLiteral)) {
			return false;
		}
		NumberLiteral o = (NumberLiteral) other;
		return safeEquals(node.getToken(), o.getToken());
	}

	/**
	 * Returns whether the given node and the other object match.
	 * <p>
	 * The default implementation provided by this class tests whether the
	 * other object is a node of the same type with structurally isomorphic
	 * child subtrees. Subclasses may override this method as needed.
	 * </p>
	 *
	 * @param node the node
	 * @param other the other object, or <code>null</code>
	 * @return <code>true</code> if the subtree matches, or
	 *   <code>false</code> if they do not match or the other object has a
	 *   different node type or is <code>null</code>
	 * @since 3.14
	 */
	public boolean match(OpensDirective node, Object other) {
		if (!(other instanceof OpensDirective)) {
			return false;
		}
		OpensDirective o = (OpensDirective) other;
		return (
			safeSubtreeMatch(node.getName(), o.getName())
				&& safeSubtreeListMatch(node.modules(), o.modules()));
	}

	/**
	 * Returns whether the given node and the other object match.
	 * <p>
	 * The default implementation provided by this class tests whether the
	 * other object is a node of the same type with structurally isomorphic
	 * child subtrees. Subclasses may override this method as needed.
	 * </p>
	 *
	 * @param node the node
	 * @param other the other object, or <code>null</code>
	 * @return <code>true</code> if the subtree matches, or
	 *   <code>false</code> if they do not match or the other object has a
	 *   different node type or is <code>null</code>
	 */
	public boolean match(PackageDeclaration node, Object other) {
		if (!(other instanceof PackageDeclaration)) {
			return false;
		}
		PackageDeclaration o = (PackageDeclaration) other;
		if (node.getAST().apiLevel >= AST.JLS3_INTERNAL) {
			if (!safeSubtreeMatch(node.getJavadoc(), o.getJavadoc())) {
				return false;
			}
			if (!safeSubtreeListMatch(node.annotations(), o.annotations())) {
				return false;
			}
		}
		return safeSubtreeMatch(node.getName(), o.getName());
	}

	/**
	 * Returns whether the given node and the other object match.
	 * <p>
	 * The default implementation provided by this class tests whether the
	 * other object is a node of the same type with structurally isomorphic
	 * child subtrees. Subclasses may override this method as needed.
	 * </p>
	 *
	 * @param node the node
	 * @param other the other object, or <code>null</code>
	 * @return <code>true</code> if the subtree matches, or
	 *   <code>false</code> if they do not match or the other object has a
	 *   different node type or is <code>null</code>
	 * @since 3.1
	 */
	public boolean match(ParameterizedType node, Object other) {
		if (!(other instanceof ParameterizedType)) {
			return false;
		}
		ParameterizedType o = (ParameterizedType) other;
		return safeSubtreeMatch(node.getType(), o.getType())
				&& safeSubtreeListMatch(node.typeArguments(), o.typeArguments());
	}

	/**
	 * Returns whether the given node and the other object match.
	 * <p>
	 * The default implementation provided by this class tests whether the
	 * other object is a node of the same type with structurally isomorphic
	 * child subtrees. Subclasses may override this method as needed.
	 * </p>
	 *
	 * @param node the node
	 * @param other the other object, or <code>null</code>
	 * @return <code>true</code> if the subtree matches, or
	 *   <code>false</code> if they do not match or the other object has a
	 *   different node type or is <code>null</code>
	 */
	public boolean match(ParenthesizedExpression node, Object other) {
		if (!(other instanceof ParenthesizedExpression)) {
			return false;
		}
		ParenthesizedExpression o = (ParenthesizedExpression) other;
		return safeSubtreeMatch(node.getExpression(), o.getExpression());
	}

	/**
	 * Returns whether the given node and the other object match.
	 * <p>
	 * The default implementation provided by this class tests whether the
	 * other object is a node of the same type with structurally isomorphic
	 * child subtrees. Subclasses may override this method as needed.
	 * </p>
	 *
	 * @param node the node
	 * @param other the other object, or <code>null</code>
	 * @return <code>true</code> if the subtree matches, or
	 *   <code>false</code> if they do not match or the other object has a
	 *   different node type or is <code>null</code>
	 */
	public boolean match(PostfixExpression node, Object other) {
		if (!(other instanceof PostfixExpression)) {
			return false;
		}
		PostfixExpression o = (PostfixExpression) other;
		return (
			node.getOperator().equals(o.getOperator())
				&& safeSubtreeMatch(node.getOperand(), o.getOperand()));
	}

	/**
	 * Returns whether the given node and the other object match.
	 * <p>
	 * The default implementation provided by this class tests whether the
	 * other object is a node of the same type with structurally isomorphic
	 * child subtrees. Subclasses may override this method as needed.
	 * </p>
	 *
	 * @param node the node
	 * @param other the other object, or <code>null</code>
	 * @return <code>true</code> if the subtree matches, or
	 *   <code>false</code> if they do not match or the other object has a
	 *   different node type or is <code>null</code>
	 */
	public boolean match(PrefixExpression node, Object other) {
		if (!(other instanceof PrefixExpression)) {
			return false;
		}
		PrefixExpression o = (PrefixExpression) other;
		return (
			node.getOperator().equals(o.getOperator())
				&& safeSubtreeMatch(node.getOperand(), o.getOperand()));
	}

	/**
	 * Returns whether the given node and the other object match.
	 * <p>
	 * The default implementation provided by this class tests whether the
	 * other object is a node of the same type with structurally isomorphic
	 * child subtrees. Subclasses may override this method as needed.
	 * </p>
	 *
	 * @param node the node
	 * @param other the other object, or <code>null</code>
	 * @return <code>true</code> if the subtree matches, or
	 *   <code>false</code> if they do not match or the other object has a
	 *   different node type or is <code>null</code>
	 */
	public boolean match(PrimitiveType node, Object other) {
		if (!(other instanceof PrimitiveType)) {
			return false;
		}
		PrimitiveType o = (PrimitiveType) other;
		int level = node.getAST().apiLevel;
		return (level >= AST.JLS8_INTERNAL ? safeSubtreeListMatch(node.annotations(), o.annotations()) : true)
				&& node.getPrimitiveTypeCode() == o.getPrimitiveTypeCode();
	}

	/**
	 * Returns whether the given node and the other object match.
	 * <p>
	 * The default implementation provided by this class tests whether the
	 * other object is a node of the same type with structurally isomorphic
	 * child subtrees. Subclasses may override this method as needed.
	 * </p>
	 *
	 * @param node the node
	 * @param other the other object, or <code>null</code>
	 * @return <code>true</code> if the subtree matches, or
	 *   <code>false</code> if they do not match or the other object has a
	 *   different node type or is <code>null</code>
	 * @since 3.14

	 */
	public boolean match(ProvidesDirective node, Object other) {
		if (!(other instanceof ProvidesDirective)) {
			return false;
		}
		ProvidesDirective o = (ProvidesDirective) other;
		return (
				safeSubtreeMatch(node.getName(), o.getName())
				&& safeSubtreeListMatch(node.implementations(), o.implementations()));
	}

	/**
	 * Returns whether the given node and the other object match.
	 * <p>
	 * The default implementation provided by this class tests whether the
	 * other object is a node of the same type with structurally isomorphic
	 * child subtrees. Subclasses may override this method as needed.
	 * </p>
	 *
	 * @param node the node
	 * @param other the other object, or <code>null</code>
	 * @return <code>true</code> if the subtree matches, or
	 *   <code>false</code> if they do not match or the other object has a
	 *   different node type or is <code>null</code>
	 */
	public boolean match(QualifiedName node, Object other) {
		if (!(other instanceof QualifiedName)) {
			return false;
		}
		QualifiedName o = (QualifiedName) other;
		return safeSubtreeMatch(node.getQualifier(), o.getQualifier())
				&& safeSubtreeMatch(node.getName(), o.getName());
	}

	/**
	 * Returns whether the given node and the other object match.
	 * <p>
	 * The default implementation provided by this class tests whether the
	 * other object is a node of the same type with structurally isomorphic
	 * child subtrees. Subclasses may override this method as needed.
	 * </p>
	 *
	 * @param node the node
	 * @param other the other object, or <code>null</code>
	 * @return <code>true</code> if the subtree matches, or
	 *   <code>false</code> if they do not match or the other object has a
	 *   different node type or is <code>null</code>
	 * @since 3.1
	 */
	public boolean match(QualifiedType node, Object other) {
		if (!(other instanceof QualifiedType)) {
			return false;
		}
		QualifiedType o = (QualifiedType) other;
		int level = node.getAST().apiLevel;
		return safeSubtreeMatch(node.getQualifier(), o.getQualifier())
				&& (level >= AST.JLS8_INTERNAL ? safeSubtreeListMatch(node.annotations(), o.annotations()) : true)
				&& safeSubtreeMatch(node.getName(), o.getName());
	}

	/**
	 * Returns whether the given node and the other object match.
	 * <p>
	 * The default implementation provided by this class tests whether the
	 * other object is a node of the same type with structurally isomorphic
	 * child subtrees. Subclasses may override this method as needed.
	 * </p>
	 *
	 * @param node the node
	 * @param other the other object, or <code>null</code>
	 * @return <code>true</code> if the subtree matches, or
	 *   <code>false</code> if they do not match or the other object has a
	 *   different node type or is <code>null</code>
	 *
	 *   @since 3.14
	 */
	public boolean match(RequiresDirective node, Object other) {
		if (!(other instanceof RequiresDirective)) {
			return false;
		}
		RequiresDirective o = (RequiresDirective) other;
		return safeSubtreeListMatch(node.modifiers(), o.modifiers())
				&& safeSubtreeMatch(node.getName(), o.getName());
	}

	/**
	 * Returns whether the given node and the other object match.
	 * <p>
	 * The default implementation provided by this class tests whether the
	 * other object is a node of the same type with structurally isomorphic
	 * child subtrees. Subclasses may override this method as needed.
	 * </p>
	 *
	 * @param node the node
	 * @param other the other object, or <code>null</code>
	 * @return <code>true</code> if the subtree matches, or
	 *   <code>false</code> if they do not match or the other object has a
	 *   different node type or is <code>null</code>
	 */
	public boolean match(ReturnStatement node, Object other) {
		if (!(other instanceof ReturnStatement)) {
			return false;
		}
		ReturnStatement o = (ReturnStatement) other;
		return safeSubtreeMatch(node.getExpression(), o.getExpression());
	}

	/**
	 * Returns whether the given node and the other object match.
	 * <p>
	 * The default implementation provided by this class tests whether the
	 * other object is a node of the same type with structurally isomorphic
	 * child subtrees. Subclasses may override this method as needed.
	 * </p>
	 *
	 * @param node the node
	 * @param other the other object, or <code>null</code>
	 * @return <code>true</code> if the subtree matches, or
	 *   <code>false</code> if they do not match or the other object has a
	 *   different node type or is <code>null</code>
	 */
	public boolean match(SimpleName node, Object other) {
		if (!(other instanceof SimpleName)) {
			return false;
		}
		SimpleName o = (SimpleName) other;
		return node.getIdentifier().equals(o.getIdentifier());
	}

	/**
	 * Returns whether the given node and the other object match.
	 * <p>
	 * The default implementation provided by this class tests whether the
	 * other object is a node of the same type with structurally isomorphic
	 * child subtrees. Subclasses may override this method as needed.
	 * </p>
	 *
	 * @param node the node
	 * @param other the other object, or <code>null</code>
	 * @return <code>true</code> if the subtree matches, or
	 *   <code>false</code> if they do not match or the other object has a
	 *   different node type or is <code>null</code>
	 */
	public boolean match(SimpleType node, Object other) {
		if (!(other instanceof SimpleType)) {
			return false;
		}
		SimpleType o = (SimpleType) other;
		int level = node.getAST().apiLevel;
		return (level >= AST.JLS8_INTERNAL ? safeSubtreeListMatch(node.annotations(), o.annotations()) : true)
				&& safeSubtreeMatch(node.getName(), o.getName());
	}

	/**
	 * Returns whether the given node and the other object match.
	 * <p>
	 * The default implementation provided by this class tests whether the
	 * other object is a node of the same type with structurally isomorphic
	 * child subtrees. Subclasses may override this method as needed.
	 * </p>
	 *
	 * @param node the node
	 * @param other the other object, or <code>null</code>
	 * @return <code>true</code> if the subtree matches, or
	 *   <code>false</code> if they do not match or the other object has a
	 *   different node type or is <code>null</code>
	 * @since 3.1
	 */
	public boolean match(SingleMemberAnnotation node, Object other) {
		if (!(other instanceof SingleMemberAnnotation)) {
			return false;
		}
		SingleMemberAnnotation o = (SingleMemberAnnotation) other;
		return (safeSubtreeMatch(node.getTypeName(), o.getTypeName())
				&& safeSubtreeMatch(node.getValue(), o.getValue()));
	}

	/**
	 * Returns whether the given node and the other object match.
	 * <p>
	 * The default implementation provided by this class tests whether the
	 * other object is a node of the same type with structurally isomorphic
	 * child subtrees. Subclasses may override this method as needed.
	 * </p>
	 * <p>
	 * Note that extra array dimensions and the variable arity flag
	 * are compared since they are both important parts of the declaration.
	 * </p>
	 *
	 * @param node the node
	 * @param other the other object, or <code>null</code>
	 * @return <code>true</code> if the subtree matches, or
	 *   <code>false</code> if they do not match or the other object has a
	 *   different node type or is <code>null</code>
	 */
	public boolean match(SingleVariableDeclaration node, Object other) {
		if (!(other instanceof SingleVariableDeclaration)) {
			return false;
		}
		SingleVariableDeclaration o = (SingleVariableDeclaration) other;
		int level = node.getAST().apiLevel;
		return (level >= AST.JLS3_INTERNAL
						? safeSubtreeListMatch(node.modifiers(), o.modifiers())
						: node.getModifiers() == o.getModifiers())
				&& safeSubtreeMatch(node.getType(), o.getType())
				&& (level >= AST.JLS8_INTERNAL && node.isVarargs()
						? safeSubtreeListMatch(node.varargsAnnotations(), o.varargsAnnotations())
						: true)
				&& (level >= AST.JLS3_INTERNAL
						? node.isVarargs() == o.isVarargs()
						: true)
				&& safeSubtreeMatch(node.getName(), o.getName())
				&& ((level >= AST.JLS8_INTERNAL)
						? safeSubtreeListMatch(node.extraDimensions(), o.extraDimensions())
						: node.getExtraDimensions() == o.getExtraDimensions())
				&& safeSubtreeMatch(node.getInitializer(), o.getInitializer());
	}

	/**
	 * Returns whether the given node and the other object match.
	 * <p>
	 * The default implementation provided by this class tests whether the
	 * other object is a node of the same type with structurally isomorphic
	 * child subtrees. Subclasses may override this method as needed.
	 * </p>
	 *
	 * @param node the node
	 * @param other the other object, or <code>null</code>
	 * @return <code>true</code> if the subtree matches, or
	 *   <code>false</code> if they do not match or the other object has a
	 *   different node type or is <code>null</code>
	 */
	public boolean match(StringLiteral node, Object other) {
		if (!(other instanceof StringLiteral)) {
			return false;
		}
		StringLiteral o = (StringLiteral) other;
		return safeEquals(node.getEscapedValue(), o.getEscapedValue());
	}

	/**
	 * Returns whether the given node and the other object match.
	 * <p>
	 * The default implementation provided by this class tests whether the
	 * other object is a node of the same type with structurally isomorphic
	 * child subtrees. Subclasses may override this method as needed.
	 * </p>
	 *
	 * @param node the node
	 * @param other the other object, or <code>null</code>
	 * @return <code>true</code> if the subtree matches, or
	 *   <code>false</code> if they do not match or the other object has a
	 *   different node type or is <code>null</code>
	 */
	public boolean match(SuperConstructorInvocation node, Object other) {
		if (!(other instanceof SuperConstructorInvocation)) {
			return false;
		}
		SuperConstructorInvocation o = (SuperConstructorInvocation) other;
		if (node.getAST().apiLevel >= AST.JLS3_INTERNAL) {
			if (!safeSubtreeListMatch(node.typeArguments(), o.typeArguments())) {
				return false;
			}
		}
		return (
			safeSubtreeMatch(node.getExpression(), o.getExpression())
				&& safeSubtreeListMatch(node.arguments(), o.arguments()));
	}

	/**
	 * Returns whether the given node and the other object match.
	 * <p>
	 * The default implementation provided by this class tests whether the
	 * other object is a node of the same type with structurally isomorphic
	 * child subtrees. Subclasses may override this method as needed.
	 * </p>
	 *
	 * @param node the node
	 * @param other the other object, or <code>null</code>
	 * @return <code>true</code> if the subtree matches, or
	 *   <code>false</code> if they do not match or the other object has a
	 *   different node type or is <code>null</code>
	 */
	public boolean match(SuperFieldAccess node, Object other) {
		if (!(other instanceof SuperFieldAccess)) {
			return false;
		}
		SuperFieldAccess o = (SuperFieldAccess) other;
		return (
			safeSubtreeMatch(node.getName(), o.getName())
				&& safeSubtreeMatch(node.getQualifier(), o.getQualifier()));
	}

	/**
	 * Returns whether the given node and the other object match.
	 * <p>
	 * The default implementation provided by this class tests whether the
	 * other object is a node of the same type with structurally isomorphic
	 * child subtrees. Subclasses may override this method as needed.
	 * </p>
	 *
	 * @param node the node
	 * @param other the other object, or <code>null</code>
	 * @return <code>true</code> if the subtree matches, or
	 *   <code>false</code> if they do not match or the other object has a
	 *   different node type or is <code>null</code>
	 */
	public boolean match(SuperMethodInvocation node, Object other) {
		if (!(other instanceof SuperMethodInvocation)) {
			return false;
		}
		SuperMethodInvocation o = (SuperMethodInvocation) other;
		if (node.getAST().apiLevel >= AST.JLS3_INTERNAL) {
			if (!safeSubtreeListMatch(node.typeArguments(), o.typeArguments())) {
				return false;
			}
		}
		return (
			safeSubtreeMatch(node.getQualifier(), o.getQualifier())
				&& safeSubtreeMatch(node.getName(), o.getName())
				&& safeSubtreeListMatch(node.arguments(), o.arguments()));
	}

	/**
	 * Returns whether the given node and the other object match.
	 * <p>
	 * The default implementation provided by this class tests whether the
	 * other object is a node of the same type with structurally isomorphic
	 * child subtrees. Subclasses may override this method as needed.
	 * </p>
	 *
	 * @param node the node
	 * @param other the other object, or <code>null</code>
	 * @return <code>true</code> if the subtree matches, or
	 *   <code>false</code> if they do not match or the other object has a
	 *   different node type or is <code>null</code>
	 *   
	 *   @since 3.10
	 */
	public boolean match(SuperMethodReference node, Object other) {
		if (!(other instanceof SuperMethodReference)) {
			return false;
		}
		SuperMethodReference o = (SuperMethodReference) other;
		return (safeSubtreeMatch(node.getQualifier(), o.getQualifier())
				&& safeSubtreeListMatch(node.typeArguments(), o.typeArguments())
				&& safeSubtreeMatch(node.getName(), o.getName()));
	}

	/**
	 * Returns whether the given node and the other object match.
	 * <p>
	 * The default implementation provided by this class tests whether the
	 * other object is a node of the same type with structurally isomorphic
	 * child subtrees. Subclasses may override this method as needed.
	 * </p>
	 *
	 * @param node the node
	 * @param other the other object, or <code>null</code>
	 * @return <code>true</code> if the subtree matches, or
	 *   <code>false</code> if they do not match or the other object has a
	 *   different node type or is <code>null</code>
	 */
	public boolean match(SwitchCase node, Object other) {
		if (!(other instanceof SwitchCase)) {
			return false;
		}
		SwitchCase o = (SwitchCase) other;
<<<<<<< HEAD
		return ( node.getAST().apiLevel == AST.JLS13_INTERNAL
=======
		return ( node.getAST().apiLevel == AST.JLS12_INTERNAL && node.getAST().isPreviewEnabled()
>>>>>>> 6a821a33
				? safeSubtreeListMatch(node.expressions(), o.expressions())
						: compareDeprecatedSwitchExpression(node, o));
	}
	
	/**
	 * Return whether the deprecated comment strings of the given java doc are equals.
	 * <p>
	 * Note the only purpose of this method is to hide deprecated warnings.
	 * @deprecated mark deprecated to hide deprecated usage
	 */
	private boolean compareDeprecatedSwitchExpression(SwitchCase first, SwitchCase second) {
		return safeSubtreeMatch(first.getExpression(), second.getExpression());
	}

	/**
	 * Returns whether the given node and the other object match.
	 * <p>
	 * The default implementation provided by this class tests whether the
	 * other object is a node of the same type with structurally isomorphic
	 * child subtrees. Subclasses may override this method as needed.
	 * </p>
	 * 
	 * @param node the node
	 * @param other the other object, or <code>null</code>
	 * @return <code>true</code> if the subtree matches, or
	 *   <code>false</code> if they do not match or the other object has a
	 *   different node type or is <code>null</code>
	 * @since 3.18
	 */
	public boolean match(SwitchExpression node, Object other) {
		if (!(other instanceof SwitchExpression)) {
			return false;
		}
		SwitchExpression o = (SwitchExpression) other;
		return	safeSubtreeMatch(node.getExpression(), o.getExpression())
				&& safeSubtreeListMatch(node.statements(), o.statements());
	}

	/**
	 * Returns whether the given node and the other object match.
	 * <p>
	 * The default implementation provided by this class tests whether the
	 * other object is a node of the same type with structurally isomorphic
	 * child subtrees. Subclasses may override this method as needed.
	 * </p>
	 *
	 * @param node the node
	 * @param other the other object, or <code>null</code>
	 * @return <code>true</code> if the subtree matches, or
	 *   <code>false</code> if they do not match or the other object has a
	 *   different node type or is <code>null</code>
	 */
	public boolean match(SwitchStatement node, Object other) {
		if (!(other instanceof SwitchStatement)) {
			return false;
		}
		SwitchStatement o = (SwitchStatement) other;
		return (
			safeSubtreeMatch(node.getExpression(), o.getExpression())
				&& safeSubtreeListMatch(node.statements(), o.statements()));
	}

	/**
	 * Returns whether the given node and the other object match.
	 * <p>
	 * The default implementation provided by this class tests whether the
	 * other object is a node of the same type with structurally isomorphic
	 * child subtrees. Subclasses may override this method as needed.
	 * </p>
	 *
	 * @param node the node
	 * @param other the other object, or <code>null</code>
	 * @return <code>true</code> if the subtree matches, or
	 *   <code>false</code> if they do not match or the other object has a
	 *   different node type or is <code>null</code>
	 */
	public boolean match(SynchronizedStatement node, Object other) {
		if (!(other instanceof SynchronizedStatement)) {
			return false;
		}
		SynchronizedStatement o = (SynchronizedStatement) other;
		return (
			safeSubtreeMatch(node.getExpression(), o.getExpression())
				&& safeSubtreeMatch(node.getBody(), o.getBody()));
	}

	/**
	 * Returns whether the given node and the other object match.
	 * <p>
	 * The default implementation provided by this class tests whether the
	 * other object is a node of the same type with structurally isomorphic
	 * child subtrees. Subclasses may override this method as needed.
	 * </p>
	 *
	 * @param node the node
	 * @param other the other object, or <code>null</code>
	 * @return <code>true</code> if the subtree matches, or
	 *   <code>false</code> if they do not match or the other object has a
	 *   different node type or is <code>null</code>
	 * @since 3.0
	 */
	public boolean match(TagElement node, Object other) {
		if (!(other instanceof TagElement)) {
			return false;
		}
		TagElement o = (TagElement) other;
		return (
				safeEquals(node.getTagName(), o.getTagName())
				&& safeSubtreeListMatch(node.fragments(), o.fragments()));
	}

	/**
	 * Returns whether the given node and the other object match.
	 * <p>
	 * The default implementation provided by this class tests whether the
	 * other object is a node of the same type with structurally isomorphic
	 * child subtrees. Subclasses may override this method as needed.
	 * </p>
	 *
	 * @param node the node
	 * @param other the other object, or <code>null</code>
	 * @return <code>true</code> if the subtree matches, or
	 *   <code>false</code> if they do not match or the other object has a
	 *   different node type or is <code>null</code>
	 * @noreference This method is not intended to be referenced by clients as it is a part of Java preview feature.
	 * @nooverride This method is not intended to be re-implemented or extended by clients as it is a part of Java preview feature.
	 * @since 3.18 BETA_JAVA13
	 */
	public boolean match(TextBlock node, Object other) {
		if (!(other instanceof TextBlock)) {
			return false;
		}
		TextBlock o = (TextBlock) other;
		return safeEquals(node.getEscapedValue(), o.getEscapedValue());
	}
	
	/**
	 * Returns whether the given node and the other object match.
	 * <p>
	 * The default implementation provided by this class tests whether the
	 * other object is a node of the same type with structurally isomorphic
	 * child subtrees. Subclasses may override this method as needed.
	 * </p>
	 *
	 * @param node the node
	 * @param other the other object, or <code>null</code>
	 * @return <code>true</code> if the subtree matches, or
	 *   <code>false</code> if they do not match or the other object has a
	 *   different node type or is <code>null</code>
	 * @since 3.0
	 */
	public boolean match(TextElement node, Object other) {
		if (!(other instanceof TextElement)) {
			return false;
		}
		TextElement o = (TextElement) other;
		return safeEquals(node.getText(), o.getText());
	}

	/**
	 * Returns whether the given node and the other object match.
	 * <p>
	 * The default implementation provided by this class tests whether the
	 * other object is a node of the same type with structurally isomorphic
	 * child subtrees. Subclasses may override this method as needed.
	 * </p>
	 *
	 * @param node the node
	 * @param other the other object, or <code>null</code>
	 * @return <code>true</code> if the subtree matches, or
	 *   <code>false</code> if they do not match or the other object has a
	 *   different node type or is <code>null</code>
	 */
	public boolean match(ThisExpression node, Object other) {
		if (!(other instanceof ThisExpression)) {
			return false;
		}
		ThisExpression o = (ThisExpression) other;
		return safeSubtreeMatch(node.getQualifier(), o.getQualifier());
	}

	/**
	 * Returns whether the given node and the other object match.
	 * <p>
	 * The default implementation provided by this class tests whether the
	 * other object is a node of the same type with structurally isomorphic
	 * child subtrees. Subclasses may override this method as needed.
	 * </p>
	 *
	 * @param node the node
	 * @param other the other object, or <code>null</code>
	 * @return <code>true</code> if the subtree matches, or
	 *   <code>false</code> if they do not match or the other object has a
	 *   different node type or is <code>null</code>
	 */
	public boolean match(ThrowStatement node, Object other) {
		if (!(other instanceof ThrowStatement)) {
			return false;
		}
		ThrowStatement o = (ThrowStatement) other;
		return safeSubtreeMatch(node.getExpression(), o.getExpression());
	}

	/**
	 * Returns whether the given node and the other object match.
	 * <p>
	 * The default implementation provided by this class tests whether the
	 * other object is a node of the same type with structurally isomorphic
	 * child subtrees. Subclasses may override this method as needed.
	 * </p>
	 *
	 * @param node the node
	 * @param other the other object, or <code>null</code>
	 * @return <code>true</code> if the subtree matches, or
	 *   <code>false</code> if they do not match or the other object has a
	 *   different node type or is <code>null</code>
	 */
	public boolean match(TryStatement node, Object other) {
		if (!(other instanceof TryStatement)) {
			return false;
		}
		TryStatement o = (TryStatement) other;
		int level = node.getAST().apiLevel;
		return (level >= AST.JLS4_INTERNAL ? safeSubtreeListMatch(node.resources(), o.resources()) : true)
				&& safeSubtreeMatch(node.getBody(), o.getBody())
				&& safeSubtreeListMatch(node.catchClauses(), o.catchClauses())
				&& safeSubtreeMatch(node.getFinally(), o.getFinally());
	}

	/**
	 * Returns whether the given node and the other object match.
	 * <p>
	 * The default implementation provided by this class tests whether the
	 * other object is a node of the same type with structurally isomorphic
	 * child subtrees. Subclasses may override this method as needed.
	 * </p>
	 *
	 * @param node the node
	 * @param other the other object, or <code>null</code>
	 * @return <code>true</code> if the subtree matches, or
	 *   <code>false</code> if they do not match or the other object has a
	 *   different node type or is <code>null</code>
	 */
	public boolean match(TypeDeclaration node, Object other) {
		if (!(other instanceof TypeDeclaration)) {
			return false;
		}
		TypeDeclaration o = (TypeDeclaration) other;
		int level = node.getAST().apiLevel;
		if (level == AST.JLS2_INTERNAL) {
			if (node.getModifiers() != o.getModifiers()) {
				return false;
			}
			if (!safeSubtreeMatch(node.internalGetSuperclass(), o.internalGetSuperclass())) {
				return false;
			}
			if (!safeSubtreeListMatch(node.internalSuperInterfaces(), o.internalSuperInterfaces())) {
				return false;
			}
		}
		if (level >= AST.JLS3_INTERNAL) {
			if (!safeSubtreeListMatch(node.modifiers(), o.modifiers())) {
				return false;
			}
			if (!safeSubtreeListMatch(node.typeParameters(), o.typeParameters())) {
				return false;
			}
			if (!safeSubtreeMatch(node.getSuperclassType(), o.getSuperclassType())) {
				return false;
			}
			if (!safeSubtreeListMatch(node.superInterfaceTypes(), o.superInterfaceTypes())) {
				return false;
			}
		}
		return (
				(node.isInterface() == o.isInterface())
				&& safeSubtreeMatch(node.getJavadoc(), o.getJavadoc())
				&& safeSubtreeMatch(node.getName(), o.getName())
				&& safeSubtreeListMatch(node.bodyDeclarations(), o.bodyDeclarations()));
	}

	/**
	 * Returns whether the given node and the other object match.
	 * <p>
	 * The default implementation provided by this class tests whether the
	 * other object is a node of the same type with structurally isomorphic
	 * child subtrees. Subclasses may override this method as needed.
	 * </p>
	 *
	 * @param node the node
	 * @param other the other object, or <code>null</code>
	 * @return <code>true</code> if the subtree matches, or
	 *   <code>false</code> if they do not match or the other object has a
	 *   different node type or is <code>null</code>
	 */
	public boolean match(TypeDeclarationStatement node, Object other) {
		if (!(other instanceof TypeDeclarationStatement)) {
			return false;
		}
		TypeDeclarationStatement o = (TypeDeclarationStatement) other;
		return safeSubtreeMatch(node.getDeclaration(), o.getDeclaration());
	}

	/**
	 * Returns whether the given node and the other object match.
	 * <p>
	 * The default implementation provided by this class tests whether the
	 * other object is a node of the same type with structurally isomorphic
	 * child subtrees. Subclasses may override this method as needed.
	 * </p>
	 *
	 * @param node the node
	 * @param other the other object, or <code>null</code>
	 * @return <code>true</code> if the subtree matches, or
	 *   <code>false</code> if they do not match or the other object has a
	 *   different node type or is <code>null</code>
	 */
	public boolean match(TypeLiteral node, Object other) {
		if (!(other instanceof TypeLiteral)) {
			return false;
		}
		TypeLiteral o = (TypeLiteral) other;
		return safeSubtreeMatch(node.getType(), o.getType());
	}

	/**
	 * Returns whether the given node and the other object match.
	 * <p>
	 * The default implementation provided by this class tests whether the
	 * other object is a node of the same type with structurally isomorphic
	 * child subtrees. Subclasses may override this method as needed.
	 * </p>
	 *
	 * @param node the node
	 * @param other the other object, or <code>null</code>
	 * @return <code>true</code> if the subtree matches, or
	 *   <code>false</code> if they do not match or the other object has a
	 *   different node type or is <code>null</code>
	 * @since 3.10
	 */
	public boolean match(TypeMethodReference node, Object other) {
		if (!(other instanceof TypeMethodReference)) {
			return false;
		}
		TypeMethodReference o = (TypeMethodReference) other;
		return (
			safeSubtreeMatch(node.getType(), o.getType())
				&& safeSubtreeListMatch(node.typeArguments(), o.typeArguments())
				&& safeSubtreeMatch(node.getName(), o.getName()));
	}

	/**
	 * Returns whether the given node and the other object match.
	 * <p>
	 * The default implementation provided by this class tests whether the
	 * other object is a node of the same type with structurally isomorphic
	 * child subtrees. Subclasses may override this method as needed.
	 * </p>
	 *
	 * @param node the node
	 * @param other the other object, or <code>null</code>
	 * @return <code>true</code> if the subtree matches, or
	 *   <code>false</code> if they do not match or the other object has a
	 *   different node type or is <code>null</code>
	 * @since 3.1
	 */
	public boolean match(TypeParameter node, Object other) {
		if (!(other instanceof TypeParameter)) {
			return false;
		}
		TypeParameter o = (TypeParameter) other;
		int level = node.getAST().apiLevel;
		return (level >= AST.JLS8_INTERNAL ? safeSubtreeListMatch(node.modifiers(), o.modifiers()) : true)
				&& safeSubtreeMatch(node.getName(), o.getName())
				&& safeSubtreeListMatch(node.typeBounds(), o.typeBounds());
	}

	/**
	 * Returns whether the given node and the other object match.
	 * <p>
	 * The default implementation provided by this class tests whether the
	 * other object is a node of the same type with structurally isomorphic
	 * child subtrees. Subclasses may override this method as needed.
	 * </p>
	 *
	 * @param node the node
	 * @param other the other object, or <code>null</code>
	 * @return <code>true</code> if the subtree matches, or
	 *   <code>false</code> if they do not match or the other object has a
	 *   different node type or is <code>null</code>
	 * @since 3.7.1
	 */
	public boolean match(UnionType node, Object other) {
		if (!(other instanceof UnionType)) {
			return false;
		}
		UnionType o = (UnionType) other;
		return safeSubtreeListMatch(node.types(),	o.types());
	}

	/**
	 * Returns whether the given node and the other object match.
	 * <p>
	 * The default implementation provided by this class tests whether the
	 * other object is a node of the same type with structurally isomorphic
	 * child subtrees. Subclasses may override this method as needed.
	 * </p>
	 *
	 * @param node the node
	 * @param other the other object, or <code>null</code>
	 * @return <code>true</code> if the subtree matches, or
	 *   <code>false</code> if they do not match or the other object has a
	 *   different node type or is <code>null</code>
	 * @since 3.14
	 */
	public boolean match(UsesDirective node, Object other) {
		if (!(other instanceof UsesDirective)) {
			return false;
		}
		UsesDirective o = (UsesDirective) other;
		return safeSubtreeMatch(node.getName(), o.getName());
	}

	/**
	 * Returns whether the given node and the other object match.
	 * <p>
	 * The default implementation provided by this class tests whether the
	 * other object is a node of the same type with structurally isomorphic
	 * child subtrees. Subclasses may override this method as needed.
	 * </p>
	 *
	 * @param node the node
	 * @param other the other object, or <code>null</code>
	 * @return <code>true</code> if the subtree matches, or
	 *   <code>false</code> if they do not match or the other object has a
	 *   different node type or is <code>null</code>
	 */
	public boolean match(VariableDeclarationExpression node, Object other) {
		if (!(other instanceof VariableDeclarationExpression)) {
			return false;
		}
		VariableDeclarationExpression o = (VariableDeclarationExpression) other;
		int level = node.getAST().apiLevel;
		if (level == AST.JLS2_INTERNAL) {
			if (node.getModifiers() != o.getModifiers()) {
				return false;
			}
		}
		if (level >= AST.JLS3_INTERNAL) {
			if (!safeSubtreeListMatch(node.modifiers(), o.modifiers())) {
				return false;
			}
		}
		return safeSubtreeMatch(node.getType(), o.getType())
			&& safeSubtreeListMatch(node.fragments(), o.fragments());
	}

	/**
	 * Returns whether the given node and the other object match.
	 * <p>
	 * The default implementation provided by this class tests whether the
	 * other object is a node of the same type with structurally isomorphic
	 * child subtrees. Subclasses may override this method as needed.
	 * </p>
	 * <p>
	 * Note that extra array dimensions are compared since they are an
	 * important part of the type of the variable.
	 * </p>
	 *
	 * @param node the node
	 * @param other the other object, or <code>null</code>
	 * @return <code>true</code> if the subtree matches, or
	 *   <code>false</code> if they do not match or the other object has a
	 *   different node type or is <code>null</code>
	 */
	public boolean match(VariableDeclarationFragment node, Object other) {
		if (!(other instanceof VariableDeclarationFragment)) {
			return false;
		}
		VariableDeclarationFragment o = (VariableDeclarationFragment) other;
		int level = node.getAST().apiLevel;
		return safeSubtreeMatch(node.getName(), o.getName())
				&& (level >= AST.JLS8_INTERNAL
						? safeSubtreeListMatch(node.extraDimensions(), o.extraDimensions())
						: node.getExtraDimensions() == o.getExtraDimensions())
				&& safeSubtreeMatch(node.getInitializer(), o.getInitializer());
	}

	/**
	 * Returns whether the given node and the other object match.
	 * <p>
	 * The default implementation provided by this class tests whether the
	 * other object is a node of the same type with structurally isomorphic
	 * child subtrees. Subclasses may override this method as needed.
	 * </p>
	 *
	 * @param node the node
	 * @param other the other object, or <code>null</code>
	 * @return <code>true</code> if the subtree matches, or
	 *   <code>false</code> if they do not match or the other object has a
	 *   different node type or is <code>null</code>
	 */
	public boolean match(VariableDeclarationStatement node, Object other) {
		if (!(other instanceof VariableDeclarationStatement)) {
			return false;
		}
		VariableDeclarationStatement o = (VariableDeclarationStatement) other;
		int level = node.getAST().apiLevel;
		if (level == AST.JLS2_INTERNAL) {
			if (node.getModifiers() != o.getModifiers()) {
				return false;
			}
		}
		if (level >= AST.JLS3_INTERNAL) {
			if (!safeSubtreeListMatch(node.modifiers(), o.modifiers())) {
				return false;
			}
		}
		return safeSubtreeMatch(node.getType(), o.getType())
			&& safeSubtreeListMatch(node.fragments(), o.fragments());
	}

	/**
	 * Returns whether the given node and the other object match.
	 * <p>
	 * The default implementation provided by this class tests whether the
	 * other object is a node of the same type with structurally isomorphic
	 * child subtrees. Subclasses may override this method as needed.
	 * </p>
	 *
	 * @param node the node
	 * @param other the other object, or <code>null</code>
	 * @return <code>true</code> if the subtree matches, or
	 *   <code>false</code> if they do not match or the other object has a
	 *   different node type or is <code>null</code>
	 */
	public boolean match(WhileStatement node, Object other) {
		if (!(other instanceof WhileStatement)) {
			return false;
		}
		WhileStatement o = (WhileStatement) other;
		return (
			safeSubtreeMatch(node.getExpression(), o.getExpression())
				&& safeSubtreeMatch(node.getBody(), o.getBody()));
	}

	/**
	 * Returns whether the given node and the other object match.
	 * <p>
	 * The default implementation provided by this class tests whether the
	 * other object is a node of the same type with structurally isomorphic
	 * child subtrees. Subclasses may override this method as needed.
	 * </p>
	 *
	 * @param node the node
	 * @param other the other object, or <code>null</code>
	 * @return <code>true</code> if the subtree matches, or
	 *   <code>false</code> if they do not match or the other object has a
	 *   different node type or is <code>null</code>
	 * @since 3.1
	 */
	public boolean match(WildcardType node, Object other) {
		if (!(other instanceof WildcardType)) {
			return false;
		}
		WildcardType o = (WildcardType) other;
		int level = node.getAST().apiLevel;
		return (level >= AST.JLS8_INTERNAL ? safeSubtreeListMatch(node.annotations(), o.annotations()) : true)
				&& node.isUpperBound() == o.isUpperBound()
				&& safeSubtreeMatch(node.getBound(), o.getBound());
	}
	
	/**
	 * Returns whether the given node and the other object match.
	 * <p>
	 * The default implementation provided by this class tests whether the
	 * other object is a node of the same type with structurally isomorphic
	 * child subtrees. Subclasses may override this method as needed.
	 * </p>
	 *
	 * @param node the node
	 * @param other the other object, or <code>null</code>
	 * @return <code>true</code> if the subtree matches, or
	 *   <code>false</code> if they do not match or the other object has a
	 *   different node type or is <code>null</code>
	 * @noreference This method is not intended to be referenced by clients as it is a part of Java preview feature.
	 * @nooverride This method is not intended to be re-implemented or extended by clients as it is a part of Java preview feature.
	 * @since 3.18 BETA_JAVA13
	 */
	public boolean match(YieldStatement node, Object other) {
		if (!(other instanceof YieldStatement)) {
			return false;
		}
		YieldStatement o = (YieldStatement) other;
		return	safeSubtreeMatch(node.getExpression(), o.getExpression());
	}

}<|MERGE_RESOLUTION|>--- conflicted
+++ resolved
@@ -488,13 +488,7 @@
 			return false;
 		}
 		BreakStatement o = (BreakStatement) other;
-<<<<<<< HEAD
 		return (safeSubtreeMatch(node.getLabel(), o.getLabel()));
-=======
-		return ( node.getAST().apiLevel == AST.JLS12_INTERNAL && node.getAST().isPreviewEnabled() && node.getExpression() != null
-				? safeSubtreeMatch(node.getExpression(), o.getExpression()) && node.isImplicit() == o.isImplicit()
-						: safeSubtreeMatch(node.getLabel(), o.getLabel()));
->>>>>>> 6a821a33
 	}
 
 	/**
@@ -2277,11 +2271,7 @@
 			return false;
 		}
 		SwitchCase o = (SwitchCase) other;
-<<<<<<< HEAD
-		return ( node.getAST().apiLevel == AST.JLS13_INTERNAL
-=======
-		return ( node.getAST().apiLevel == AST.JLS12_INTERNAL && node.getAST().isPreviewEnabled()
->>>>>>> 6a821a33
+		return ( node.getAST().apiLevel == AST.JLS13_INTERNAL && node.getAST().isPreviewEnabled()
 				? safeSubtreeListMatch(node.expressions(), o.expressions())
 						: compareDeprecatedSwitchExpression(node, o));
 	}
