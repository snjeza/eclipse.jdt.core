/*******************************************************************************
 * Copyright (c) 2000, 2019 IBM Corporation and others.
 *
 * This program and the accompanying materials
 * are made available under the terms of the Eclipse Public License 2.0
 * which accompanies this distribution, and is available at
 * https://www.eclipse.org/legal/epl-2.0/
 *
 * SPDX-License-Identifier: EPL-2.0
 *
 * This is an implementation of an early-draft specification developed under the Java
 * Community Process (JCP) and is made available for testing and evaluation purposes
 * only. The code is not compatible with any specification of the JCP.
 * 
 * Contributors:
 *     IBM Corporation - initial API and implementation
 *******************************************************************************/

package org.eclipse.jdt.core.dom;

import java.util.ArrayList;
import java.util.List;

/**
 * Switch case AST node type. A switch case is a special kind of node used only
 * in switch statements. It is a <code>Statement</code> in name only.
 * <pre>
 * SwitchCase:
 * 		<b>case</b> Expression  <b>:</b>
 * 		<b>default</b> <b>:</b>
 * 
 * Switch case allows multiple expressions and '->' as part of Java 12 preview feature (JEP 325)
 *		<b>case</b> [ Expression { <b>,</b> Expression } ]  <b>{ : | ->}</b>
 *		<b>default</b> <b>{ : | ->}</b>
 * </pre>
 *
 * @since 2.0
 * @noinstantiate This class is not intended to be instantiated by clients.
 */
@SuppressWarnings("rawtypes")
public class SwitchCase extends Statement {

	/**
	 * The "expression" structural property of this node type (child type: {@link Expression}).
	 * @since 3.0
	 * @deprecated In the JLS 12 15.28.1 API, this property is replaced by {@link #EXPRESSIONS2_PROPERTY }.
	 */
	public static final ChildPropertyDescriptor EXPRESSION_PROPERTY =
		new ChildPropertyDescriptor(SwitchCase.class, "expression", Expression.class, OPTIONAL, CYCLE_RISK); //$NON-NLS-1$

	/**
	 * The "expression" structural property of this node type (child type: {@link Expression}). (added in JEP 325).
	 * @noreference This property is not intended to be referenced by clients as it is a part of Java preview feature.
	 * @since 3.18
	 */
	public static final ChildListPropertyDescriptor EXPRESSIONS2_PROPERTY  =
			new ChildListPropertyDescriptor(SwitchCase.class, "expression", Expression.class, CYCLE_RISK); //$NON-NLS-1$);
	
	/**
	 * The "switchLabeledRule" structural property of this node type (type: {@link Boolean}).
	 * @noreference This property is not intended to be referenced by clients as it is a part of Java preview feature.
	 * @since 3.18
	 */
	public static final SimplePropertyDescriptor SWITCH_LABELED_RULE_PROPERTY =
		new SimplePropertyDescriptor(SwitchCase.class, "switchLabeledRule", boolean.class, MANDATORY); //$NON-NLS-1$
	
	/**
	 * A list of property descriptors (element type:
	 * {@link StructuralPropertyDescriptor}),
	 * or null if uninitialized.
	 */
	private static final List PROPERTY_DESCRIPTORS;
	
	/**
	 * A list of property descriptors (element type:
	 * {@link StructuralPropertyDescriptor}),
	 * or null if uninitialized.
	 */
	private static final List PROPERTY_DESCRIPTORS_13;

	static {
		List propertyList = new ArrayList(2);
		createPropertyList(SwitchCase.class, propertyList);
		addProperty(EXPRESSION_PROPERTY, propertyList);
		PROPERTY_DESCRIPTORS = reapPropertyList(propertyList);
		
		propertyList = new ArrayList(2);
		createPropertyList(SwitchCase.class, propertyList);
		addProperty(EXPRESSIONS2_PROPERTY , propertyList);
		addProperty(SWITCH_LABELED_RULE_PROPERTY, propertyList);
		PROPERTY_DESCRIPTORS_13 = reapPropertyList(propertyList);
	}

	/**
	 * Returns a list of structural property descriptors for this node type.
	 * Clients must not modify the result.
	 *
	 * @param apiLevel the API level; one of the
	 * <code>AST.JLS*</code> constants
	 * @return a list of property descriptors (element type:
	 * {@link StructuralPropertyDescriptor})
	 * @since 3.0
	 */
	public static List propertyDescriptors(int apiLevel) {
<<<<<<< HEAD
		if (apiLevel == AST.JLS13_INTERNAL) {
			return PROPERTY_DESCRIPTORS_13;
=======
		return propertyDescriptors(apiLevel, false);
	}
	
	/**
	 * Returns a list of structural property descriptors for this node type.
	 * Clients must not modify the result.
	 *
	 * @param apiLevel the API level; one of the
	 * <code>AST.JLS*</code> constants
	 * @param previewEnabled the previewEnabled flag
	 * @return a list of property descriptors (element type:
	 * {@link StructuralPropertyDescriptor})
	 * @noreference This method is not intended to be referenced by clients.
	 * @since 3.19
	 */
	public static List propertyDescriptors(int apiLevel, boolean previewEnabled) {
		if (apiLevel == AST.JLS12_INTERNAL && previewEnabled) {
			return PROPERTY_DESCRIPTORS_12;
>>>>>>> 6a821a33
		}
		return PROPERTY_DESCRIPTORS;
	}

	/**
	 * The expression; <code>null</code> for none; lazily initialized (but
	 * does <b>not</b> default to none).
	 * @see #expressionInitialized
	 */
	private Expression optionalExpression = null;
	
	/**
	 * <code>true</code> indicates "->" and <code>false</code> indicates ":".
	 */
	private boolean switchLabeledRule = false;

	
	/**
	 * The expression list; <code>empty</code> for none; 
	 */
	private ASTNode.NodeList expressions = null;

	/**
	 * Indicates whether <code>optionalExpression</code> has been initialized.
	 */
	private boolean expressionInitialized = false;

	/**
	 * Creates a new AST node for a switch case pseudo-statement owned by the
	 * given AST. By default, there is no expression, but legal, and switchLabeledRule
	 * is false which indicates ":".
	 *
	 * @param ast the AST that is to own this node
	 */
	SwitchCase(AST ast) {
		super(ast);
<<<<<<< HEAD
		if (ast.apiLevel == AST.JLS13_INTERNAL) {
=======
		if (isPreviewEnabled()) {
>>>>>>> 6a821a33
			this.expressions = new ASTNode.NodeList(EXPRESSIONS2_PROPERTY );
		}
	}

	@Override
	final List internalStructuralPropertiesForType(int apiLevel) {
		return propertyDescriptors(apiLevel);
	}
	
	@Override
	final List internalStructuralPropertiesForType(int apiLevel, boolean isPreviewEnabled) {
		return propertyDescriptors(apiLevel, isPreviewEnabled);
	}

	@Override
	final boolean internalGetSetBooleanProperty(SimplePropertyDescriptor property, boolean get, boolean value) {
		if (property == SWITCH_LABELED_RULE_PROPERTY) {
			if (get) {
				return isSwitchLabeledRule();
			} else {
				setSwitchLabeledRule(value);
				return false;
			}
		}
		// allow default implementation to flag the error
		return super.internalGetSetBooleanProperty(property, get, value);
	}

	@Override
	final ASTNode internalGetSetChildProperty(ChildPropertyDescriptor property, boolean get, ASTNode child) {
		if (property == EXPRESSION_PROPERTY) {
			if (get) {
				return getExpression();
			} else {
				setExpression((Expression) child);
				return null;
			}
		}
		// allow default implementation to flag the error
		return super.internalGetSetChildProperty(property, get, child);
	}

	@Override
	final List internalGetChildListProperty(ChildListPropertyDescriptor property) {
		if (property == EXPRESSIONS2_PROPERTY ) {
			return expressions();
		}
		// allow default implementation to flag the error
		return super.internalGetChildListProperty(property);
	}
	
	@Override
	final int getNodeType0() {
		return SWITCH_CASE;
	}

	@SuppressWarnings("unchecked")
	@Override
	ASTNode clone0(AST target) {
		SwitchCase result = new SwitchCase(target);
		result.setSourceRange(getStartPosition(), getLength());
		result.copyLeadingComment(this);
<<<<<<< HEAD
		if (this.ast.apiLevel == AST.JLS13_INTERNAL) {
=======
		if (isPreviewEnabled()) {
>>>>>>> 6a821a33
			result.expressions().addAll(
				ASTNode.copySubtrees(target, expressions()));
		} else {
			result.setExpression(
					(Expression) ASTNode.copySubtree(target, getExpression()));
		}
		return result;
	}

	@Override
	final boolean subtreeMatch0(ASTMatcher matcher, Object other) {
		// dispatch to correct overloaded match method
		return matcher.match(this, other);
	}

	@Override
	void accept0(ASTVisitor visitor) {
		boolean visitChildren = visitor.visit(this);
		if (visitChildren) {
<<<<<<< HEAD
			if (this.ast.apiLevel == AST.JLS13_INTERNAL) {
=======
			if (isPreviewEnabled()) {
>>>>>>> 6a821a33
				acceptChildren(visitor, this.expressions);
			} else {
				acceptChild(visitor, getExpression());
			}
		}
		visitor.endVisit(this);
	}

	/**
	 * Returns the expression of this switch case, or
	 * <code>null</code> if there is none (the "default:" case).
	 *
	 * @return the expression node, or <code>null</code> if there is none
	 * @deprecated use expressions() (see JLS 12)
	 */
	public Expression getExpression() {
		if (!this.expressionInitialized) {
			// lazy init must be thread-safe for readers
			synchronized (this) {
				if (!this.expressionInitialized) {
					preLazyInit();
					this.optionalExpression = new SimpleName(this.ast);
					this.expressionInitialized = true;
					postLazyInit(this.optionalExpression, EXPRESSION_PROPERTY);
				}
			}
		}
		return this.optionalExpression;
	}
	
	/**
	 * Returns the list of expressions of this switch case, or
	 * <code>empty</code> if there is none (the "default:" case).
	 * With previewEnabled flag as false it will have only one element.
	 *
	 *  @return the list of expression nodes
	 *    (element type: {@link Expression})
<<<<<<< HEAD
	 * @exception UnsupportedOperationException if this operation is used other than JLS13
	 * @noreference This method is not intended to be referenced by clients as it is a part of Java preview feature.
	 * @nooverride This method is not intended to be re-implemented or extended by clients as it is a part of Java preview feature.
=======
	 * @exception UnsupportedOperationException if this operation is used below JLS12
	 * @exception UnsupportedOperationException if this expression is used with previewEnabled flag as false
>>>>>>> 6a821a33
	 * @since 3.18
	 */
	public List expressions() {
		if (this.expressions == null) {
<<<<<<< HEAD
			supportedOnlyIn13();
=======
			unsupportedBelow12();
			unsupportedWithoutPreviewError();
>>>>>>> 6a821a33
		}
		return this.expressions;
	}

	/**
	 * Sets the expression of this switch case, or clears it (turns it into
	 * the  "default:" case).
	 *
	 * @param expression the expression node, or <code>null</code> to
	 *    turn it into the  "default:" case
	 * @exception IllegalArgumentException if:
	 * <ul>
	 * <li>the node belongs to a different AST</li>
	 * <li>the node already has a parent</li>
	 * <li>a cycle in would be created</li>
	 * </ul>
	 * @deprecated see JLS 12
	 */
	public void setExpression(Expression expression) {
		ASTNode oldChild = this.optionalExpression;
		preReplaceChild(oldChild, expression, EXPRESSION_PROPERTY);
		this.optionalExpression = expression;
		this.expressionInitialized = true;
		postReplaceChild(oldChild, expression, EXPRESSION_PROPERTY);
	}
	
	/**
	 * Sets the switchLabeledRule of this switch case as <code>true</code> or <code>false</code>.
	 * <code>true</code> indicates "->" and <code>false</code> indicates ":".

	 * @param switchLabeledRule <code>true</code> or <code>false</code>
<<<<<<< HEAD
	 * @exception UnsupportedOperationException if this operation is used other than JLS13
	 * @noreference This method is not intended to be referenced by clients as it is a part of Java preview feature.
	 * @nooverride This method is not intended to be re-implemented or extended by clients as it is a part of Java preview feature.
	 * @since 3.18
	 */
	public void setSwitchLabeledRule(boolean switchLabeledRule) {
		supportedOnlyIn13();
=======
	 * @exception UnsupportedOperationException if this operation is used below JLS12
	 * @exception UnsupportedOperationException if this expression is used with previewEnabled flag as false
	 * @since 3.18
	 */
	public void setSwitchLabeledRule(boolean switchLabeledRule) {
		unsupportedBelow12();
		unsupportedWithoutPreviewError();
>>>>>>> 6a821a33
		preValueChange(SWITCH_LABELED_RULE_PROPERTY);
		this.switchLabeledRule = switchLabeledRule;
		postValueChange(SWITCH_LABELED_RULE_PROPERTY);
	}
	
	/**
	 * Gets the switchLabeledRule of this switch case as <code>true</code> or <code>false</code>.
	 *<code>true</code> indicates "->" and <code>false</code> indicates ":".
	 *
	 * @return switchLabeledRule <code>true</code> or <code>false</code>
<<<<<<< HEAD
	 * @exception UnsupportedOperationException if this operation is used other than JLS13
	 * @noreference This method is not intended to be referenced by clients as it is a part of Java preview feature.
	 * @nooverride This method is not intended to be re-implemented or extended by clients as it is a part of Java preview feature.
	 * @since 3.18
	 */
	public boolean isSwitchLabeledRule() {
		supportedOnlyIn13();
=======
	 * @exception UnsupportedOperationException if this operation is used below JLS12
	 * @exception UnsupportedOperationException if this expression is used with previewEnabled flag as false
	 * @since 3.18
	 */
	public boolean isSwitchLabeledRule() {
		unsupportedBelow12();
		unsupportedWithoutPreviewError();
>>>>>>> 6a821a33
		return this.switchLabeledRule;
	}

	/**
	 * Returns whether this switch case represents the "default:" case.
	 * <p>
	 * This convenience method is equivalent to
	 * <code>getExpression() == null</code> or <code>expressions().isEmpty()</code>.
	 * </p>
	 *
	 * @return <code>true</code> if this is the default switch case, and
	 *    <code>false</code> if this is a non-default switch case
	 */
	public boolean isDefault()  {
<<<<<<< HEAD
		if (this.ast.apiLevel >= AST.JLS13_INTERNAL) {
=======
		if (isPreviewEnabled()) {
>>>>>>> 6a821a33
			return expressions().isEmpty();
		}
		return getExpression() == null;
	}

	@Override
	int memSize() {
		return super.memSize() + 2 * 4;
	}

	@Override
	int treeSize() {
		return
			memSize()
			+ (this.optionalExpression == null ? 0 : this.optionalExpression.treeSize());
	}
	

}<|MERGE_RESOLUTION|>--- conflicted
+++ resolved
@@ -102,10 +102,6 @@
 	 * @since 3.0
 	 */
 	public static List propertyDescriptors(int apiLevel) {
-<<<<<<< HEAD
-		if (apiLevel == AST.JLS13_INTERNAL) {
-			return PROPERTY_DESCRIPTORS_13;
-=======
 		return propertyDescriptors(apiLevel, false);
 	}
 	
@@ -122,9 +118,8 @@
 	 * @since 3.19
 	 */
 	public static List propertyDescriptors(int apiLevel, boolean previewEnabled) {
-		if (apiLevel == AST.JLS12_INTERNAL && previewEnabled) {
-			return PROPERTY_DESCRIPTORS_12;
->>>>>>> 6a821a33
+		if (apiLevel == AST.JLS13_INTERNAL && previewEnabled) {
+			return PROPERTY_DESCRIPTORS_13;
 		}
 		return PROPERTY_DESCRIPTORS;
 	}
@@ -161,11 +156,7 @@
 	 */
 	SwitchCase(AST ast) {
 		super(ast);
-<<<<<<< HEAD
-		if (ast.apiLevel == AST.JLS13_INTERNAL) {
-=======
 		if (isPreviewEnabled()) {
->>>>>>> 6a821a33
 			this.expressions = new ASTNode.NodeList(EXPRESSIONS2_PROPERTY );
 		}
 	}
@@ -228,11 +219,7 @@
 		SwitchCase result = new SwitchCase(target);
 		result.setSourceRange(getStartPosition(), getLength());
 		result.copyLeadingComment(this);
-<<<<<<< HEAD
-		if (this.ast.apiLevel == AST.JLS13_INTERNAL) {
-=======
 		if (isPreviewEnabled()) {
->>>>>>> 6a821a33
 			result.expressions().addAll(
 				ASTNode.copySubtrees(target, expressions()));
 		} else {
@@ -252,11 +239,7 @@
 	void accept0(ASTVisitor visitor) {
 		boolean visitChildren = visitor.visit(this);
 		if (visitChildren) {
-<<<<<<< HEAD
-			if (this.ast.apiLevel == AST.JLS13_INTERNAL) {
-=======
 			if (isPreviewEnabled()) {
->>>>>>> 6a821a33
 				acceptChildren(visitor, this.expressions);
 			} else {
 				acceptChild(visitor, getExpression());
@@ -294,24 +277,16 @@
 	 *
 	 *  @return the list of expression nodes
 	 *    (element type: {@link Expression})
-<<<<<<< HEAD
 	 * @exception UnsupportedOperationException if this operation is used other than JLS13
+	 * @exception UnsupportedOperationException if this expression is used with previewEnabled flag as false
 	 * @noreference This method is not intended to be referenced by clients as it is a part of Java preview feature.
 	 * @nooverride This method is not intended to be re-implemented or extended by clients as it is a part of Java preview feature.
-=======
-	 * @exception UnsupportedOperationException if this operation is used below JLS12
-	 * @exception UnsupportedOperationException if this expression is used with previewEnabled flag as false
->>>>>>> 6a821a33
 	 * @since 3.18
 	 */
 	public List expressions() {
 		if (this.expressions == null) {
-<<<<<<< HEAD
 			supportedOnlyIn13();
-=======
-			unsupportedBelow12();
 			unsupportedWithoutPreviewError();
->>>>>>> 6a821a33
 		}
 		return this.expressions;
 	}
@@ -343,23 +318,15 @@
 	 * <code>true</code> indicates "->" and <code>false</code> indicates ":".
 
 	 * @param switchLabeledRule <code>true</code> or <code>false</code>
-<<<<<<< HEAD
 	 * @exception UnsupportedOperationException if this operation is used other than JLS13
+	 * @exception UnsupportedOperationException if this expression is used with previewEnabled flag as false
 	 * @noreference This method is not intended to be referenced by clients as it is a part of Java preview feature.
 	 * @nooverride This method is not intended to be re-implemented or extended by clients as it is a part of Java preview feature.
 	 * @since 3.18
 	 */
 	public void setSwitchLabeledRule(boolean switchLabeledRule) {
 		supportedOnlyIn13();
-=======
-	 * @exception UnsupportedOperationException if this operation is used below JLS12
-	 * @exception UnsupportedOperationException if this expression is used with previewEnabled flag as false
-	 * @since 3.18
-	 */
-	public void setSwitchLabeledRule(boolean switchLabeledRule) {
-		unsupportedBelow12();
 		unsupportedWithoutPreviewError();
->>>>>>> 6a821a33
 		preValueChange(SWITCH_LABELED_RULE_PROPERTY);
 		this.switchLabeledRule = switchLabeledRule;
 		postValueChange(SWITCH_LABELED_RULE_PROPERTY);
@@ -370,23 +337,15 @@
 	 *<code>true</code> indicates "->" and <code>false</code> indicates ":".
 	 *
 	 * @return switchLabeledRule <code>true</code> or <code>false</code>
-<<<<<<< HEAD
 	 * @exception UnsupportedOperationException if this operation is used other than JLS13
+	 * @exception UnsupportedOperationException if this expression is used with previewEnabled flag as false
 	 * @noreference This method is not intended to be referenced by clients as it is a part of Java preview feature.
 	 * @nooverride This method is not intended to be re-implemented or extended by clients as it is a part of Java preview feature.
 	 * @since 3.18
 	 */
 	public boolean isSwitchLabeledRule() {
 		supportedOnlyIn13();
-=======
-	 * @exception UnsupportedOperationException if this operation is used below JLS12
-	 * @exception UnsupportedOperationException if this expression is used with previewEnabled flag as false
-	 * @since 3.18
-	 */
-	public boolean isSwitchLabeledRule() {
-		unsupportedBelow12();
 		unsupportedWithoutPreviewError();
->>>>>>> 6a821a33
 		return this.switchLabeledRule;
 	}
 
@@ -401,11 +360,7 @@
 	 *    <code>false</code> if this is a non-default switch case
 	 */
 	public boolean isDefault()  {
-<<<<<<< HEAD
-		if (this.ast.apiLevel >= AST.JLS13_INTERNAL) {
-=======
 		if (isPreviewEnabled()) {
->>>>>>> 6a821a33
 			return expressions().isEmpty();
 		}
 		return getExpression() == null;
