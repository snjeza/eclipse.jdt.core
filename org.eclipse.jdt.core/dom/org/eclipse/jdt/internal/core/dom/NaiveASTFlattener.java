--- conflicted
+++ resolved
@@ -464,29 +464,12 @@
 
 	@Override
 	public boolean visit(BreakStatement node) {
-<<<<<<< HEAD
 		printIndent();
 		this.buffer.append("break");//$NON-NLS-1$
-=======
-		if (node.getAST().apiLevel() == JLS12 && node.getAST().isPreviewEnabled() && node.isImplicit()  && node.getExpression() == null) {
-			return false;
-		}
-		printIndent();
-		this.buffer.append("break"); //$NON-NLS-1$
->>>>>>> 6a821a33
 		if (node.getLabel() != null) {
 			this.buffer.append(" ");//$NON-NLS-1$
 			node.getLabel().accept(this);
 		}
-<<<<<<< HEAD
-=======
-		if (node.getAST().apiLevel() == JLS12 && node.getAST().isPreviewEnabled()) {
-			if (node.getExpression() != null) {
-				this.buffer.append(" ");//$NON-NLS-1$
-				node.getExpression().accept(this);
-			}
-		}
->>>>>>> 6a821a33
 		this.buffer.append(";\n");//$NON-NLS-1$
 		return false;
 	}
@@ -1516,11 +1499,7 @@
 
 	@Override
 	public boolean visit(SwitchCase node) {
-<<<<<<< HEAD
-		if (node.getAST().apiLevel() == JLS13) {
-=======
-		if (node.getAST().apiLevel() == JLS12 && node.getAST().isPreviewEnabled()) {
->>>>>>> 6a821a33
+		if (node.getAST().apiLevel() == JLS13 && node.getAST().isPreviewEnabled()) {
 			if (node.isDefault()) {
 				this.buffer.append("default");//$NON-NLS-1$
 				this.buffer.append(node.isSwitchLabeledRule() ? " ->" : ":");//$NON-NLS-1$ //$NON-NLS-2$
