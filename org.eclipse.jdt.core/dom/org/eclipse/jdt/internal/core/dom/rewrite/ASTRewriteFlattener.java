--- conflicted
+++ resolved
@@ -366,29 +366,12 @@
 
 	@Override
 	public boolean visit(BreakStatement node) {
-<<<<<<< HEAD
-=======
-		if (node.getAST().apiLevel() == JLS12 && node.getAST().isPreviewEnabled() && node.isImplicit()  && node.getExpression() == null) {
-			return false;
-		}
-		
->>>>>>> 6a821a33
 		this.result.append("break"); //$NON-NLS-1$
 		ASTNode label= getChildNode(node, BreakStatement.LABEL_PROPERTY);
 		if (label != null) {
 			this.result.append(' ');
 			label.accept(this);
 		}
-<<<<<<< HEAD
-=======
-		if (node.getAST().apiLevel() == JLS12 && node.getAST().isPreviewEnabled()) {
-			ASTNode expression = getChildNode(node, BreakStatement.EXPRESSION_PROPERTY);
-			if (expression != null ) {
-				this.result.append(' ');
-				expression.accept(this);
-			}
-		}
->>>>>>> 6a821a33
 		this.result.append(';');
 		return false;
 	}
@@ -991,11 +974,7 @@
 
 	@Override
 	public boolean visit(SwitchCase node) {
-<<<<<<< HEAD
-		if (node.getAST().apiLevel() == JLS13) {
-=======
-		if (node.getAST().apiLevel() == JLS12 && node.getAST().isPreviewEnabled()) {
->>>>>>> 6a821a33
+		if (node.getAST().apiLevel() == JLS13 && node.getAST().isPreviewEnabled()) {
 			if (node.isDefault()) {
 				this.result.append("default");//$NON-NLS-1$
 				this.result.append(getBooleanAttribute(node, SwitchCase.SWITCH_LABELED_RULE_PROPERTY) ? " ->" : ":");//$NON-NLS-1$ //$NON-NLS-2$
