/*******************************************************************************
 * Copyright (c) 2000, 2019 IBM Corporation and others.
 *
 * This program and the accompanying materials
 * are made available under the terms of the Eclipse Public License 2.0
 * which accompanies this distribution, and is available at
 * https://www.eclipse.org/legal/epl-2.0/
 *
 * This is an implementation of an early-draft specification developed under the Java
 * Community Process (JCP) and is made available for testing and evaluation purposes
 * only. The code is not compatible with any specification of the JCP.
 * 
 * SPDX-License-Identifier: EPL-2.0
 *
 * Contributors:
 *     IBM Corporation - initial API and implementation
 *******************************************************************************/
package org.eclipse.jdt.internal.core.dom.rewrite;

import java.util.ArrayList;
import java.util.IdentityHashMap;
import java.util.Iterator;
import java.util.List;
import java.util.Map;
import java.util.Stack;

import org.eclipse.core.runtime.Assert;
import org.eclipse.core.runtime.CoreException;
import org.eclipse.jdt.core.JavaCore;
import org.eclipse.jdt.core.dom.*;
import org.eclipse.jdt.core.dom.rewrite.TargetSourceRangeComputer;
import org.eclipse.jdt.core.dom.rewrite.TargetSourceRangeComputer.SourceRange;
import org.eclipse.jdt.core.formatter.DefaultCodeFormatterConstants;
import org.eclipse.jdt.core.formatter.IndentManipulation;
import org.eclipse.jdt.internal.compiler.impl.CompilerOptions;
import org.eclipse.jdt.internal.compiler.parser.RecoveryScanner;
import org.eclipse.jdt.internal.compiler.parser.RecoveryScannerData;
import org.eclipse.jdt.internal.compiler.parser.Scanner;
import org.eclipse.jdt.internal.compiler.parser.ScannerHelper;
import org.eclipse.jdt.internal.compiler.parser.TerminalTokens;
import org.eclipse.jdt.internal.compiler.util.Util;
import org.eclipse.jdt.internal.core.dom.rewrite.ASTRewriteFormatter.BlockContext;
import org.eclipse.jdt.internal.core.dom.rewrite.ASTRewriteFormatter.NodeMarker;
import org.eclipse.jdt.internal.core.dom.rewrite.ASTRewriteFormatter.Prefix;
import org.eclipse.jdt.internal.core.dom.rewrite.NodeInfoStore.CopyPlaceholderData;
import org.eclipse.jdt.internal.core.dom.rewrite.NodeInfoStore.StringPlaceholderData;
import org.eclipse.jdt.internal.core.dom.rewrite.RewriteEventStore.CopySourceInfo;
import org.eclipse.text.edits.CopySourceEdit;
import org.eclipse.text.edits.CopyTargetEdit;
import org.eclipse.text.edits.DeleteEdit;
import org.eclipse.text.edits.InsertEdit;
import org.eclipse.text.edits.MoveSourceEdit;
import org.eclipse.text.edits.MoveTargetEdit;
import org.eclipse.text.edits.RangeMarker;
import org.eclipse.text.edits.ReplaceEdit;
import org.eclipse.text.edits.TextEdit;
import org.eclipse.text.edits.TextEditGroup;


/**
 * Infrastructure to support code modifications. Existing code must stay untouched, new code
 * added with correct formatting, moved code left with the user's formatting / comments.
 * Idea:
 * - Get the AST for existing code
 * - Describe changes
 * - This visitor analyzes the changes or annotations and generates text edits
 * (text manipulation API) that describe the required code changes.
 */
@SuppressWarnings({ "rawtypes", "unchecked" })
public final class ASTRewriteAnalyzer extends ASTVisitor {

	/** @deprecated using deprecated code */
	private static final ChildPropertyDescriptor INTERNAL_ARRAY_COMPONENT_TYPE_PROPERTY = ArrayType.COMPONENT_TYPE_PROPERTY;

	/** @deprecated using deprecated code */
	private static final SimplePropertyDescriptor INTERNAL_FIELD_MODIFIERS_PROPERTY = FieldDeclaration.MODIFIERS_PROPERTY;

	/** @deprecated using deprecated code */
	private static final SimplePropertyDescriptor INTERNAL_INITIALIZER_MODIFIERS_PROPERTY3 = Initializer.MODIFIERS_PROPERTY;

	/** @deprecated using deprecated code */
	private static final SimplePropertyDescriptor INTERNAL_METHOD_MODIFIERS_PROPERTY2 = MethodDeclaration.MODIFIERS_PROPERTY;

	/** @deprecated using deprecated code */
	private static final ChildPropertyDescriptor INTERNAL_METHOD_RETURN_TYPE_PROPERTY = MethodDeclaration.RETURN_TYPE_PROPERTY;
	
	/** @deprecated using deprecated code */
	private static final SimplePropertyDescriptor INTERNAL_METHOD_EXTRA_DIMENSIONS_PROPERTY = MethodDeclaration.EXTRA_DIMENSIONS_PROPERTY;

	/** @deprecated using deprecated code */
	private static final ChildListPropertyDescriptor INTERNAL_METHOD_THROWN_EXCEPTIONS_PROPERTY = MethodDeclaration.THROWN_EXCEPTIONS_PROPERTY;

	/** @deprecated using deprecated code */
	private static final SimplePropertyDescriptor INTERNAL_TYPE_MODIFIERS_PROPERTY = TypeDeclaration.MODIFIERS_PROPERTY;

	/** @deprecated using deprecated code */
	private static final ChildPropertyDescriptor INTERNAL_TYPE_SUPERCLASS_PROPERTY = TypeDeclaration.SUPERCLASS_PROPERTY;
	
	/** @deprecated using deprecated code */
	private static final ChildListPropertyDescriptor INTERNAL_TYPE_SUPER_INTERFACES_PROPERTY = TypeDeclaration.SUPER_INTERFACES_PROPERTY;
	
	/** @deprecated using deprecated code */
	private static final ChildPropertyDescriptor INTERNAL_CIC_NAME_PROPERTY = ClassInstanceCreation.NAME_PROPERTY;

	/** @deprecated using deprecated code */
	private static final SimplePropertyDescriptor INTERNAL_FRAGMENT_EXTRA_DIMENSIONS_PROPERTY = VariableDeclarationFragment.EXTRA_DIMENSIONS_PROPERTY;

	/** @deprecated using deprecated code */
	private static final ChildPropertyDescriptor INTERNAL_TDS_TYPE_DECLARATION_PROPERTY = TypeDeclarationStatement.TYPE_DECLARATION_PROPERTY;

	/** @deprecated using deprecated code */
	private static final SimplePropertyDescriptor INTERNAL_VARIABLE_MODIFIERS_PROPERTY = SingleVariableDeclaration.MODIFIERS_PROPERTY;

	/** @deprecated using deprecated code */
	private static final SimplePropertyDescriptor INTERNAL_VARIABLE_EXTRA_DIMENSIONS_PROPERTY = SingleVariableDeclaration.EXTRA_DIMENSIONS_PROPERTY;

	/** @deprecated using deprecated code */
	private static final SimplePropertyDescriptor INTERNAL_VDE_MODIFIERS_PROPERTY = VariableDeclarationExpression.MODIFIERS_PROPERTY;

	/** @deprecated using deprecated code */
	private static final SimplePropertyDescriptor INTERNAL_VDS_MODIFIERS_PROPERTY = VariableDeclarationStatement.MODIFIERS_PROPERTY;

	/** @deprecated using deprecated code */
	private static final ChildListPropertyDescriptor INTERNAL_TRY_STATEMENT_RESOURCES_PROPERTY = TryStatement.RESOURCES_PROPERTY;
	
	/** @deprecated using deprecated code */
	private static final ChildPropertyDescriptor INTERNAL_SWITCH_EXPRESSION_PROPERTY = SwitchCase.EXPRESSION_PROPERTY;

	/** @deprecated using deprecated code */
	private static final int JLS2_INTERNAL = AST.JLS2;
	
	/** @deprecated using deprecated code */
	private static final int JLS3_INTERNAL = AST.JLS3;
	
	/** @deprecated using deprecated code */
	private static final int JLS4_INTERNAL = AST.JLS4;

	/** @deprecated using deprecated code */
	private static final int JLS8_INTERNAL = AST.JLS8;

	/** @deprecated using deprecated code */
	private static final int JLS9_INTERNAL = AST.JLS9;
	
	private static final int JLS13_INTERNAL = AST.JLS13;


	TextEdit currentEdit;
	final RewriteEventStore eventStore; // used from inner classes

	private TokenScanner tokenScanner; // shared scanner

	private final Map sourceCopyInfoToEdit;
	private final Stack sourceCopyEndNodes;

	private final char[] content;
	private final LineInformation lineInfo;
	private final ASTRewriteFormatter formatter;
	private final NodeInfoStore nodeInfos;
	private final TargetSourceRangeComputer extendedSourceRangeComputer;
	private final LineCommentEndOffsets lineCommentEndOffsets;
	
	private int beforeRequiredSpaceIndex = -1;
	
	Map options;
	
	private RecoveryScannerData recoveryScannerData;

	/**
	 * Constructor for ASTRewriteAnalyzer.
	 * <p>The given options cannot be null.</p>
	 * 
	 * @param content the content of the compilation unit to rewrite.
	 * @param lineInfo line information for the content of the compilation unit to rewrite.
	 * @param rootEdit the edit to add all generated edits to
	 * @param eventStore the event store containing the description of changes
	 * @param nodeInfos annotations to nodes, such as if a node is a string placeholder or a copy target
	 * @param comments list of comments of the compilation unit to rewrite (elements of type <code>Comment</code>) or <code>null</code>.
	 * @param options the current jdt.core options (formatting/compliance)
	 * @param extendedSourceRangeComputer the source range computer to use
	 * @param recoveryScannerData internal data used by {@link RecoveryScanner}
	 */
	public ASTRewriteAnalyzer(
			char[] content,
			LineInformation lineInfo,
			String lineDelim,
			TextEdit rootEdit,
			RewriteEventStore eventStore,
			NodeInfoStore nodeInfos,
			List comments,
			Map options,
			TargetSourceRangeComputer extendedSourceRangeComputer,
			RecoveryScannerData recoveryScannerData) {
		this.eventStore= eventStore;
		this.content= content;
		this.lineInfo= lineInfo;
		this.nodeInfos= nodeInfos;
		this.tokenScanner= null;
		this.currentEdit= rootEdit;
		this.sourceCopyInfoToEdit= new IdentityHashMap();
		this.sourceCopyEndNodes= new Stack();

		this.formatter= new ASTRewriteFormatter(nodeInfos, eventStore, options, lineDelim);

		this.extendedSourceRangeComputer = extendedSourceRangeComputer;
		this.lineCommentEndOffsets= new LineCommentEndOffsets(comments);
		
		this.options = options;
		
		this.recoveryScannerData = recoveryScannerData;
	}

	final TokenScanner getScanner() {
		if (this.tokenScanner == null) {
			CompilerOptions compilerOptions = new CompilerOptions(this.options);
			Scanner scanner;
			if (this.recoveryScannerData == null) {
				scanner = 
					new Scanner(
							true,/*tokenizeComments*/
							false,/*tokenizeWhiteSpace*/
							false,/*checkNonExternalizedStringLiterals*/
							compilerOptions.sourceLevel,
							compilerOptions.complianceLevel,
							null/*taskTags*/,
							null/*taskPriorities*/,
							true/*taskCaseSensitive*/,
							compilerOptions.enablePreviewFeatures/*isPreviewEnabled*/);
			} else {
				scanner =
					new RecoveryScanner(
							false,/*tokenizeWhiteSpace*/
							false,/*checkNonExternalizedStringLiterals*/
							compilerOptions.sourceLevel,
							compilerOptions.complianceLevel,
							null/*taskTags*/,
							null/*taskPriorities*/,
							true/*taskCaseSensitive*/,
							compilerOptions.enablePreviewFeatures/*isPreviewEnabled*/,
							this.recoveryScannerData);
			}
			scanner.setSource(this.content);
			this.tokenScanner= new TokenScanner(scanner);
		}
		return this.tokenScanner;
	}

	final char[] getContent() {
		return this.content;
	}

	final LineInformation getLineInformation() {
		return this.lineInfo;
	}

	final LineCommentEndOffsets getLineCommentEndOffsets() {
		return this.lineCommentEndOffsets;
	}
	/**
	 * Returns the extended source range for a node.
	 *
	 * @return an extended source range (never null)
	 * @since 3.1
	 */
	final SourceRange getExtendedRange(ASTNode node) {
		if (this.eventStore.isRangeCopyPlaceholder(node)) {
			return new SourceRange(node.getStartPosition(), node.getLength());
		}
		return this.extendedSourceRangeComputer.computeSourceRange(node);
	}

	final int getExtendedOffset(ASTNode node) {
		return getExtendedRange(node).getStartPosition();
	}

	final int getExtendedEnd(ASTNode node) {
		TargetSourceRangeComputer.SourceRange range= getExtendedRange(node);
		return range.getStartPosition() + range.getLength();
	}

	final TextEdit getCopySourceEdit(CopySourceInfo info) {
		TextEdit edit= (TextEdit) this.sourceCopyInfoToEdit.get(info);
		if (edit == null) {
			SourceRange range= getExtendedRange(info.getNode());
			int start= range.getStartPosition();
			int end= start + range.getLength();
			if (info.isMove) {
				MoveSourceEdit moveSourceEdit= new MoveSourceEdit(start, end - start);
				moveSourceEdit.setTargetEdit(new MoveTargetEdit(0));
				edit= moveSourceEdit;
			} else {
				CopySourceEdit copySourceEdit= new CopySourceEdit(start, end - start);
				copySourceEdit.setTargetEdit(new CopyTargetEdit(0));
				edit= copySourceEdit;
			}
			this.sourceCopyInfoToEdit.put(info, edit);
		}
		return edit;
	}

	private final int getChangeKind(ASTNode node, StructuralPropertyDescriptor property) {
		RewriteEvent event= getEvent(node, property);
		if (event != null) {
			return event.getChangeKind();
		}
		return RewriteEvent.UNCHANGED;
	}

	private final boolean hasChildrenChanges(ASTNode node) {
		return this.eventStore.hasChangedProperties(node);
	}

	private final boolean isChanged(ASTNode node, StructuralPropertyDescriptor property) {
		RewriteEvent event= getEvent(node, property);
		if (event != null) {
			return event.getChangeKind() != RewriteEvent.UNCHANGED;
		}
		return false;
	}

	private final boolean isCollapsed(ASTNode node) {
		return this.nodeInfos.isCollapsed(node);
	}

	final boolean isInsertBoundToPrevious(ASTNode node) {
		return this.eventStore.isInsertBoundToPrevious(node);
	}

	private final TextEditGroup getEditGroup(ASTNode parent, StructuralPropertyDescriptor property) {
		RewriteEvent event= getEvent(parent, property);
		if (event != null) {
			return getEditGroup(event);
		}
		return null;
	}

	final RewriteEvent getEvent(ASTNode parent, StructuralPropertyDescriptor property) {
		return this.eventStore.getEvent(parent, property);
	}

	final TextEditGroup getEditGroup(RewriteEvent change) {
		return this.eventStore.getEventEditGroup(change);
	}

	private final Object getOriginalValue(ASTNode parent, StructuralPropertyDescriptor property) {
		return this.eventStore.getOriginalValue(parent, property);
	}

	private final Object getNewValue(ASTNode parent, StructuralPropertyDescriptor property) {
		return this.eventStore.getNewValue(parent, property);
	}

	final void addEdit(TextEdit edit) {
		this.currentEdit.addChild(edit);
	}

	final String getLineDelimiter() {
		return this.formatter.getLineDelimiter();
	}

	final String createIndentString(int indent) {
	    return this.formatter.createIndentString(indent);
	}

	final private String getIndentOfLine(int pos) {
		int line= getLineInformation().getLineOfOffset(pos);
		if (line >= 0) {
			char[] cont= getContent();
			int lineStart= getLineInformation().getLineOffset(line);
		    int i= lineStart;
			while (i < cont.length && IndentManipulation.isIndentChar(this.content[i])) {
			    i++;
			}
			return new String(cont, lineStart, i - lineStart);
		}
		return Util.EMPTY_STRING;
	}


	final String getIndentAtOffset(int pos) {
		return this.formatter.getIndentString(getIndentOfLine(pos));
	}

	final void doTextInsert(int offset, String insertString, TextEditGroup editGroup) {
		if (insertString.length() > 0) {
			// bug fix for 95839: problem with inserting at the end of a line comment
			if (this.lineCommentEndOffsets.isEndOfLineComment(offset, this.content)) {
				if (!insertString.startsWith(getLineDelimiter())) {
					TextEdit edit= new InsertEdit(offset, getLineDelimiter());  // add a line delimiter
					addEdit(edit);
					if (editGroup != null) {
						addEditGroup(editGroup, edit);
					}
				}
				this.lineCommentEndOffsets.remove(offset); // only one line delimiter per line comment required
			}
			TextEdit edit= new InsertEdit(offset, insertString);
			addEdit(edit);
			if (editGroup != null) {
				addEditGroup(editGroup, edit);
			}
		}
	}

	final void addEditGroup(TextEditGroup editGroup, TextEdit edit) {
		editGroup.addTextEdit(edit);
	}

	final TextEdit doTextRemove(int offset, int len, TextEditGroup editGroup) {
		if (len == 0) {
			return null;
		}
		TextEdit edit= new DeleteEdit(offset, len);
		addEdit(edit);
		if (editGroup != null) {
			addEditGroup(editGroup, edit);
		}
		return edit;
	}

	final void doTextRemoveAndVisit(int offset, int len, ASTNode node, TextEditGroup editGroup) {
		TextEdit edit= doTextRemove(offset, len, editGroup);
		if (edit != null) {
			this.currentEdit= edit;
			voidVisit(node);
			this.currentEdit= edit.getParent();
		} else {
			voidVisit(node);
		}
	}

	final int doVisit(ASTNode node) {
		node.accept(this);
		return getExtendedEnd(node);
	}

	private final int doVisit(ASTNode parent, StructuralPropertyDescriptor property, int offset) {
		Object node= getOriginalValue(parent, property);
		if (property.isChildProperty() && node != null) {
			return doVisit((ASTNode) node);
		} else if (property.isChildListProperty()) {
			return doVisitList((List) node, offset);
		}
		return offset;
	}

	private int doVisitList(List list, int offset) {
		int endPos= offset;
		for (Iterator iter= list.iterator(); iter.hasNext();) {
			ASTNode curr= ((ASTNode) iter.next());
			endPos= doVisit(curr);
		}
		return endPos;
	}

	final void voidVisit(ASTNode node) {
		node.accept(this);
	}

	private final void voidVisit(ASTNode parent, StructuralPropertyDescriptor property) {
		Object node= getOriginalValue(parent, property);
		if (property.isChildProperty() && node != null) {
			voidVisit((ASTNode) node);
		} else if (property.isChildListProperty()) {
			voidVisitList((List) node);
		}
	}

	private void voidVisitList(List list) {
		for (Iterator iter= list.iterator(); iter.hasNext();) {
			doVisit(((ASTNode) iter.next()));
		}
	}

	private final boolean doVisitUnchangedChildren(ASTNode parent) {
		List properties= parent.structuralPropertiesForType();
		for (int i= 0; i < properties.size(); i++) {
			voidVisit(parent, (StructuralPropertyDescriptor) properties.get(i));
		}
		return false;
	}


	private final void doTextReplace(int offset, int len, String insertString, TextEditGroup editGroup) {
		if (len > 0 || insertString.length() > 0) {
			TextEdit edit= new ReplaceEdit(offset, len, insertString);
			addEdit(edit);
			if (editGroup != null) {
				addEditGroup(editGroup, edit);
			}
		}
	}

	private final TextEdit doTextCopy(TextEdit sourceEdit, int destOffset, int sourceIndentLevel, String destIndentString, TextEditGroup editGroup) {
		TextEdit targetEdit;
		SourceModifier modifier= new SourceModifier(sourceIndentLevel, destIndentString, this.formatter.getTabWidth(), this.formatter.getIndentWidth());

		if (sourceEdit instanceof MoveSourceEdit) {
			MoveSourceEdit moveEdit= (MoveSourceEdit) sourceEdit;
			moveEdit.setSourceModifier(modifier);

			targetEdit= new MoveTargetEdit(destOffset, moveEdit);
			addEdit(targetEdit);
		} else {
			CopySourceEdit copyEdit= (CopySourceEdit) sourceEdit;
			copyEdit.setSourceModifier(modifier);

			targetEdit= new CopyTargetEdit(destOffset, copyEdit);
			addEdit(targetEdit);
		}

		if (editGroup != null) {
			addEditGroup(editGroup, sourceEdit);
			addEditGroup(editGroup, targetEdit);
		}
		return targetEdit;

	}

	private void changeNotSupported(ASTNode node) {
		Assert.isTrue(false, "Change not supported in " + node.getClass().getName()); //$NON-NLS-1$
	}


	class ListRewriter {
		protected String constantSeparator;
		protected int startPos;

		protected RewriteEvent[] list;

		protected final ASTNode getOriginalNode(int index) {
			return (ASTNode) this.list[index].getOriginalValue();
		}

		protected final ASTNode getNewNode(int index) {
			return (ASTNode) this.list[index].getNewValue();
		}

		protected String getSeparatorString(int nodeIndex) {
			return this.constantSeparator;
		}

		protected int getInitialIndent() {
			return getIndent(this.startPos);
		}

		protected int getNodeIndent(int nodeIndex) {
			ASTNode node= getOriginalNode(nodeIndex);
			if (node == null) {
				for (int i= nodeIndex - 1; i>= 0; i--) {
					ASTNode curr= getOriginalNode(i);
					if (curr != null) {
						return getIndent(curr.getStartPosition());
					}
				}
				return getInitialIndent();
			}
			return getIndent(node.getStartPosition());
		}

		protected int getStartOfNextNode(int nextIndex, int defaultPos) {
			for (int i= nextIndex; i < this.list.length; i++) {
				RewriteEvent elem= this.list[i];
				if (elem.getChangeKind() != RewriteEvent.INSERTED) {
					ASTNode node= (ASTNode) elem.getOriginalValue();
					return getExtendedOffset(node);
				}
			}
			return defaultPos;
		}

		protected int getEndOfNode(ASTNode node) {
			return getExtendedEnd(node);
		}

		public final int rewriteList(ASTNode parent, StructuralPropertyDescriptor property, int offset, String keyword, String separator) {
			this.constantSeparator= separator;
			return rewriteList(parent, property, keyword, null, offset);
		}

		private boolean insertAfterSeparator(ASTNode node) {
			return !isInsertBoundToPrevious(node);
		}

		private boolean lineCommentSwallowsActualCode(int prevEnd) {
			if (ASTRewriteAnalyzer.this.getLineCommentEndOffsets().isEndOfLineComment(prevEnd)) {
				int lastEndOffset = getEndOfNode((ASTNode) this.list[this.list.length - 1].getOriginalValue());
				LineInformation lInfo = ASTRewriteAnalyzer.this.getLineInformation();
				try {
					return lInfo.getLineOfOffset(lastEndOffset) == lInfo.getLineOfOffset(getScanner().getNextStartOffset(lastEndOffset, false));
				} catch (CoreException e) {
					// ignore
				}
			}
			return false;
		}

		protected boolean mustRemoveSeparator(int originalOffset, int nodeIndex) {
			return true;
		}

		private int rewriteList(
				ASTNode parent,
				StructuralPropertyDescriptor property,
				String keyword,
				String endKeyword,
				int offset) {
			this.startPos= offset;
			this.list= getEvent(parent, property).getChildren();

			int total= this.list.length;
			if (total == 0) {
				return this.startPos;
			}

			int currPos= -1;

			int lastNonInsert= -1;
			int lastNonDelete= -1;

			for (int i= 0; i < total; i++) {
				int currMark= this.list[i].getChangeKind();

				if (currMark != RewriteEvent.INSERTED) {
					lastNonInsert= i;
					if (currPos == -1) {
						ASTNode elem= (ASTNode) this.list[i].getOriginalValue();
						currPos= getExtendedOffset(elem);
					}
				}
				if (currMark != RewriteEvent.REMOVED) {
					lastNonDelete= i;
				}
			}

			boolean insertNew = currPos == -1;
			if (insertNew) { // only inserts
				if (keyword.length() > 0) {  // creating a new list -> insert keyword first (e.g. " throws ")
					TextEditGroup editGroup= getEditGroup(this.list[0]); // first node is insert
					doTextInsert(offset, keyword, editGroup);
				}
				currPos= offset;
			}
			if (lastNonDelete == -1) { // all removed, set back to start so the keyword is removed as well
				currPos= offset;
			}

			int prevEnd= currPos;
			int prevMark= RewriteEvent.UNCHANGED;

			final int NONE= 0, NEW= 1, EXISTING= 2;
			int separatorState= NEW;

			for (int i= 0; i < total; i++) {
				RewriteEvent currEvent= this.list[i];
				int currMark= currEvent.getChangeKind();
				int nextIndex= i + 1;

				if (currMark == RewriteEvent.INSERTED) {
					TextEditGroup editGroup= getEditGroup(currEvent);
					ASTNode node= (ASTNode) currEvent.getNewValue();

					if (separatorState == NONE) { // element after last existing element (but not first)
						doTextInsert(currPos, getSeparatorString(i - 1), editGroup); // insert separator
						separatorState= NEW;
					}
					if (separatorState == NEW || insertAfterSeparator(node)) {
						if (separatorState == EXISTING) {
							updateIndent(prevMark, currPos, i, editGroup);
						}
						
						doTextInsert(currPos, node, getNodeIndent(i), true, editGroup); // insert node

						separatorState= NEW;
						if (i != lastNonDelete) {
							if (this.list[nextIndex].getChangeKind() != RewriteEvent.INSERTED) {
								doTextInsert(currPos, getSeparatorString(i), editGroup); // insert separator
							} else {
								separatorState= NONE;
							}
						}
					} else { // EXISTING && insert before separator
						doTextInsert(prevEnd, getSeparatorString(i - 1), editGroup);
						doTextInsert(prevEnd, node, getNodeIndent(i), true, editGroup);
					}
					if (insertNew) {
						if (endKeyword != null && endKeyword.length() > 0) {
							doTextInsert(currPos, endKeyword, editGroup);
						}
					}
				} else if (currMark == RewriteEvent.REMOVED) {
					ASTNode node= (ASTNode) currEvent.getOriginalValue();
					TextEditGroup editGroup= getEditGroup(currEvent);
					int currEnd= getEndOfNode(node);
					// https://bugs.eclipse.org/bugs/show_bug.cgi?id=306524
					// Check for leading comments that are not part of extended range, and prevent them
					// from getting removed.
					try {
						TokenScanner scanner = getScanner();
						int newOffset = prevEnd;
						int extendedOffset = getExtendedOffset(node);
						// Try to find the end of the last comment which is not part of extended source
						// range of the node.
						while (TokenScanner.isComment(scanner.readNext(newOffset, false))) {
							int tempOffset = scanner.getNextEndOffset(newOffset, false);
							// check whether the comment is part of extended source range of the node.
							// If it is then we need to stop.
							if (tempOffset < extendedOffset) {
								newOffset = tempOffset;
							} else {
								break;
							}
						}
						if (currPos < newOffset) {
							currPos = extendedOffset;
						} 
						prevEnd = newOffset;		
					} catch (CoreException e) {
						// ignore
					}
					if (i > lastNonDelete && separatorState == EXISTING) {
						// is last, remove previous separator: split delete to allow range copies
						doTextRemove(prevEnd, currPos - prevEnd, editGroup); // remove separator
						doTextRemoveAndVisit(currPos, currEnd - currPos, node, editGroup); // remove node
						if (lineCommentSwallowsActualCode(prevEnd)) doTextInsert(currEnd, getLineDelimiter(), editGroup);
						currPos= currEnd;
						prevEnd= currEnd;
					} else {
						if (i < lastNonDelete) {
							updateIndent(prevMark, currPos, i, editGroup);
						}
						
						// remove element and next separator
						int end= getStartOfNextNode(nextIndex, currEnd); // start of next
						// https://bugs.eclipse.org/bugs/show_bug.cgi?id=306524
						// Check for trailing comments that are not part of extended range, and prevent them
						// from getting removed.
						try {
							TokenScanner scanner = getScanner();
							int nextToken= scanner.readNext(currEnd, false);
							if (TokenScanner.isComment(nextToken)) {
								// the separator also has comments that are not part of extended
								// source range of this node or the next node. So dont remove the separator
								if (end != scanner.getNextStartOffset(currEnd, false)) {
									// If this condition were true, comments just found as part of the separator would've basically been
									// part of the extended source range of the next node. So 'end' wud've safely been set to the correct position
									// and no change is needed.
									end = currEnd;
								}
							}
						} catch (CoreException e) {
							// ignore
						}
						doTextRemoveAndVisit(currPos, currEnd - currPos, node, getEditGroup(currEvent)); // remove node
						if (mustRemoveSeparator(currPos, i)) {
							doTextRemove(currEnd, end - currEnd, editGroup); // remove separator
						}
						currPos= end;
						prevEnd= currEnd;
						separatorState= NEW;
					}
				} else { // replaced or unchanged
					if (currMark == RewriteEvent.REPLACED) {
						ASTNode node= (ASTNode) currEvent.getOriginalValue();
						int currEnd= getEndOfNode(node);

						TextEditGroup editGroup= getEditGroup(currEvent);
						ASTNode changed= (ASTNode) currEvent.getNewValue();
						
						updateIndent(prevMark, currPos, i, editGroup);
						// make sure that comments between last modified source position and extended starting position of
						// node to be replaced are not touched
						try {
							TokenScanner scanner = getScanner();
							int newOffset = prevEnd;
							int extendedOffset = getExtendedOffset(node);
							// Try to find the end of the last comment which is not part of extended source
							// range of the node.
							while (TokenScanner.isComment(scanner.readNext(newOffset, false))) {
								int tempOffset = scanner.getNextEndOffset(newOffset, false);
								// check whether the comment is part of extended source range of the node.
								// If it is then we need to stop.
								if (tempOffset < extendedOffset) {
									newOffset = tempOffset;
								} else {
									break;
								}
							}
							if (currPos < newOffset) {
								currPos = extendedOffset;
							} 		
						} catch (CoreException e) {
							// ignore
						}
						doTextRemoveAndVisit(currPos, currEnd - currPos, node, editGroup);
						doTextInsert(currPos, changed, getNodeIndent(i), true, editGroup);

						prevEnd= currEnd;
					} else { // is unchanged
						ASTNode node= (ASTNode) currEvent.getOriginalValue();
						voidVisit(node);
					}
					if (i == lastNonInsert) { // last node or next nodes are all inserts
						separatorState= NONE;
						if (currMark == RewriteEvent.UNCHANGED) {
							ASTNode node= (ASTNode) currEvent.getOriginalValue();
							prevEnd= getEndOfNode(node);
						}
						currPos= prevEnd;
					} else if (this.list[nextIndex].getChangeKind() != RewriteEvent.UNCHANGED) {
						// no updates needed while nodes are unchanged
						if (currMark == RewriteEvent.UNCHANGED) {
							ASTNode node= (ASTNode) currEvent.getOriginalValue();
							prevEnd= getEndOfNode(node);
						}
						currPos= getStartOfNextNode(nextIndex, prevEnd); // start of next
						separatorState= EXISTING;
					}
				}
				
				prevMark = currMark;
			}
			return currPos;
		}

		public final int rewriteList(ASTNode parent, StructuralPropertyDescriptor property, int offset, String keyword) {
			return rewriteList(parent, property, keyword, null, offset);
		}
		
		protected void updateIndent(int prevMark, int originalOffset, int nodeIndex, TextEditGroup editGroup) {
			// Do nothing.
		}

		public final int rewriteList(ASTNode parent, StructuralPropertyDescriptor property, int offset, String keyword, String endKeyword, String separator) {
			this.constantSeparator= separator;
			return rewriteList(parent, property, keyword, endKeyword, offset);
		}
	}

	private int rewriteRequiredNode(ASTNode parent, StructuralPropertyDescriptor property) {
		RewriteEvent event= getEvent(parent, property);
		if (event != null && event.getChangeKind() == RewriteEvent.REPLACED) {
			ASTNode node= (ASTNode) event.getOriginalValue();
			TextEditGroup editGroup= getEditGroup(event);
			SourceRange range= getExtendedRange(node);
			int offset= range.getStartPosition();
			int length= range.getLength();
			doTextRemoveAndVisit(offset, length, node, editGroup);
			doTextInsert(offset, (ASTNode) event.getNewValue(), getIndent(offset), true, editGroup);
			return offset + length;
		}
		return doVisit(parent, property, 0);
	}

	private int rewriteNode(ASTNode parent, StructuralPropertyDescriptor property, int offset, Prefix prefix) {
		RewriteEvent event= getEvent(parent, property);
		if (event != null) {
			switch (event.getChangeKind()) {
				case RewriteEvent.INSERTED: {
					ASTNode node= (ASTNode) event.getNewValue();
					TextEditGroup editGroup= getEditGroup(event);
					int indent= getIndent(offset);
					doTextInsert(offset, prefix.getPrefix(indent), editGroup);
					doTextInsert(offset, node, indent, true, editGroup);
					return offset;
				}
				case RewriteEvent.REMOVED: {
					ASTNode node= (ASTNode) event.getOriginalValue();
					TextEditGroup editGroup= getEditGroup(event);
					
					// if there is a prefix, remove the prefix as well
					int nodeEnd;
					int len;
					if (offset == 0) {
						SourceRange range= getExtendedRange(node);
						offset= range.getStartPosition();
						len= range.getLength();
						nodeEnd= offset+len;
					} else {
						nodeEnd= getExtendedEnd(node);
						len= nodeEnd-offset;
					}
					doTextRemoveAndVisit(offset, len, node, editGroup);
					return nodeEnd;
				}
				case RewriteEvent.REPLACED: {
					ASTNode node= (ASTNode) event.getOriginalValue();
					TextEditGroup editGroup= getEditGroup(event);
					SourceRange range= getExtendedRange(node);
					int nodeOffset= range.getStartPosition();
					int nodeLen= range.getLength();
					doTextRemoveAndVisit(nodeOffset, nodeLen, node, editGroup);
					doTextInsert(nodeOffset, (ASTNode) event.getNewValue(), getIndent(offset), true, editGroup);
					return nodeOffset + nodeLen;
				}
			}
		}
		return doVisit(parent, property, offset);
	}

	private int rewriteJavadoc(ASTNode node, StructuralPropertyDescriptor property) {
		int pos= rewriteNode(node, property, node.getStartPosition(), ASTRewriteFormatter.NONE);
		int changeKind= getChangeKind(node, property);
		if (changeKind == RewriteEvent.INSERTED) {
			String indent= getLineDelimiter() + getIndentAtOffset(pos);
			doTextInsert(pos, indent, getEditGroup(node, property));
		} else if (changeKind == RewriteEvent.REMOVED) {
			try {
				getScanner().readNext(pos, false);
				doTextRemove(pos, getScanner().getCurrentStartOffset() - pos, getEditGroup(node, property));
				pos= getScanner().getCurrentStartOffset();
			} catch (CoreException e) {
				handleException(e);
			}
		}
		return pos;
	}


	/*
	 * endpos can be -1 -> use the end pos of the body
	 */
	private int rewriteBodyNode(ASTNode parent, StructuralPropertyDescriptor property, int offset, int endPos, int indent, BlockContext context) {
		RewriteEvent event= getEvent(parent, property);
		if (event != null) {
			switch (event.getChangeKind()) {
				case RewriteEvent.INSERTED: {
					ASTNode node= (ASTNode) event.getNewValue();
					TextEditGroup editGroup= getEditGroup(event);

					String[] strings= context.getPrefixAndSuffix(indent, node, this.eventStore);

					doTextInsert(offset, strings[0], editGroup);
					doTextInsert(offset, node, indent, true, editGroup);
					doTextInsert(offset, strings[1], editGroup);
					return offset;
				}
				case RewriteEvent.REMOVED: {
					ASTNode node= (ASTNode) event.getOriginalValue();
					if (endPos == -1) {
						endPos= getExtendedEnd(node);
					}

					TextEditGroup editGroup= getEditGroup(event);
					// if there is a prefix, remove the prefix as well
					int len= endPos - offset;
					doTextRemoveAndVisit(offset, len, node, editGroup);
					return endPos;
				}
				case RewriteEvent.REPLACED: {
					ASTNode node= (ASTNode) event.getOriginalValue();
					boolean insertNewLine = false;
					if (endPos == -1) {
						int previousEnd = node.getStartPosition() + node.getLength();
						endPos= getExtendedEnd(node);
						if (endPos != previousEnd) {
							// check if the end is a comment
							int token = TokenScanner.END_OF_FILE;
							try {
								token = getScanner().readNext(previousEnd, false);
							} catch(CoreException e) {
								// ignore
							}
							if (token == TerminalTokens.TokenNameCOMMENT_LINE) {
								insertNewLine = true;
							}
						}
					}
					TextEditGroup editGroup= getEditGroup(event);
					int nodeLen= endPos - offset;

					ASTNode replacingNode= (ASTNode) event.getNewValue();
					String[] strings= context.getPrefixAndSuffix(indent, replacingNode, this.eventStore);
					doTextRemoveAndVisit(offset, nodeLen, node, editGroup);

					String prefix= strings[0];
					String insertedPrefix = prefix;
					if (insertNewLine) {
						insertedPrefix = getLineDelimiter() + this.formatter.createIndentString(indent) + insertedPrefix.trim() + ' ';
					}
					doTextInsert(offset, insertedPrefix, editGroup);
					int lineStart= getCurrentLineStart(prefix, prefix.length());
					if (lineStart != 0) {
						// prefix contains a new line: update the indent to the one used in the prefix
						indent= this.formatter.computeIndentUnits(prefix.substring(lineStart));
					}
					doTextInsert(offset, replacingNode, indent, true, editGroup);
					doTextInsert(offset, strings[1], editGroup);
					return endPos;
				}
			}
		}
		int pos= doVisit(parent, property, offset);
		if (endPos != -1) {
			return endPos;
		}
		return pos;
	}
	private int rewriteOptionalQualifier(ASTNode parent, StructuralPropertyDescriptor property, int startPos) {
		RewriteEvent event= getEvent(parent, property);
		if (event != null) {
			switch (event.getChangeKind()) {
				case RewriteEvent.INSERTED: {
					ASTNode node= (ASTNode) event.getNewValue();
					TextEditGroup editGroup= getEditGroup(event);
					doTextInsert(startPos, node, getIndent(startPos), true, editGroup);
					doTextInsert(startPos, ".", editGroup); //$NON-NLS-1$
					return startPos;
				}
				case RewriteEvent.REMOVED: {
					try {
						ASTNode node= (ASTNode) event.getOriginalValue();
						TextEditGroup editGroup= getEditGroup(event);
						int dotEnd= getScanner().getTokenEndOffset(TerminalTokens.TokenNameDOT, node.getStartPosition() + node.getLength());
						doTextRemoveAndVisit(startPos, dotEnd - startPos, node, editGroup);
						return dotEnd;
					} catch (CoreException e) {
						handleException(e);
					}
					break;
				}
				case RewriteEvent.REPLACED: {
					ASTNode node= (ASTNode) event.getOriginalValue();
					TextEditGroup editGroup= getEditGroup(event);
					SourceRange range= getExtendedRange(node);
					int offset= range.getStartPosition();
					int length= range.getLength();

					doTextRemoveAndVisit(offset, length, node, editGroup);
					doTextInsert(offset, (ASTNode) event.getNewValue(), getIndent(startPos), true, editGroup);
					try {
						return getScanner().getTokenEndOffset(TerminalTokens.TokenNameDOT, offset + length);
					} catch (CoreException e) {
						handleException(e);
					}
					break;
				}
			}
		}
		Object node= getOriginalValue(parent, property);
		if (node == null) {
			return startPos;
		}
		int pos= doVisit((ASTNode) node);
		try {
			return getScanner().getTokenEndOffset(TerminalTokens.TokenNameDOT, pos);
		} catch (CoreException e) {
			handleException(e);
		}
		return pos;
	}
	
	private int rewriteExpressionOptionalQualifier(SwitchCase parent, StructuralPropertyDescriptor property, int startPos) {
		RewriteEvent event= getEvent(parent, property);
		if (event != null) {
			switch (event.getChangeKind()) {
				case RewriteEvent.INSERTED: {
					ASTNode node= (ASTNode) event.getNewValue();
					TextEditGroup editGroup= getEditGroup(event);
					doTextInsert(startPos, node, getIndent(startPos), true, editGroup);
					doTextInsert(startPos, ".", editGroup); //$NON-NLS-1$
					return startPos;
				}
				case RewriteEvent.REMOVED: {
					try {
						ASTNode node= (ASTNode) event.getOriginalValue();
						TextEditGroup editGroup= getEditGroup(event);
						int dotEnd= getScanner().getTokenEndOffset(TerminalTokens.TokenNameCOLON, node.getStartPosition() + node.getLength());
						doTextRemoveAndVisit(startPos, dotEnd - startPos, node, editGroup);
						return dotEnd;
					} catch (CoreException e) {
						handleException(e);
					}
					break;
				}
				case RewriteEvent.REPLACED: {
					ASTNode node= (ASTNode) event.getOriginalValue();
					TextEditGroup editGroup= getEditGroup(event);
					SourceRange range= getExtendedRange(node);
					int offset= range.getStartPosition();
					int length= range.getLength();

					doTextRemoveAndVisit(offset, length, node, editGroup);
					doTextInsert(offset, (ASTNode) event.getNewValue(), getIndent(startPos), true, editGroup);
					try {
						return getScanner().getTokenEndOffset(TerminalTokens.TokenNameCOLON, offset + length);
					} catch (CoreException e) {
						handleException(e);
					}
					break;
				}
			}
		}
		Object node= getOriginalValue(parent, property);
		if (node == null) {
			return startPos;
		}
		int pos= doVisit((ASTNode) node);
		try {
			return getScanner().getTokenEndOffset(TerminalTokens.TokenNameCOLON, pos);
		} catch (CoreException e) {
			handleException(e);
		}
		return pos;
	}

	class ParagraphListRewriter extends ListRewriter {

		public final static int DEFAULT_SPACING= 1;

		private int initialIndent;
		private int separatorLines;

		public ParagraphListRewriter(int initialIndent, int separator) {
			this.initialIndent= initialIndent;
			this.separatorLines= separator;
		}

		@Override
		protected int getInitialIndent() {
			return this.initialIndent;
		}

		@Override
		protected String getSeparatorString(int nodeIndex) {
			return getSeparatorString(nodeIndex, nodeIndex + 1);
		}
		
		protected String getSeparatorString(int nodeIndex, int nextNodeIndex) {
			int newLines= this.separatorLines == -1 ? getNewLines(nodeIndex) : this.separatorLines;

			String lineDelim= getLineDelimiter();
			StringBuffer buf= new StringBuffer(lineDelim);
			for (int i= 0; i < newLines; i++) {
				buf.append(lineDelim);
			}
			buf.append(createIndentString(getNodeIndent(nextNodeIndex)));
			return buf.toString();
		}

		protected ASTNode getNode(int nodeIndex) {
			ASTNode elem= (ASTNode) this.list[nodeIndex].getOriginalValue();
			if (elem == null) {
				elem= (ASTNode) this.list[nodeIndex].getNewValue();
			}
			return elem;
		}

		private int getNewLines(int nodeIndex) {
			ASTNode curr= getNode(nodeIndex);
			ASTNode next= getNode(nodeIndex + 1);

			int currKind= curr.getNodeType();
			int nextKind= next.getNodeType();

			ASTNode last= null;
			ASTNode secondLast= null;
			for (int i= 0; i < this.list.length; i++) {
				ASTNode elem= (ASTNode) this.list[i].getOriginalValue();
				if (elem != null) {
					if (last != null) {
						if (elem.getNodeType() == nextKind && last.getNodeType() == currKind) {
							return countEmptyLines(last);
						}
						secondLast= last;
					}
					last= elem;
				}
			}
			if (currKind == ASTNode.FIELD_DECLARATION && nextKind == ASTNode.FIELD_DECLARATION ) {
				return 0;
			}
			if (secondLast != null) {
				return countEmptyLines(secondLast);
			}
			return DEFAULT_SPACING;
		}

		private int countEmptyLines(ASTNode last) {
			LineInformation lineInformation= getLineInformation();
			int lastLine= lineInformation.getLineOfOffset(getExtendedEnd(last));
			if (lastLine >= 0) {
				int startLine= lastLine + 1;
				int start= lineInformation.getLineOffset(startLine);
				if (start < 0) {
					return 0;
				}
				char[] cont= getContent();
				int i= start;
				while (i < cont.length && ScannerHelper.isWhitespace(cont[i])) {
					i++;
				}
				if (i > start) {
					lastLine= lineInformation.getLineOfOffset(i);
					if (lastLine > startLine) {
						return lastLine - startLine;
					}
				}
			}
			return 0;
		}
		
		@Override
		protected boolean mustRemoveSeparator(int originalOffset, int nodeIndex) {
			// Do not remove separator if the previous non removed node is on the same line and the next node is on another line
			int previousNonRemovedNodeIndex = nodeIndex - 1;
			while (previousNonRemovedNodeIndex >= 0 && this.list[previousNonRemovedNodeIndex].getChangeKind() == RewriteEvent.REMOVED) {
				previousNonRemovedNodeIndex--;
			}
			
			if (previousNonRemovedNodeIndex > -1) {
				LineInformation lineInformation = getLineInformation();
				
				RewriteEvent prevEvent = this.list[previousNonRemovedNodeIndex];
				int prevKind = prevEvent.getChangeKind();
				if (prevKind == RewriteEvent.UNCHANGED || prevKind == RewriteEvent.REPLACED) {
					ASTNode prevNode = (ASTNode) this.list[previousNonRemovedNodeIndex].getOriginalValue();
					int prevEndPosition = prevNode.getStartPosition() + prevNode.getLength();
					int prevLine = lineInformation.getLineOfOffset(prevEndPosition);
					int line = lineInformation.getLineOfOffset(originalOffset);
					
					if (prevLine == line && nodeIndex + 1 < this.list.length) {
						RewriteEvent nextEvent = this.list[nodeIndex + 1];
						int nextKind = nextEvent.getChangeKind();
						
						if (nextKind == RewriteEvent.UNCHANGED || prevKind == RewriteEvent.REPLACED) {
							ASTNode nextNode = (ASTNode) nextEvent.getOriginalValue();
							int nextStartPosition = nextNode.getStartPosition();
							int nextLine = lineInformation.getLineOfOffset(nextStartPosition);
							
							return nextLine == line;
						}
						return false;
					}
				}
			}
			
			return true;
		}
	}

	private int rewriteParagraphList(ASTNode parent, StructuralPropertyDescriptor property, int insertPos, int insertIndent, int separator, int lead) {
		RewriteEvent event= getEvent(parent, property);
		if (event == null || event.getChangeKind() == RewriteEvent.UNCHANGED) {
			return doVisit(parent, property, insertPos);
		}

		RewriteEvent[] events= event.getChildren();
		ParagraphListRewriter listRewriter= new ParagraphListRewriter(insertIndent, separator);
		StringBuffer leadString= new StringBuffer();
		if (isAllOfKind(events, RewriteEvent.INSERTED)) {
			for (int i= 0; i < lead; i++) {
				leadString.append(getLineDelimiter());
			}
			leadString.append(createIndentString(insertIndent));
		}
		return listRewriter.rewriteList(parent, property, insertPos, leadString.toString());
	}

	private int rewriteOptionalTypeParameters(ASTNode parent, StructuralPropertyDescriptor property, int offset, String keyword, boolean adjustOnNext, boolean needsSpaceOnRemoveAll) {
		int pos= offset;
		RewriteEvent event= getEvent(parent, property);
		if (event != null && event.getChangeKind() != RewriteEvent.UNCHANGED) {
			RewriteEvent[] children= event.getChildren();
			try {
				boolean isAllInserted= isAllOfKind(children, RewriteEvent.INSERTED);
				if (isAllInserted && adjustOnNext) {
					pos= getScanner().getNextStartOffset(pos, false); // adjust on next element
				}
				boolean isAllRemoved= !isAllInserted && isAllOfKind(children, RewriteEvent.REMOVED);
				if (isAllRemoved) { // all removed: set start to left bracket
					int posBeforeOpenBracket= getScanner().getTokenStartOffset(TerminalTokens.TokenNameLESS, pos);
					if (posBeforeOpenBracket != pos) {
						needsSpaceOnRemoveAll= false;
					}
					pos= posBeforeOpenBracket;
				}
				pos= new ListRewriter().rewriteList(parent, property, pos, String.valueOf('<'), ", "); //$NON-NLS-1$
				if (isAllRemoved) { // all removed: remove right and space up to next element
					int endPos= getScanner().getTokenEndOffset(TerminalTokens.TokenNameGREATER, pos); // set pos to '>'
					endPos= getScanner().getNextStartOffset(endPos, false);
					String replacement= needsSpaceOnRemoveAll ? String.valueOf(' ') : Util.EMPTY_STRING;
					doTextReplace(pos, endPos - pos, replacement, getEditGroup(children[children.length - 1]));
					return endPos;
				} else if (isAllInserted) {
					doTextInsert(pos, String.valueOf('>' + keyword), getEditGroup(children[children.length - 1]));
					return pos;
				}
			} catch (CoreException e) {
				handleException(e);
			}
		} else {
			pos= doVisit(parent, property, pos);
		}
		if (pos != offset) { // list contained some type -> parse after closing bracket
			try {
				return getScanner().getTokenEndOffset(TerminalTokens.TokenNameGREATER, pos);
			} catch (CoreException e) {
				handleException(e);
			}
		}
		return pos;
	}

	private boolean isAllOfKind(RewriteEvent[] children, int kind) {
		for (int i= 0; i < children.length; i++) {
			if (children[i].getChangeKind() != kind) {
				return false;
			}
		}
		return true;
	}

	private int rewriteNodeList(ASTNode parent, StructuralPropertyDescriptor property, int pos, String keyword, String endKeyword, String separator) {
		RewriteEvent event= getEvent(parent, property);
		if (event != null && event.getChangeKind() != RewriteEvent.UNCHANGED) {
			return new ListRewriter().rewriteList(parent, property, pos, keyword, endKeyword, separator);
		}
		return doVisit(parent, property, pos);
	}

	private int rewriteNodeList(ASTNode parent, StructuralPropertyDescriptor property, int pos, String keyword, String separator) {
		RewriteEvent event= getEvent(parent, property);
		if (event != null && event.getChangeKind() != RewriteEvent.UNCHANGED) {
			return new ListRewriter().rewriteList(parent, property, pos, keyword, separator);
		}
		return doVisit(parent, property, pos);
	}

	private void rewriteMethodBody(MethodDeclaration parent, int startPos) {
		RewriteEvent event= getEvent(parent, MethodDeclaration.BODY_PROPERTY);
		if (event != null) {
			switch (event.getChangeKind()) {
				case RewriteEvent.INSERTED: {
					int endPos= parent.getStartPosition() + parent.getLength();
					TextEditGroup editGroup= getEditGroup(event);
					ASTNode body= (ASTNode) event.getNewValue();
					doTextRemove(startPos, endPos - startPos, editGroup);
					int indent= getIndent(parent.getStartPosition());
					String prefix= this.formatter.METHOD_BODY.getPrefix(indent);
					doTextInsert(startPos, prefix, editGroup);
					doTextInsert(startPos, body, indent, true, editGroup);
					return;
				}
				case RewriteEvent.REMOVED: {
					TextEditGroup editGroup= getEditGroup(event);
					ASTNode body= (ASTNode) event.getOriginalValue();
					int endPos= parent.getStartPosition() + parent.getLength();
					doTextRemoveAndVisit(startPos, endPos - startPos, body, editGroup);
					doTextInsert(startPos, ";", editGroup); //$NON-NLS-1$
					return;
				}
				case RewriteEvent.REPLACED: {
					TextEditGroup editGroup= getEditGroup(event);
					ASTNode body= (ASTNode) event.getOriginalValue();
					doTextRemoveAndVisit(body.getStartPosition(), body.getLength(), body, editGroup);
					doTextInsert(body.getStartPosition(), (ASTNode) event.getNewValue(), getIndent(body.getStartPosition()), true, editGroup);
					return;
				}
			}
		}
		voidVisit(parent, MethodDeclaration.BODY_PROPERTY);
	}

	protected int rewriteExtraDimensionsInfo(ASTNode node, int pos, ChildListPropertyDescriptor property) {
		return rewriteNodeList(node, property, pos, " ", ""); //$NON-NLS-1$ //$NON-NLS-2$
	}

	private int rewriteExtraDimensions(ASTNode parent, StructuralPropertyDescriptor property, int pos) {
		RewriteEvent event= getEvent(parent, property);
		if (event == null || event.getChangeKind() == RewriteEvent.UNCHANGED) {
			return ((Integer) getOriginalValue(parent, property)).intValue();
		}
		int oldDim= ((Integer) event.getOriginalValue()).intValue();
		int newDim= ((Integer) event.getNewValue()).intValue();

		if (oldDim != newDim) {
			TextEditGroup editGroup= getEditGroup(event);
			rewriteExtraDimensions(oldDim, newDim, pos, editGroup);
		}
		return oldDim;
	}

	private void rewriteExtraDimensions(int oldDim, int newDim, int pos, TextEditGroup editGroup) {

		if (oldDim < newDim) {
			for (int i= oldDim; i < newDim; i++) {
				doTextInsert(pos, "[]", editGroup); //$NON-NLS-1$
			}
		} else if (newDim < oldDim) {
			try {
				getScanner().setOffset(pos);
				for (int i= newDim; i < oldDim; i++) {
					getScanner().readToToken(TerminalTokens.TokenNameRBRACKET);
				}
				doTextRemove(pos, getScanner().getCurrentEndOffset() - pos, editGroup);
			} catch (CoreException e) {
				handleException(e);
			}
		}
	}

	private int getPosAfterToken(int pos, int token) {
		try {
			int nextToken= getScanner().readNext(pos, true);
			if (nextToken == token) {
				return getScanner().getCurrentEndOffset();
			}
		} catch (CoreException e) {
			handleException(e);
		}
		return pos;
	}
	/*
	 * Next token is a left brace. Returns the offset after the brace. For incomplete code, return the start offset.
	 */
	private int getPosAfterLeftBrace(int pos) {
		try {
			return getPosAfterToken(pos, TerminalTokens.TokenNameLBRACE);
		} catch (IllegalArgumentException e) {
			return pos;
		}
	}

	/*
	 * Next token is try keyword. Returns the offset after 'try' keyword. For incomplete code, return the start offset.
	 */
	private int getPosAfterTry(int pos) {
		try {
			int nextToken= getScanner().readNext(pos, true);
			if (nextToken == TerminalTokens.TokenNametry) {
				return getScanner().getCurrentEndOffset();
			}
		} catch (CoreException e) {
			handleException(e);
		}
		return pos;
	}

	final int getIndent(int offset) {
		return this.formatter.computeIndentUnits(getIndentOfLine(offset));
	}

	final void doTextInsert(int insertOffset, ASTNode node, int initialIndentLevel, boolean removeLeadingIndent, TextEditGroup editGroup) {
		ArrayList markers= new ArrayList();
		String formatted= this.formatter.getFormattedResult(node, initialIndentLevel, markers);


		int currPos= 0;
		if (removeLeadingIndent) {
			while (currPos < formatted.length() && ScannerHelper.isWhitespace(formatted.charAt(currPos))) {
				currPos++;
			}
		}
		for (int i= 0; i < markers.size(); i++) { // markers.size can change!
			NodeMarker curr= (NodeMarker) markers.get(i);

			int offset= curr.offset;
			if (offset >= currPos) {
				String insertStr= formatted.substring(currPos, offset);
				doTextInsert(insertOffset, insertStr, editGroup); // insert until the marker's begin
			} else {
				// already processed
				continue;
			}

			Object data= curr.data;
			if (data instanceof TextEditGroup) { // tracking a node
				// need to split and create 2 edits as tracking node can surround replaced node.
				TextEdit edit= new RangeMarker(insertOffset, 0);
				addEditGroup((TextEditGroup) data, edit);
				addEdit(edit);
				if (curr.length != 0) {
					int end= offset + curr.length;
					int k= i + 1;
					while (k < markers.size() && ((NodeMarker) markers.get(k)).offset < end) {
						k++;
					}
					curr.offset= end;
					curr.length= 0;
					markers.add(k, curr); // add again for end position
				}
				currPos= offset;
			} else {
				// If in the first line, there are cases (eg: catch clause) where the line will not be prefixed with 
				// proper indentation - see https://bugs.eclipse.org/bugs/show_bug.cgi?id=350285
				int lineOffset = getCurrentLineStart(formatted, offset);
				String destIndentString = (lineOffset == 0)
						? this.formatter.createIndentString(initialIndentLevel)
						: this.formatter.getIndentString(formatted.substring(lineOffset, offset));
				if (data instanceof CopyPlaceholderData) { // replace with a copy/move target
					CopySourceInfo copySource= ((CopyPlaceholderData) data).copySource;
					int srcIndentLevel= getIndent(copySource.getNode().getStartPosition());
					TextEdit sourceEdit= getCopySourceEdit(copySource);
					doTextCopy(sourceEdit, insertOffset, srcIndentLevel, destIndentString, editGroup);
					currPos= offset + curr.length; // continue to insert after the replaced string
					if (needsNewLineForLineComment(copySource.getNode(), formatted, currPos)) {
						doTextInsert(insertOffset, getLineDelimiter(), editGroup);
					}
				} else if (data instanceof StringPlaceholderData) { // replace with a placeholder
					String code= ((StringPlaceholderData) data).code;
					String str= this.formatter.changeIndent(code, 0, destIndentString);
					doTextInsert(insertOffset, str, editGroup);
					currPos= offset + curr.length; // continue to insert after the replaced string
				}
			}

		}
		if (currPos < formatted.length()) {
			String insertStr= formatted.substring(currPos);
			doTextInsert(insertOffset, insertStr, editGroup);
		}
	}

	private boolean needsNewLineForLineComment(ASTNode node, String formatted, int offset) {
		if (!this.lineCommentEndOffsets.isEndOfLineComment(getExtendedEnd(node), this.content)) {
			return false;
		}
		// copied code ends with a line comment, but doesn't contain the new line
		return offset < formatted.length() && !IndentManipulation.isLineDelimiterChar(formatted.charAt(offset));
	}

	private int getCurrentLineStart(String str, int pos) {
		for (int i= pos - 1; i>= 0; i--) {
			char ch= str.charAt(i);
			if (IndentManipulation.isLineDelimiterChar(ch)) {
				return i+1;
			}
		}
		return 0;
	}
	
	private void rewriteModifiers(ASTNode parent, StructuralPropertyDescriptor property, int offset) {
		RewriteEvent event= getEvent(parent, property);
		if (event == null || event.getChangeKind() != RewriteEvent.REPLACED) {
			return;
		}
		try {
			int oldModifiers= ((Integer) event.getOriginalValue()).intValue();
			int newModifiers= ((Integer) event.getNewValue()).intValue();
			TextEditGroup editGroup= getEditGroup(event);

			TokenScanner scanner= getScanner();

			int tok= scanner.readNext(offset, false);
			int startPos= scanner.getCurrentStartOffset();
			int nextStart= startPos;
			loop: while (true) {
				if (TokenScanner.isComment(tok)) {
					tok= scanner.readNext(true); // next non-comment token
				}
				boolean keep= true;
				switch (tok) {
					case TerminalTokens.TokenNamepublic: keep= Modifier.isPublic(newModifiers); break;
					case TerminalTokens.TokenNameprotected: keep= Modifier.isProtected(newModifiers); break;
					case TerminalTokens.TokenNameprivate: keep= Modifier.isPrivate(newModifiers); break;
					case TerminalTokens.TokenNamestatic: keep= Modifier.isStatic(newModifiers); break;
					case TerminalTokens.TokenNamefinal: keep= Modifier.isFinal(newModifiers); break;
					case TerminalTokens.TokenNameabstract: keep= Modifier.isAbstract(newModifiers); break;
					case TerminalTokens.TokenNamenative: keep= Modifier.isNative(newModifiers); break;
					case TerminalTokens.TokenNamevolatile: keep= Modifier.isVolatile(newModifiers); break;
					case TerminalTokens.TokenNamestrictfp: keep= Modifier.isStrictfp(newModifiers); break;
					case TerminalTokens.TokenNametransient: keep= Modifier.isTransient(newModifiers); break;
					case TerminalTokens.TokenNamesynchronized: keep= Modifier.isSynchronized(newModifiers); break;
					default:
						break loop;
				}
				tok= getScanner().readNext(false); // include comments
				int currPos= nextStart;
				nextStart= getScanner().getCurrentStartOffset();
				if (!keep) {
					doTextRemove(currPos, nextStart - currPos, editGroup);
				}
			}
			int addedModifiers= newModifiers & ~oldModifiers;
			if (addedModifiers != 0) {
				if (startPos != nextStart) {
					int visibilityModifiers= addedModifiers & (Modifier.PUBLIC | Modifier.PRIVATE | Modifier.PROTECTED);
					if (visibilityModifiers != 0) {
						StringBuffer buf= new StringBuffer();
						ASTRewriteFlattener.printModifiers(visibilityModifiers, buf);
						doTextInsert(startPos, buf.toString(), editGroup);
						addedModifiers &= ~visibilityModifiers;
					}
				}
				StringBuffer buf= new StringBuffer();
				ASTRewriteFlattener.printModifiers(addedModifiers, buf);
				doTextInsert(nextStart, buf.toString(), editGroup);
			}
		} catch (CoreException e) {
			handleException(e);
		}
	}

	class ModifierRewriter extends ListRewriter {

		private final Prefix annotationSeparation;

		public ModifierRewriter(Prefix annotationSeparation) {
			this.annotationSeparation= annotationSeparation;
		}

		@Override
		protected String getSeparatorString(int nodeIndex) {
			ASTNode curr= getNewNode(nodeIndex);
			if (curr instanceof Annotation) {
				return this.annotationSeparation.getPrefix(getNodeIndent(nodeIndex + 1));
			}
			return super.getSeparatorString(nodeIndex);
		}
	}

//	private int rewriteExpression2(ASTNode node, ChildListPropertyDescriptor property, int pos) {
//		RewriteEvent event= getEvent(node, property);
//		if (event == null || event.getChangeKind() == RewriteEvent.UNCHANGED) {
//			return doVisit(node, property, pos);
//		}
//		RewriteEvent[] children= event.getChildren();
//		boolean isAllInsert= isAllOfKind(children, RewriteEvent.INSERTED);
//		boolean isAllRemove= isAllOfKind(children, RewriteEvent.REMOVED);
//		String keyword= Util.EMPTY_STRING;
//		if (((SwitchCase)node).isSwitchLabeledRule()) {
//			keyword = "->"; //$NON-NLS-1$
//		} else {
//			keyword = ":"; //$NON-NLS-1$
//		}
//
//		Prefix formatterPrefix = this.formatter.CASE_SEPARATION;
//
//		int endPos= new ModifierRewriter(formatterPrefix).rewriteList(node, property, pos, keyword, " "); //$NON-NLS-1$ 
//
//		try {
//			int nextPos= getScanner().getNextStartOffset(endPos, false);
//			RewriteEvent lastChild = children[children.length - 1];
//			boolean lastUnchanged= lastChild.getChangeKind() != RewriteEvent.UNCHANGED;
//
//			if (isAllRemove) {
//				doTextRemove(endPos, nextPos - endPos, getEditGroup(lastChild));
//				return nextPos;
//			} else if (isAllInsert || (nextPos == endPos && lastUnchanged)){
//				String separator;
//				if (lastChild.getNewValue() instanceof Annotation) {
//					separator= formatterPrefix.getPrefix(getIndent(pos));
//				} else {
//					separator= String.valueOf(' ');
//				}
//				doTextInsert(endPos, separator, getEditGroup(lastChild));
//			}
//		} catch (CoreException e) {
//			handleException(e);
//		}
//		return endPos;
//	}
	
	private int rewriteModifiers2(ASTNode node, ChildListPropertyDescriptor property, int pos) {
		RewriteEvent event= getEvent(node, property);
		if (event == null || event.getChangeKind() == RewriteEvent.UNCHANGED) {
			return doVisit(node, property, pos);
		}
		RewriteEvent[] children= event.getChildren();
		boolean isAllInsert= isAllOfKind(children, RewriteEvent.INSERTED);
		boolean isAllRemove= isAllOfKind(children, RewriteEvent.REMOVED);
		String keyword= Util.EMPTY_STRING;
		boolean isVarargsAnnotationsProperty = property == SingleVariableDeclaration.VARARGS_ANNOTATIONS_PROPERTY;
		if (isVarargsAnnotationsProperty) {
			keyword= " "; //$NON-NLS-1$
		} else if (isAllInsert || isAllRemove) {
			// update pos
			try {
				pos= getScanner().getNextStartOffset(pos, false);
			} catch (CoreException e) {
				handleException(e);
			}
		}

		boolean isAnnotationsProperty = isVarargsAnnotationsProperty 
				|| node instanceof AnnotatableType && property == ((AnnotatableType) node).getAnnotationsProperty();
		Prefix formatterPrefix;
		if (property == SingleVariableDeclaration.MODIFIERS2_PROPERTY ||
				property == VariableDeclarationExpression.MODIFIERS2_PROPERTY ||
				property == VariableDeclarationStatement.MODIFIERS2_PROPERTY ||
				property == TypeParameter.MODIFIERS_PROPERTY || isAnnotationsProperty) {
			ASTNode parent = node.getParent();
			if (parent instanceof MethodDeclaration)
				formatterPrefix= this.formatter.PARAM_ANNOTATION_SEPARATION;
			else if (parent instanceof Block || parent instanceof TryStatement || parent instanceof ForStatement)
				formatterPrefix= this.formatter.LOCAL_ANNOTATION_SEPARATION;
			else
				formatterPrefix= this.formatter.TYPE_ANNOTATION_SEPARATION;
		} else {
			formatterPrefix= this.formatter.ANNOTATION_SEPARATION;
		}

		int endPos= new ModifierRewriter(formatterPrefix).rewriteList(node, property, pos, keyword, " "); //$NON-NLS-1$ 

		try {
			int nextPos= getScanner().getNextStartOffset(endPos, false);
			RewriteEvent lastChild = children[children.length - 1];
			boolean lastUnchanged= lastChild.getChangeKind() != RewriteEvent.UNCHANGED;

			if (isAllRemove) {
				doTextRemove(endPos, nextPos - endPos, getEditGroup(lastChild));
				return nextPos;
			} else if ((isAllInsert || (nextPos == endPos && lastUnchanged)) // see bug 165654
					&& !isVarargsAnnotationsProperty) {
				String separator;
				if (lastChild.getNewValue() instanceof Annotation) {
					separator= formatterPrefix.getPrefix(getIndent(pos));
				} else {
					separator= String.valueOf(' ');
				}
				doTextInsert(endPos, separator, getEditGroup(lastChild));
			}
		} catch (CoreException e) {
			handleException(e);
		}
		return endPos;
	}
	
	private int rewriteTypeAnnotations(ASTNode node, ChildListPropertyDescriptor property, int pos) {
		return rewriteModifiers2(node, property, pos);
	}

	private int rewriteVarargsAnnotations(ASTNode node, ChildListPropertyDescriptor property, int pos) {
		return rewriteModifiers2(node, property, pos);
	}

	private void replaceOperation(int posBeforeOperation, String newOperation, TextEditGroup editGroup) {
		try {
			getScanner().readNext(posBeforeOperation, true);
			doTextReplace(getScanner().getCurrentStartOffset(), getScanner().getCurrentLength(), newOperation, editGroup);
		} catch (CoreException e) {
			handleException(e);
		}
	}

	private void rewriteOperation(ASTNode parent, StructuralPropertyDescriptor property, int posBeforeOperation) {
		RewriteEvent event= getEvent(parent, property);
		if (event != null && event.getChangeKind() != RewriteEvent.UNCHANGED) {
			try {
				String newOperation= event.getNewValue().toString();
				TextEditGroup editGroup= getEditGroup(event);
				getScanner().readNext(posBeforeOperation, true);
				doTextReplace(getScanner().getCurrentStartOffset(), getScanner().getCurrentLength(), newOperation, editGroup);
			} catch (CoreException e) {
				handleException(e);
			}
		}
	}

	@Override
	public void postVisit(ASTNode node) {
		TextEditGroup editGroup= this.eventStore.getTrackedNodeData(node);
		if (editGroup != null) {
			this.currentEdit= this.currentEdit.getParent();
		}
		// remove copy source edits
		doCopySourcePostVisit(node, this.sourceCopyEndNodes);
	}

	@Override
	public void preVisit(ASTNode node) {
		// copies, then range marker

		CopySourceInfo[] infos= this.eventStore.getNodeCopySources(node);
		doCopySourcePreVisit(infos, this.sourceCopyEndNodes);

		TextEditGroup editGroup= this.eventStore.getTrackedNodeData(node);
		if (editGroup != null) {
			SourceRange range= getExtendedRange(node);
			int offset= range.getStartPosition();
			int length= range.getLength();
			TextEdit edit= new RangeMarker(offset, length);
			addEditGroup(editGroup, edit);
			addEdit(edit);
			this.currentEdit= edit;
		}
		
		ensureSpaceBeforeReplace(node);
	}

	final void doCopySourcePreVisit(CopySourceInfo[] infos, Stack nodeEndStack) {
		if (infos != null) {
			for (int i= 0; i < infos.length; i++) {
				CopySourceInfo curr= infos[i];
				TextEdit edit= getCopySourceEdit(curr);
				addEdit(edit);
				this.currentEdit= edit;
				nodeEndStack.push(curr.getNode());
			}
		}
	}

	final void doCopySourcePostVisit(ASTNode node, Stack nodeEndStack) {
		while (!nodeEndStack.isEmpty() && nodeEndStack.peek() == node) {
			nodeEndStack.pop();
			this.currentEdit= this.currentEdit.getParent();
		}
	}

	@Override
	public boolean visit(CompilationUnit node) {
		if (!hasChildrenChanges(node)) {
			return doVisitUnchangedChildren(node);
		}
		int startPos = 0;
		boolean isModuleInfo = node.getAST().apiLevel() >= JLS9_INTERNAL && node.getModule() != null;
		
		if (!isModuleInfo) {
			startPos = rewriteNode(node, CompilationUnit.PACKAGE_PROPERTY, 0, ASTRewriteFormatter.NONE);
	
			if (getChangeKind(node, CompilationUnit.PACKAGE_PROPERTY) == RewriteEvent.INSERTED) {
				doTextInsert(0, getLineDelimiter(), getEditGroup(node, CompilationUnit.PACKAGE_PROPERTY));
			}
		}

		startPos = rewriteParagraphList(node, CompilationUnit.IMPORTS_PROPERTY, startPos, 0, 0, 2);
		if (isModuleInfo) {
			rewriteNode(node, CompilationUnit.MODULE_PROPERTY, startPos, ASTRewriteFormatter.NONE);
		} else {
			rewriteParagraphList(node, CompilationUnit.TYPES_PROPERTY, startPos, 0, -1, 2);
		}
		return false;
	}

	@Override
	public boolean visit(TypeDeclaration node) {
		if (!hasChildrenChanges(node)) {
			return doVisitUnchangedChildren(node);
		}
		int apiLevel= node.getAST().apiLevel();

		int pos= rewriteJavadoc(node, TypeDeclaration.JAVADOC_PROPERTY);

		boolean isJLS2 = apiLevel == JLS2_INTERNAL;
		if (isJLS2) {
			rewriteModifiers(node, INTERNAL_TYPE_MODIFIERS_PROPERTY, pos);
		} else {
			rewriteModifiers2(node, TypeDeclaration.MODIFIERS2_PROPERTY, pos);
		}

		boolean isInterface= ((Boolean) getOriginalValue(node, TypeDeclaration.INTERFACE_PROPERTY)).booleanValue();
		// modifiers & class/interface
		boolean invertType= isChanged(node, TypeDeclaration.INTERFACE_PROPERTY);
		if (invertType) {
			try {
				int typeToken= isInterface ? TerminalTokens.TokenNameinterface : TerminalTokens.TokenNameclass;
				int startPosition = node.getStartPosition();
				if (!isJLS2) {
					List modifiers = node.modifiers();
					final int size = modifiers.size();
					if (size != 0) {
						ASTNode modifierNode = (ASTNode) modifiers.get(size - 1);
						startPosition = modifierNode.getStartPosition() + modifierNode.getLength();
					}
				}
				getScanner().readToToken(typeToken, startPosition);

				String str= isInterface ? "class" : "interface"; //$NON-NLS-1$ //$NON-NLS-2$
				int start= getScanner().getCurrentStartOffset();
				int end= getScanner().getCurrentEndOffset();

				doTextReplace(start, end - start, str, getEditGroup(node, TypeDeclaration.INTERFACE_PROPERTY));
			} catch (CoreException e) {
				// ignore
			}
		}

		// name
		pos= rewriteRequiredNode(node, TypeDeclaration.NAME_PROPERTY);

		if (!isJLS2) {
			pos= rewriteOptionalTypeParameters(node, TypeDeclaration.TYPE_PARAMETERS_PROPERTY, pos, Util.EMPTY_STRING, false, true); 
		}

		// superclass
		if (!isInterface || invertType) {
			ChildPropertyDescriptor superClassProperty= isJLS2 ? INTERNAL_TYPE_SUPERCLASS_PROPERTY : TypeDeclaration.SUPERCLASS_TYPE_PROPERTY;

			RewriteEvent superClassEvent= getEvent(node, superClassProperty);

			int changeKind= superClassEvent != null ? superClassEvent.getChangeKind() : RewriteEvent.UNCHANGED;
			switch (changeKind) {
				case RewriteEvent.INSERTED: {
					doTextInsert(pos, " extends ", getEditGroup(superClassEvent)); //$NON-NLS-1$
					doTextInsert(pos, (ASTNode) superClassEvent.getNewValue(), 0, false, getEditGroup(superClassEvent));
					break;
				}
				case RewriteEvent.REMOVED: {
					ASTNode superClass= (ASTNode) superClassEvent.getOriginalValue();
					int endPos= getExtendedEnd(superClass);
					doTextRemoveAndVisit(pos, endPos - pos, superClass, getEditGroup(superClassEvent));
					pos= endPos;
					break;
				}
				case RewriteEvent.REPLACED: {
					ASTNode superClass= (ASTNode) superClassEvent.getOriginalValue();
					SourceRange range= getExtendedRange(superClass);
					int offset= range.getStartPosition();
					int length= range.getLength();
					doTextRemoveAndVisit(offset, length, superClass, getEditGroup(superClassEvent));
					doTextInsert(offset, (ASTNode) superClassEvent.getNewValue(), 0, false, getEditGroup(superClassEvent));
					pos= offset + length;
					break;
				}
				case RewriteEvent.UNCHANGED: {
					pos= doVisit(node, superClassProperty, pos);
				}
			}
		}
		// extended interfaces
		ChildListPropertyDescriptor superInterfaceProperty= isJLS2 ? INTERNAL_TYPE_SUPER_INTERFACES_PROPERTY : TypeDeclaration.SUPER_INTERFACE_TYPES_PROPERTY;

		RewriteEvent interfaceEvent= getEvent(node, superInterfaceProperty);
		if (interfaceEvent == null || interfaceEvent.getChangeKind() == RewriteEvent.UNCHANGED) {
			if (invertType) {
				List originalNodes= (List) getOriginalValue(node, superInterfaceProperty);
				if (!originalNodes.isEmpty()) {
					String keyword= isInterface ? " implements " : " extends "; //$NON-NLS-1$ //$NON-NLS-2$
					ASTNode firstNode= (ASTNode) originalNodes.get(0);
					doTextReplace(pos, firstNode.getStartPosition() - pos, keyword, getEditGroup(node, TypeDeclaration.INTERFACE_PROPERTY));
				}
			}
			pos= doVisit(node, superInterfaceProperty, pos);
		} else {
			String keyword= (isInterface == invertType) ? " implements " : " extends "; //$NON-NLS-1$ //$NON-NLS-2$
			if (invertType) {
				List newNodes= (List) interfaceEvent.getNewValue();
				if (!newNodes.isEmpty()) {
					List origNodes= (List) interfaceEvent.getOriginalValue();
					int firstStart= pos;
					if (!origNodes.isEmpty()) {
						firstStart= ((ASTNode) origNodes.get(0)).getStartPosition();
					}
					doTextReplace(pos, firstStart - pos, keyword, getEditGroup(node, TypeDeclaration.INTERFACE_PROPERTY));
					keyword= Util.EMPTY_STRING; 
					pos= firstStart;
				}
			}
			pos= rewriteNodeList(node, superInterfaceProperty, pos, keyword, ", "); //$NON-NLS-1$
		}

		// type members
		// startPos : find position after left brace of type, be aware that bracket might be missing
		int startIndent= getIndent(node.getStartPosition()) + 1;
		int startPos= getPosAfterLeftBrace(pos);
		rewriteParagraphList(node, TypeDeclaration.BODY_DECLARATIONS_PROPERTY, startPos, startIndent, -1, 2);
		return false;
	}

	private void rewriteReturnType(MethodDeclaration node, boolean isConstructor, boolean isConstructorChange) {
		ChildPropertyDescriptor property= (node.getAST().apiLevel() == JLS2_INTERNAL) ? INTERNAL_METHOD_RETURN_TYPE_PROPERTY : MethodDeclaration.RETURN_TYPE2_PROPERTY;

		// weakness in the AST: return type can exist, even if missing in source
		ASTNode originalReturnType= (ASTNode) getOriginalValue(node, property);
		boolean returnTypeExists=  originalReturnType != null && originalReturnType.getStartPosition() != -1;
		if (!isConstructorChange && returnTypeExists) {
			rewriteRequiredNode(node, property);
			ensureSpaceAfterReplace(node, property);
			return;
		}
		// difficult cases: return type insert or remove
		ASTNode newReturnType= (ASTNode) getNewValue(node, property);
		if (isConstructorChange || !returnTypeExists && newReturnType != originalReturnType) {
			// use the start offset of the method name to insert
			ASTNode originalMethodName= (ASTNode) getOriginalValue(node, MethodDeclaration.NAME_PROPERTY);
			int nextStart= originalMethodName.getStartPosition(); // see bug 84049: can't use extended offset
			TextEditGroup editGroup= getEditGroup(node, property);
			if (isConstructor || !returnTypeExists) { // insert
				doTextInsert(nextStart, newReturnType, getIndent(nextStart), true, editGroup);
				doTextInsert(nextStart, " ", editGroup); //$NON-NLS-1$
			} else { // remove up to the method name
				int offset= getExtendedOffset(originalReturnType);
				doTextRemoveAndVisit(offset, nextStart - offset, originalReturnType, editGroup);
			}
		}
	}
	
	private int rewriteMethodReceiver(MethodDeclaration method, int offset) throws CoreException {
		offset= getScanner().getTokenEndOffset(TerminalTokens.TokenNameLPAREN, offset);
		if (method.getAST().apiLevel() < JLS8_INTERNAL) {
			return offset;
		}

		int newParamCount = ((List) getNewValue(method, MethodDeclaration.PARAMETERS_PROPERTY)).size();
		int oldParamCount = method.parameters().size();
		RewriteEvent event = getEvent(method, MethodDeclaration.RECEIVER_TYPE_PROPERTY);
		RewriteEvent qualEvent = getEvent(method, MethodDeclaration.RECEIVER_QUALIFIER_PROPERTY);

		boolean rewriteQualifier = false;
		ASTNode newQual = null;
		ASTNode oldQual = null;
		if (qualEvent != null) {
			newQual = (ASTNode) qualEvent.getNewValue();
			oldQual = (ASTNode) qualEvent.getOriginalValue();
		}

		TextEditGroup editGroup= getEditGroup(event);
		if (event != null && event.getChangeKind() != RewriteEvent.UNCHANGED) {
			int changeKind= event.getChangeKind();
			if (changeKind == RewriteEvent.INSERTED) {
				 doTextInsert(offset, (ASTNode) event.getNewValue(), 0, false, editGroup);
				doTextInsert(offset, " ", editGroup); //$NON-NLS-1$
				if (newQual != null ) {
					doTextInsert(offset, newQual, 0, false, getEditGroup(qualEvent));
					doTextInsert(offset, ".", editGroup); //$NON-NLS-1$
				}
				doTextInsert(offset, "this", editGroup); //$NON-NLS-1$
				if (newParamCount > 0) {
					doTextInsert(offset, ", ", editGroup); //$NON-NLS-1$
				}
			} else {
				ASTNode elem= (ASTNode) event.getOriginalValue();
				SourceRange range= getExtendedRange(elem);
				int elemOffset= range.getStartPosition();
				int elemLength= range.getLength();
				int elemEnd= elemOffset + elemLength;
				if (changeKind == RewriteEvent.REMOVED) {
					editGroup= getEditGroup(event);
					int endPos;
					if (oldParamCount == 0) {
						endPos= getScanner().getTokenStartOffset(TerminalTokens.TokenNameRPAREN, elemEnd);
					} else {
						endPos= getScanner().getTokenEndOffset(TerminalTokens.TokenNameCOMMA, elemEnd);
					}
					doTextRemoveAndVisit(offset, endPos - offset, elem, editGroup);
					return endPos;
				} else if (changeKind == RewriteEvent.REPLACED) {
					editGroup= getEditGroup(event);
					doTextRemoveAndVisit(elemOffset, elemLength, elem, editGroup);
					doTextInsert(elemOffset, (ASTNode) event.getNewValue(), 0, false, editGroup);
					rewriteQualifier = true;
				}
			}
		} else {
			rewriteRequiredNode(method, MethodDeclaration.RECEIVER_TYPE_PROPERTY);
			if (method.getReceiverType() != null) {
				rewriteQualifier = true;
			}
		}
		if (rewriteQualifier) {
			if (qualEvent != null) {
				int qualChangeKind = qualEvent.getChangeKind();
				TextEditGroup qualGroup = getEditGroup(qualEvent);
				if (qualChangeKind == RewriteEvent.INSERTED) {
					int pos= getScanner().getTokenStartOffset(TerminalTokens.TokenNamethis, offset);
					doTextInsert(pos, (ASTNode) qualEvent.getNewValue(), 0, false, qualGroup);
					doTextInsert(pos, ".", qualGroup); //$NON-NLS-1$
				} else if (qualChangeKind == RewriteEvent.REMOVED) {
					int qualOffset = oldQual.getStartPosition();
					int endPos= getScanner().getTokenEndOffset(TerminalTokens.TokenNameDOT, qualOffset);
					doTextRemove(qualOffset, endPos - qualOffset, qualGroup);
				} else if (qualChangeKind == RewriteEvent.REPLACED) {
					SourceRange range= getExtendedRange(oldQual);
					int elemOffset= range.getStartPosition();
					int elemLength= range.getLength();
					doTextRemoveAndVisit(elemOffset, elemLength, oldQual, qualGroup);
					doTextInsert(elemOffset, newQual, 0, false, qualGroup);
				}
			}
			offset=  getScanner().getTokenEndOffset(TerminalTokens.TokenNamethis, offset);
			if (newParamCount > 0 && oldParamCount == 0) {
				doTextInsert(offset, ", ", editGroup); //$NON-NLS-1$
			}
		}
		return offset;
	}

	private ASTNode getPreviousNode(ASTNode node) {
		ArrayType arrayType = (ArrayType) node.getParent();
		ASTNode prev = arrayType.getElementType();
		List l = (List) node.getParent().getStructuralProperty(node.getLocationInParent());
		int size = l.size();
		int i = 0;
		for (; i < size; i++) {
			ASTNode currNode = (ASTNode) l.get(i);
			if (node == currNode) break;
			prev = currNode;
		}
		return i < size ? prev : null;
	}
	
	private int getPreviousTokenEndOffset(ASTNode node, int token) {
		int offset = -1;
		ASTNode prev = getPreviousNode(node);
		if (prev != null) {
			offset = prev.getStartPosition() + prev.getLength();
			try {
				offset = getScanner().getPreviousTokenEndOffset(token, offset);
			} catch (CoreException e1) {
				e1.printStackTrace();
			}
		}
		return offset;
	}
	
	@Override
	public boolean visit(Dimension node) {
		if (!hasChildrenChanges(node)) {
			return doVisitUnchangedChildren(node);
		}
		
		boolean keywordSpace = true;
		ASTNode parent = node.getParent();
		if (parent.getNodeType() == ASTNode.ARRAY_TYPE) {
			List oldAnnotations = (List) getOriginalValue(node, Dimension.ANNOTATIONS_PROPERTY);
			List newAnnotations = (List) getNewValue(node, Dimension.ANNOTATIONS_PROPERTY);
			int oldAnnotationSize = oldAnnotations.size();
			int newAnnotationSize = newAnnotations.size();
			if (oldAnnotationSize > 0 && newAnnotationSize == 0) { /* removed all annotations */
				int delStart = getPreviousTokenEndOffset(node, TerminalTokens.TokenNameAT);
				int delEnd = ((ASTNode) oldAnnotations.get(0)).getStartPosition();
				if (delStart >= 0 && delEnd > delStart) {
					doTextRemove(delStart, delEnd - delStart, null); /* remove spaces before the annotation */
				}

				ASTNode currNode = (ASTNode) oldAnnotations.get(oldAnnotationSize - 1);
				delStart = currNode.getStartPosition() + currNode.getLength();
				try {
					delEnd = getScanner().getNextStartOffset(delStart, false);
					doTextRemove(delStart, delEnd - delStart, null); /* remove spaces after the annotation */
				} catch (CoreException e) {
					e.printStackTrace();
				}
			} else if (oldAnnotationSize == 0 && newAnnotationSize > 0) { /* inserting first annotation */
				if (ScannerHelper.isWhitespace(this.content[node.getStartPosition() - 1])) {
					keywordSpace = false; /* space exists already */
				}
			}
		}
		rewriteNodeList(node, Dimension.ANNOTATIONS_PROPERTY, node.getStartPosition(), keywordSpace ? String.valueOf(' ') : Util.EMPTY_STRING, String.valueOf(' '), String.valueOf(' '));
		return false;
	}

	@Override
	public boolean visit(MethodDeclaration node) {
		if (!hasChildrenChanges(node)) {
			return doVisitUnchangedChildren(node);
		}
		int pos= rewriteJavadoc(node, MethodDeclaration.JAVADOC_PROPERTY);
		int apiLevel= node.getAST().apiLevel();
		if (apiLevel == JLS2_INTERNAL) {
			rewriteModifiers(node, INTERNAL_METHOD_MODIFIERS_PROPERTY2, pos);
		} else {
			pos= rewriteModifiers2(node, MethodDeclaration.MODIFIERS2_PROPERTY, pos);
			pos= rewriteOptionalTypeParameters(node, MethodDeclaration.TYPE_PARAMETERS_PROPERTY, pos, " ", true, pos != node.getStartPosition()); //$NON-NLS-1$
		}

		boolean isConstructorChange= isChanged(node, MethodDeclaration.CONSTRUCTOR_PROPERTY);
		boolean isConstructor= ((Boolean) getOriginalValue(node, MethodDeclaration.CONSTRUCTOR_PROPERTY)).booleanValue();
		if (!isConstructor || isConstructorChange) {
			rewriteReturnType(node, isConstructor, isConstructorChange);
		}
		// method name
		pos= rewriteRequiredNode(node, MethodDeclaration.NAME_PROPERTY);

		// parameters
		try {
			pos= rewriteMethodReceiver(node, pos);
			pos= rewriteNodeList(node, MethodDeclaration.PARAMETERS_PROPERTY, pos, Util.EMPTY_STRING, ", "); //$NON-NLS-1$ 

			pos= getScanner().getTokenEndOffset(TerminalTokens.TokenNameRPAREN, pos);
			ChildListPropertyDescriptor exceptionsProperty = apiLevel < JLS8_INTERNAL ? INTERNAL_METHOD_THROWN_EXCEPTIONS_PROPERTY : MethodDeclaration.THROWN_EXCEPTION_TYPES_PROPERTY;

			if (apiLevel < JLS8_INTERNAL) {
				int extraDims= rewriteExtraDimensions(node, INTERNAL_METHOD_EXTRA_DIMENSIONS_PROPERTY, pos);

				boolean hasExceptionChanges= isChanged(node, exceptionsProperty);

				int bodyChangeKind= getChangeKind(node, MethodDeclaration.BODY_PROPERTY);

				if ((extraDims > 0) && (hasExceptionChanges || bodyChangeKind == RewriteEvent.INSERTED || bodyChangeKind == RewriteEvent.REMOVED)) {
					int dim= ((Integer) getOriginalValue(node, INTERNAL_METHOD_EXTRA_DIMENSIONS_PROPERTY)).intValue();
					while (dim > 0) {
						pos= getScanner().getTokenEndOffset(TerminalTokens.TokenNameRBRACKET, pos);
						dim--;
					}
				}
			} else {
				pos= rewriteExtraDimensionsInfo(node, pos, MethodDeclaration.EXTRA_DIMENSIONS2_PROPERTY);
			}

			pos= rewriteNodeList(node, exceptionsProperty, pos, " throws ", ", "); //$NON-NLS-1$ //$NON-NLS-2$
			
			rewriteMethodBody(node, pos);
		} catch (CoreException e) {
			// ignore
		}
		return false;
	}

	@Override
	public boolean visit(ModuleDeclaration node) {
		if (!hasChildrenChanges(node)) {
			return doVisitUnchangedChildren(node);
		}
		int pos= rewriteJavadoc(node, ModuleDeclaration.JAVADOC_PROPERTY);
		pos= rewriteModifiers2(node, ModuleDeclaration.ANNOTATIONS_PROPERTY, pos);

		RewriteEvent event= getEvent(node, ModuleDeclaration.OPEN_PROPERTY);
		if (event != null && event.getChangeKind() != RewriteEvent.UNCHANGED) {
			boolean fakeInModule = getScanner().getScanner().fakeInModule;
			try {
				boolean wasOpen= ((Boolean) event.getOriginalValue()).booleanValue();
				if (wasOpen) {
					this.tokenScanner.getScanner().fakeInModule = true;
					int endPos= getScanner().getTokenStartOffset(TerminalTokens.TokenNamemodule, pos);
					doTextRemove(pos, endPos - pos, getEditGroup(event));
				} else {
					doTextInsert(pos, "open ", getEditGroup(event)); //$NON-NLS-1$
				}
			} catch (CoreException e) {
				handleException(e);
			} finally {
				this.tokenScanner.getScanner().fakeInModule = fakeInModule;
			}
		}

		pos= rewriteRequiredNode(node, ModuleDeclaration.NAME_PROPERTY);
		int startPos = getPosAfterLeftBrace(pos);
		int startIndent= getIndent(node.getStartPosition()) + 1;
		boolean fakeInModule = this.tokenScanner.getScanner().fakeInModule;
		this.tokenScanner.getScanner().fakeInModule = true;
		rewriteParagraphList(node, ModuleDeclaration.MODULE_DIRECTIVES_PROPERTY, startPos, startIndent, 0, 1);
		this.tokenScanner.getScanner().fakeInModule = fakeInModule;
		return false;
	}

	@Override
	public boolean visit(Block node) {
		if (!hasChildrenChanges(node)) {
			return doVisitUnchangedChildren(node);
		}

		int startPos;
		if (isCollapsed(node)) {
			startPos= node.getStartPosition();
		} else {
			startPos= getPosAfterLeftBrace(node.getStartPosition());
		}
		int startIndent= getIndent(node.getStartPosition()) + 1;
		rewriteParagraphList(node, Block.STATEMENTS_PROPERTY, startPos, startIndent, 0, 1);
		return false;
	}

	@Override
	public boolean visit(ReturnStatement node) {
		try {
			this.beforeRequiredSpaceIndex = getScanner().getTokenEndOffset(TerminalTokens.TokenNamereturn, node.getStartPosition());
			
			if (!hasChildrenChanges(node)) {
				return doVisitUnchangedChildren(node);
			}
			
			ensureSpaceBeforeReplace(node);
			
			rewriteNode(node, ReturnStatement.EXPRESSION_PROPERTY, this.beforeRequiredSpaceIndex, ASTRewriteFormatter.SPACE);
		} catch (CoreException e) {
			handleException(e);
		}
		return false;
	}

	@Override
	public boolean visit(RequiresDirective node) {
		if (!hasChildrenChanges(node)) {
			return doVisitUnchangedChildren(node);
		}
		int pos = getPosAfterToken(node.getStartPosition(), TerminalTokens.TokenNamerequires);
		rewriteNodeList(node, RequiresDirective.MODIFIERS_PROPERTY, pos, String.valueOf(' '), String.valueOf(' '));
		rewriteRequiredNode(node, RequiresDirective.NAME_PROPERTY);
		return false;
	}

	@Override
	public boolean visit(AnonymousClassDeclaration node) {
		if (!hasChildrenChanges(node)) {
			return doVisitUnchangedChildren(node);
		}

		int startPos= getPosAfterLeftBrace(node.getStartPosition());
		int startIndent= getIndent(node.getStartPosition()) + 1;
		rewriteParagraphList(node, AnonymousClassDeclaration.BODY_DECLARATIONS_PROPERTY, startPos, startIndent, -1, 2);
		return false;
	}

	@Override
	public boolean visit(ArrayAccess node) {
		if (!hasChildrenChanges(node)) {
			return doVisitUnchangedChildren(node);
		}

		rewriteRequiredNode(node, ArrayAccess.ARRAY_PROPERTY);
		rewriteRequiredNode(node, ArrayAccess.INDEX_PROPERTY);
		return false;
	}

	@Override
	public boolean visit(ArrayCreation node) {
		if (!hasChildrenChanges(node)) {
			return doVisitUnchangedChildren(node);
		}

		ArrayType arrayType= (ArrayType) getOriginalValue(node, ArrayCreation.TYPE_PROPERTY);
		ArrayType replacingType= arrayType;
		int nOldBrackets= getDimensions(arrayType); // number of total brackets
		boolean astLevelGTE8 = node.getAST().apiLevel() >= JLS8_INTERNAL;
		boolean typeReplaced = false;

		TextEditGroup editGroup= null;
		RewriteEvent typeEvent= getEvent(node, ArrayCreation.TYPE_PROPERTY);
		if (typeEvent != null && typeEvent.getChangeKind() == RewriteEvent.REPLACED) { // changed arraytype can have different dimension or type name
			typeReplaced = true;
			replacingType= (ArrayType) typeEvent.getNewValue();
			editGroup= getEditGroup(typeEvent);
			Type newType= replacingType.getElementType();
			Type oldType= getElementType(arrayType);
			if (!newType.equals(oldType)) {
				SourceRange range= getExtendedRange(oldType);
				int offset= range.getStartPosition();
				int length= range.getLength();
				doTextRemove(offset, length, editGroup);
				doTextInsert(offset, newType, 0, false, editGroup);
			}
		}

		try {
			// dimension node with expressions and/or annotations
			RewriteEvent dimEvent= getEvent(node, ArrayCreation.DIMENSIONS_PROPERTY);
			boolean hasDimensionChanges= (dimEvent != null && dimEvent.getChangeKind() != RewriteEvent.UNCHANGED);
			RewriteEvent[] events= hasDimensionChanges ? dimEvent.getChildren() : null;
			ArrayType currentLevel = astLevelGTE8 ? null : (ArrayType) replacingType.getElementType().getParent();
			int replacingTypeDimensions = replacingType.getDimensions();
			int i=0, dimSize= (events == null) ? 0 : events.length;
			Type elementType= arrayType.getElementType();
			int offset= elementType.getStartPosition() + elementType.getLength();
			editGroup = null;
			while(currentLevel != null || astLevelGTE8) {
				if (i < dimSize) {
					if (astLevelGTE8)
						rewriteAnnotationsOnDimension(arrayType, replacingType, i, offset, typeReplaced, editGroup);
					offset= getScanner().getTokenEndOffset(TerminalTokens.TokenNameLBRACKET, offset);
					if (hasDimensionChanges) {
						RewriteEvent event= events[i];
						int changeKind= event.getChangeKind();
						if (changeKind == RewriteEvent.INSERTED) { // insert new dimension
							editGroup= getEditGroup(event);
							int endPos= getScanner().getTokenStartOffset(TerminalTokens.TokenNameRBRACKET, offset);
							doTextRemove(offset, endPos - offset, editGroup);
							doTextInsert(offset, (ASTNode) event.getNewValue(), 0, false, editGroup);
						} else {
							ASTNode elem= (ASTNode) event.getOriginalValue();
							int elemEnd= elem.getStartPosition() + elem.getLength();
							int endPos= getScanner().getTokenStartOffset(TerminalTokens.TokenNameRBRACKET, elemEnd);
							if (changeKind == RewriteEvent.REMOVED) {
								editGroup= getEditGroup(event);
								doTextRemoveAndVisit(offset, endPos - offset, elem, editGroup);
							} else if (changeKind == RewriteEvent.REPLACED) {
								editGroup= getEditGroup(event);
								SourceRange range= getExtendedRange(elem);
								int elemOffset= range.getStartPosition();
								int elemLength= range.getLength();
								doTextRemoveAndVisit(elemOffset, elemLength, elem, editGroup);
								doTextInsert(elemOffset, (ASTNode) event.getNewValue(), 0, false, editGroup);
							} else {
								voidVisit(elem);
							}
						}
						offset= retrieveRightBracketEndPosition(offset, 1, true);
					} else {
						ASTNode elem= (ASTNode) node.dimensions().get(i);
						voidVisit(elem);
						offset= retrieveRightBracketEndPosition(offset, 1, true);
					}
				} else if (i < nOldBrackets) {
					if (astLevelGTE8)
						rewriteAnnotationsOnDimension(arrayType, replacingType, i, offset, typeReplaced, editGroup);
					offset= retrieveRightBracketEndPosition(offset, 1, false);
				} else {
					insertAnnotationsOnDimension(replacingType, i, offset, editGroup, astLevelGTE8);
					doTextInsert(offset, "[]", editGroup); //$NON-NLS-1$
				}
				i++;
				if (astLevelGTE8) {
					if (i == replacingTypeDimensions) break;
				} else {
					if (currentLevel == replacingType) break;
					currentLevel= (ArrayType) currentLevel.getParent();
				}
			}
			if (i < nOldBrackets) {
				int endPos= retrieveRightBracketEndPosition(offset, nOldBrackets - i, false);
				doTextRemove(offset, endPos - offset, editGroup);
			}

			int kind= getChangeKind(node, ArrayCreation.INITIALIZER_PROPERTY);
			if (kind == RewriteEvent.REMOVED) {
				offset= getScanner().getPreviousTokenEndOffset(TerminalTokens.TokenNameLBRACE, offset);
			} else {
				offset= node.getStartPosition() + node.getLength(); // insert pos
			}
			rewriteNode(node, ArrayCreation.INITIALIZER_PROPERTY, offset, ASTRewriteFormatter.SPACE);
		} catch (CoreException e) {
			handleException(e);
		}
		return false;
	}

	private void insertAnnotationsOnDimension(ArrayType replacingType, int index, int pos, TextEditGroup editGroup,
			boolean astLevelGTE8) {
		if (astLevelGTE8) {
			Dimension dim = (Dimension) replacingType.dimensions().get(index);
			List annotations = dim.annotations();
			if (annotations != null) {
				int size = annotations.size();
				if (size > 0) {
					doTextInsert(pos, " ", editGroup); //$NON-NLS-1$
					for (int j = 0; j < size; j++) {
						Annotation annotation = (Annotation) annotations.get(j);
						doTextInsert(pos, annotation.toString() + " ", editGroup); //$NON-NLS-1$
					}
				}
			}
		}
	}

	private void rewriteAnnotationsOnDimension(ArrayType oldArrayType, ArrayType replacingType, int index, int pos, boolean typeReplaced, TextEditGroup editGroup) throws CoreException {
		if (typeReplaced) {
			List dimensions = oldArrayType.dimensions();
			Dimension oldDim = index < dimensions.size() ? (Dimension) dimensions.get(index) : null;
			if (oldDim != null) {
				List oldAnnotations = oldDim.annotations();
				int size = oldAnnotations.size();
				if (size > 0) {
					ASTNode prev = getPreviousNode(oldDim);
					Annotation annotation = (Annotation) oldAnnotations.get(0);
					int start = prev != null ? prev.getStartPosition() + prev.getLength() : annotation.getStartPosition();
					annotation = (Annotation) oldAnnotations.get(size - 1);
					int end = annotation.getStartPosition() + annotation.getLength();
					end = getScanner().getTokenEndOffset(TerminalTokens.TokenNameLBRACKET, end) - 1;
					doTextRemove(start, end - start, editGroup);
				}
			}
			insertAnnotationsOnDimension(replacingType, index, pos, editGroup, true);
		} else {
			Dimension dim = (Dimension) replacingType.dimensions().get(index);
			rewriteNodeList(dim, Dimension.ANNOTATIONS_PROPERTY, pos, String.valueOf(' '), String.valueOf(' '), String.valueOf(' '));
		}
	}

	/**
	 * This method is used to retrieve the position of the right bracket.
	 * @return int the dimension found, -1 if none
	 */
	protected int retrieveRightBracketEndPosition(int offset, int count, boolean isLeftRead) throws CoreException {
		TokenScanner scanner= getScanner();
		int token;
		int balance= 0;
		if (isLeftRead) balance++;
		scanner.setOffset(offset);
		while ((token= scanner.readNext(true)) != TerminalTokens.TokenNameEOF) {
			switch(token) {
				case TerminalTokens.TokenNameLBRACKET :
					balance++;
					break;
				case TerminalTokens.TokenNameRBRACKET :
					balance--;
					if (balance == 0) {
						if (--count == 0) {
							return scanner.getCurrentEndOffset();
						}
					}
					break;
			}
		}
		return -1;
	}

	private Type getElementType(ArrayType parent) {
		if (parent.getAST().apiLevel() >= JLS8_INTERNAL) {
			return (Type) getOriginalValue(parent, ArrayType.ELEMENT_TYPE_PROPERTY);
		}
		Type t = (Type) getOriginalValue(parent, INTERNAL_ARRAY_COMPONENT_TYPE_PROPERTY);
		while (t.isArrayType()) {
			t = (Type) getOriginalValue(t, INTERNAL_ARRAY_COMPONENT_TYPE_PROPERTY);
		}
		return t;
	}

	private int getDimensions(ArrayType parent) {
		if (parent.getAST().apiLevel() >= JLS8_INTERNAL) {
			return ((List) getOriginalValue(parent, ArrayType.DIMENSIONS_PROPERTY)).size();
		}
		Type t = (Type) getOriginalValue(parent, INTERNAL_ARRAY_COMPONENT_TYPE_PROPERTY);
		int dimensions = 1; // always include this array type
		while (t.isArrayType()) {
			dimensions++;
			t = (Type) getOriginalValue(t, INTERNAL_ARRAY_COMPONENT_TYPE_PROPERTY);
		}
		return dimensions;
	}

	@Override
	public boolean visit(ArrayInitializer node) {
		if (!hasChildrenChanges(node)) {
			return doVisitUnchangedChildren(node);
		}

		int startPos= getPosAfterLeftBrace(node.getStartPosition());
		rewriteNodeList(node, ArrayInitializer.EXPRESSIONS_PROPERTY, startPos, Util.EMPTY_STRING, ", "); //$NON-NLS-1$ 
		return false;
	}

	private int rewriteArrayTypeDimensions(ArrayType node, int pos) {
		return rewriteNodeList(node, ArrayType.DIMENSIONS_PROPERTY, pos, Util.EMPTY_STRING, ""); //$NON-NLS-1$
	}

	@Override
	public boolean visit(ArrayType node) {
		if (!hasChildrenChanges(node)) {
			return doVisitUnchangedChildren(node);
		}
		if (node.getAST().apiLevel() < JLS8_INTERNAL) {
			rewriteRequiredNode(node, INTERNAL_ARRAY_COMPONENT_TYPE_PROPERTY);
		} else {
			int pos = rewriteRequiredNode(node, ArrayType.ELEMENT_TYPE_PROPERTY);
			rewriteArrayTypeDimensions(node, pos);
		}
		return false;
	}

	@Override
	public boolean visit(AssertStatement node) {
		try {
			this.beforeRequiredSpaceIndex = getScanner().getNextEndOffset(node.getStartPosition(), true);
			
			if (!hasChildrenChanges(node)) {
				return doVisitUnchangedChildren(node);
			}
			
			ensureSpaceBeforeReplace(node);
			
			int offset= rewriteRequiredNode(node, AssertStatement.EXPRESSION_PROPERTY);
			rewriteNode(node, AssertStatement.MESSAGE_PROPERTY, offset, ASTRewriteFormatter.ASSERT_COMMENT);
		} catch (CoreException e) {
			handleException(e);
		}
		return false;
	}

	@Override
	public boolean visit(Assignment node) {
		if (!hasChildrenChanges(node)) {
			return doVisitUnchangedChildren(node);
		}

		int pos= rewriteRequiredNode(node, Assignment.LEFT_HAND_SIDE_PROPERTY);
		rewriteOperation(node, Assignment.OPERATOR_PROPERTY, pos);
		rewriteRequiredNode(node, Assignment.RIGHT_HAND_SIDE_PROPERTY);
		return false;
	}

	@Override
	public boolean visit(BooleanLiteral node) {
		if (!hasChildrenChanges(node)) {
			return doVisitUnchangedChildren(node);
		}

		Boolean newLiteral= (Boolean) getNewValue(node, BooleanLiteral.BOOLEAN_VALUE_PROPERTY);
		TextEditGroup group = getEditGroup(node, BooleanLiteral.BOOLEAN_VALUE_PROPERTY);
		doTextReplace(node.getStartPosition(), node.getLength(), newLiteral.toString(), group);
		return false;
	}

	@Override
	public boolean visit(BreakStatement node) {
		if (!hasChildrenChanges(node)) {
			return doVisitUnchangedChildren(node);
		}

		try {
			int offset= getScanner().getTokenEndOffset(TerminalTokens.TokenNamebreak, node.getStartPosition());
			rewriteNode(node, BreakStatement.LABEL_PROPERTY, offset, ASTRewriteFormatter.SPACE); // space between break and label
<<<<<<< HEAD
=======
			if (node.getAST().apiLevel() == JLS12_INTERNAL && node.getAST().isPreviewEnabled()) {
				rewriteNode(node, BreakStatement.EXPRESSION_PROPERTY, offset, ASTRewriteFormatter.SPACE); // space between break and label
			}
>>>>>>> 6a821a33
		} catch (CoreException e) {
			handleException(e);
		}
		return false;
	}

	@Override
	public boolean visit(CastExpression node) {
		if (!hasChildrenChanges(node)) {
			return doVisitUnchangedChildren(node);
		}

		rewriteRequiredNode(node, CastExpression.TYPE_PROPERTY);
		rewriteRequiredNode(node, CastExpression.EXPRESSION_PROPERTY);
		return false;
	}

	@Override
	public boolean visit(CatchClause node) { // catch (Exception) Block
		if (!hasChildrenChanges(node)) {
			return doVisitUnchangedChildren(node);
		}

		rewriteRequiredNode(node, CatchClause.EXCEPTION_PROPERTY);
		rewriteRequiredNode(node, CatchClause.BODY_PROPERTY);
		return false;
	}

	@Override
	public boolean visit(CharacterLiteral node) {
		if (!hasChildrenChanges(node)) {
			return doVisitUnchangedChildren(node);
		}

		String escapedSeq= (String) getNewValue(node, CharacterLiteral.ESCAPED_VALUE_PROPERTY);
		TextEditGroup group = getEditGroup(node, CharacterLiteral.ESCAPED_VALUE_PROPERTY);
		doTextReplace(node.getStartPosition(), node.getLength(), escapedSeq, group);
		return false;
	}

	@Override
	public boolean visit(ClassInstanceCreation node) {
		if (!hasChildrenChanges(node)) {
			return doVisitUnchangedChildren(node);
		}

		int pos= rewriteOptionalQualifier(node, ClassInstanceCreation.EXPRESSION_PROPERTY, node.getStartPosition());
		if (node.getAST().apiLevel() == JLS2_INTERNAL) {
			pos= rewriteRequiredNode(node, INTERNAL_CIC_NAME_PROPERTY);
		} else {
			if (isChanged(node, ClassInstanceCreation.TYPE_ARGUMENTS_PROPERTY)) {
				try {
					pos= getScanner().getTokenEndOffset(TerminalTokens.TokenNamenew, pos); //after 'new'
					rewriteOptionalTypeParameters(node, ClassInstanceCreation.TYPE_ARGUMENTS_PROPERTY, pos, " ", true, true); //$NON-NLS-1$
				} catch (CoreException e) {
					handleException(e);
				}
			} else {
				voidVisit(node, ClassInstanceCreation.TYPE_ARGUMENTS_PROPERTY);
			}
			pos= rewriteRequiredNode(node, ClassInstanceCreation.TYPE_PROPERTY);
		}

		if (isChanged(node, ClassInstanceCreation.ARGUMENTS_PROPERTY)) {
			try {
				int startpos= getScanner().getTokenEndOffset(TerminalTokens.TokenNameLPAREN, pos);
				rewriteNodeList(node, ClassInstanceCreation.ARGUMENTS_PROPERTY, startpos, Util.EMPTY_STRING, ", "); //$NON-NLS-1$ 
			} catch (CoreException e) {
				handleException(e);
			}
		} else {
			voidVisit(node, ClassInstanceCreation.ARGUMENTS_PROPERTY);
		}

		int kind= getChangeKind(node, ClassInstanceCreation.ANONYMOUS_CLASS_DECLARATION_PROPERTY);
		if (kind == RewriteEvent.REMOVED) {
			try {
				pos= getScanner().getPreviousTokenEndOffset(TerminalTokens.TokenNameLBRACE, pos);
			} catch (CoreException e) {
				handleException(e);
			}
		} else {
			pos= node.getStartPosition() + node.getLength(); // insert pos
		}
		rewriteNode(node, ClassInstanceCreation.ANONYMOUS_CLASS_DECLARATION_PROPERTY, pos, ASTRewriteFormatter.SPACE);
		return false;
	}

	@Override
	public boolean visit(ConditionalExpression node) { // expression ? thenExpression : elseExpression
		if (!hasChildrenChanges(node)) {
			return doVisitUnchangedChildren(node);
		}

		rewriteRequiredNode(node, ConditionalExpression.EXPRESSION_PROPERTY);
		rewriteRequiredNode(node, ConditionalExpression.THEN_EXPRESSION_PROPERTY);
		rewriteRequiredNode(node, ConditionalExpression.ELSE_EXPRESSION_PROPERTY);
		return false;
	}

	@Override
	public boolean visit(ConstructorInvocation node) {
		if (!hasChildrenChanges(node)) {
			return doVisitUnchangedChildren(node);
		}
		int pos= node.getStartPosition();
		if (node.getAST().apiLevel() >= JLS3_INTERNAL) {
			pos= rewriteOptionalTypeParameters(node, ConstructorInvocation.TYPE_ARGUMENTS_PROPERTY, pos, Util.EMPTY_STRING, false, false); 
		}
		try {
			pos= getScanner().getTokenEndOffset(TerminalTokens.TokenNameLPAREN, pos);
			rewriteNodeList(node, ConstructorInvocation.ARGUMENTS_PROPERTY, pos, Util.EMPTY_STRING, ", "); //$NON-NLS-1$ 
		} catch (CoreException e) {
			handleException(e);
		}
		return false;
	}

	@Override
	public boolean visit(ContinueStatement node) {
		if (!hasChildrenChanges(node)) {
			return doVisitUnchangedChildren(node);
		}

		try {
			int offset= getScanner().getTokenEndOffset(TerminalTokens.TokenNamecontinue, node.getStartPosition());
			rewriteNode(node, ContinueStatement.LABEL_PROPERTY, offset, ASTRewriteFormatter.SPACE); // space between continue and label
		} catch (CoreException e) {
			handleException(e);
		}
		return false;
	}

	private void visitReferenceTypeArguments(ASTNode node, StructuralPropertyDescriptor childProperty, int pos) {
		if (isChanged(node, childProperty)) {
			try {
				pos = getScanner().getTokenEndOffset(TerminalTokens.TokenNameCOLON_COLON, pos);
				rewriteOptionalTypeParameters(node, childProperty, pos, Util.EMPTY_STRING, false, false);
			} catch (CoreException e) {
				handleException(e);
			}
		}
	}

	@Override
	public boolean visit(CreationReference node) {
		if (!hasChildrenChanges(node)) {
			return doVisitUnchangedChildren(node);
		}
		int pos= rewriteRequiredNode(node, CreationReference.TYPE_PROPERTY);
		visitReferenceTypeArguments(node, CreationReference.TYPE_ARGUMENTS_PROPERTY, pos);
		return false;
	}

	@Override
	public boolean visit(DoStatement node) { // do statement while expression
		if (!hasChildrenChanges(node)) {
			return doVisitUnchangedChildren(node);
		}

		int pos= node.getStartPosition();
		try {
			RewriteEvent event= getEvent(node, DoStatement.BODY_PROPERTY);
			if (event != null && event.getChangeKind() == RewriteEvent.REPLACED) {
				int startOffset= getScanner().getTokenEndOffset(TerminalTokens.TokenNamedo, pos);
				ASTNode body= (ASTNode) event.getOriginalValue();
				int bodyEnd= body.getStartPosition() + body.getLength();
				int endPos= getScanner().getTokenStartOffset(TerminalTokens.TokenNamewhile, bodyEnd);
				rewriteBodyNode(node, DoStatement.BODY_PROPERTY, startOffset, endPos, getIndent(node.getStartPosition()), this.formatter.DO_BLOCK); // body
			} else {
				voidVisit(node, DoStatement.BODY_PROPERTY);
			}
		} catch (CoreException e) {
			handleException(e);
		}

		rewriteRequiredNode(node, DoStatement.EXPRESSION_PROPERTY);
		return false;
	}

	@Override
	public boolean visit(EmptyStatement node) {
		if (!hasChildrenChanges(node)) {
			return doVisitUnchangedChildren(node);
		}

		changeNotSupported(node); // no modification possible
		return false;
	}

	@Override
	public boolean visit(ExportsDirective node) {
		if (!hasChildrenChanges(node)) {
			return doVisitUnchangedChildren(node);
		}
		int pos = rewriteRequiredNode(node, ExportsDirective.NAME_PROPERTY);
		rewriteNodeList(node, ExportsDirective.MODULES_PROPERTY, pos, "to ", ", "); //$NON-NLS-1$ //$NON-NLS-2$ 

		return false;
	}

	@Override
	public boolean visit(ExpressionStatement node) { // expression
		if (!hasChildrenChanges(node)) {
			return doVisitUnchangedChildren(node);
		}

		rewriteRequiredNode(node, ExpressionStatement.EXPRESSION_PROPERTY);
		return false;
	}

	@Override
	public boolean visit(FieldAccess node) { // expression.name
		if (!hasChildrenChanges(node)) {
			return doVisitUnchangedChildren(node);
		}

		rewriteRequiredNode(node, FieldAccess.EXPRESSION_PROPERTY); // expression
		rewriteRequiredNode(node, FieldAccess.NAME_PROPERTY); // name
		return false;
	}

	@Override
	public boolean visit(FieldDeclaration node) { //{ Modifier } Type VariableDeclarationFragment { ',' VariableDeclarationFragment } ';'
		if (!hasChildrenChanges(node)) {
			return doVisitUnchangedChildren(node);
		}
		int pos= rewriteJavadoc(node, FieldDeclaration.JAVADOC_PROPERTY);

		if (node.getAST().apiLevel() == JLS2_INTERNAL) {
			rewriteModifiers(node, INTERNAL_FIELD_MODIFIERS_PROPERTY, pos);
		} else {
			rewriteModifiers2(node, FieldDeclaration.MODIFIERS2_PROPERTY, pos);
		}

		pos= rewriteRequiredNode(node, FieldDeclaration.TYPE_PROPERTY);
		ensureSpaceAfterReplace(node, FieldDeclaration.TYPE_PROPERTY);
		rewriteNodeList(node, FieldDeclaration.FRAGMENTS_PROPERTY, pos, Util.EMPTY_STRING, ", "); //$NON-NLS-1$ 
		return false;
	}

	@Override
	public boolean visit(ForStatement node) {
		if (!hasChildrenChanges(node)) {
			return doVisitUnchangedChildren(node);
		}

		try {
			int pos= node.getStartPosition();

			if (isChanged(node, ForStatement.INITIALIZERS_PROPERTY)) {
				// position after opening parent
				int startOffset= getScanner().getTokenEndOffset(TerminalTokens.TokenNameLPAREN, pos);
				pos= rewriteNodeList(node, ForStatement.INITIALIZERS_PROPERTY, startOffset, Util.EMPTY_STRING, ", "); //$NON-NLS-1$ 
			} else {
				pos= doVisit(node, ForStatement.INITIALIZERS_PROPERTY, pos);
			}

			// position after first semicolon
			pos= getScanner().getTokenEndOffset(TerminalTokens.TokenNameSEMICOLON, pos);

			pos= rewriteNode(node, ForStatement.EXPRESSION_PROPERTY, pos, ASTRewriteFormatter.NONE);

			if (isChanged(node, ForStatement.UPDATERS_PROPERTY)) {
				int startOffset= getScanner().getTokenEndOffset(TerminalTokens.TokenNameSEMICOLON, pos);
				pos= rewriteNodeList(node, ForStatement.UPDATERS_PROPERTY, startOffset, Util.EMPTY_STRING, ", "); //$NON-NLS-1$ 
			} else {
				pos= doVisit(node, ForStatement.UPDATERS_PROPERTY, pos);
			}

			RewriteEvent bodyEvent= getEvent(node, ForStatement.BODY_PROPERTY);
			if (bodyEvent != null && bodyEvent.getChangeKind() == RewriteEvent.REPLACED) {
				int startOffset= getScanner().getTokenEndOffset(TerminalTokens.TokenNameRPAREN, pos);
				rewriteBodyNode(node, ForStatement.BODY_PROPERTY, startOffset, -1, getIndent(node.getStartPosition()), this.formatter.FOR_BLOCK); // body
			} else {
				voidVisit(node, ForStatement.BODY_PROPERTY);
			}

		} catch (CoreException e) {
			handleException(e);
		}


		return false;
	}

	@Override
	public boolean visit(IfStatement node) {
		if (!hasChildrenChanges(node)) {
			return doVisitUnchangedChildren(node);
		}

		int pos= rewriteRequiredNode(node, IfStatement.EXPRESSION_PROPERTY); // statement

		RewriteEvent thenEvent= getEvent(node, IfStatement.THEN_STATEMENT_PROPERTY);
		int elseChange= getChangeKind(node, IfStatement.ELSE_STATEMENT_PROPERTY);

		if (thenEvent != null && thenEvent.getChangeKind() != RewriteEvent.UNCHANGED) {
			try {
				int tok= getScanner().readNext(pos, true); // after the closing parent
				pos= (tok == TerminalTokens.TokenNameRPAREN) ? getScanner().getCurrentEndOffset() : getScanner().getCurrentStartOffset();
				
				int indent= getIndent(node.getStartPosition());

				int endPos= -1;
				Object elseStatement= getOriginalValue(node, IfStatement.ELSE_STATEMENT_PROPERTY);
				if (elseStatement != null) {
					ASTNode thenStatement = (ASTNode) thenEvent.getOriginalValue();
					endPos= getScanner().getTokenStartOffset(TerminalTokens.TokenNameelse, thenStatement.getStartPosition() + thenStatement.getLength()); // else keyword
				}
				if (elseStatement == null || elseChange != RewriteEvent.UNCHANGED) {
					pos= rewriteBodyNode(node, IfStatement.THEN_STATEMENT_PROPERTY, pos, endPos, indent, this.formatter.IF_BLOCK_NO_ELSE);
				} else {
					pos= rewriteBodyNode(node, IfStatement.THEN_STATEMENT_PROPERTY, pos, endPos, indent, this.formatter.IF_BLOCK_WITH_ELSE);
				}
			} catch (CoreException e) {
				handleException(e);
			}
		} else {
			pos= doVisit(node, IfStatement.THEN_STATEMENT_PROPERTY, pos);
		}

		if (elseChange != RewriteEvent.UNCHANGED) {
			int indent= getIndent(node.getStartPosition());
			Object newThen= getNewValue(node, IfStatement.THEN_STATEMENT_PROPERTY);
			if (newThen instanceof Block) {
				rewriteBodyNode(node, IfStatement.ELSE_STATEMENT_PROPERTY, pos, -1, indent, this.formatter.ELSE_AFTER_BLOCK);
			} else {
				rewriteBodyNode(node, IfStatement.ELSE_STATEMENT_PROPERTY, pos, -1, indent, this.formatter.ELSE_AFTER_STATEMENT);
			}
		} else {
			pos= doVisit(node, IfStatement.ELSE_STATEMENT_PROPERTY, pos);
		}
		return false;
	}

	@Override
	public boolean visit(ImportDeclaration node) {
		if (!hasChildrenChanges(node)) {
			return doVisitUnchangedChildren(node);
		}
		if (node.getAST().apiLevel() >= JLS3_INTERNAL) {
			RewriteEvent event= getEvent(node, ImportDeclaration.STATIC_PROPERTY);
			if (event != null && event.getChangeKind() != RewriteEvent.UNCHANGED) {
				try {
					int pos= getScanner().getTokenEndOffset(TerminalTokens.TokenNameimport, node.getStartPosition());
					boolean wasStatic= ((Boolean) event.getOriginalValue()).booleanValue();
					if (wasStatic) {
						int endPos= getScanner().getTokenEndOffset(TerminalTokens.TokenNamestatic, pos);
						doTextRemove(pos, endPos - pos, getEditGroup(event));
					} else {
						doTextInsert(pos, " static", getEditGroup(event)); //$NON-NLS-1$
					}
				} catch (CoreException e) {
					handleException(e);
				}
			}
		}

		int pos= rewriteRequiredNode(node, ImportDeclaration.NAME_PROPERTY);

		RewriteEvent event= getEvent(node, ImportDeclaration.ON_DEMAND_PROPERTY);
		if (event != null && event.getChangeKind() != RewriteEvent.UNCHANGED) {
			boolean isOnDemand= ((Boolean) event.getOriginalValue()).booleanValue();
			if (!isOnDemand) {
				doTextInsert(pos, ".*", getEditGroup(event)); //$NON-NLS-1$
			} else {
				try {
					int endPos= getScanner().getTokenStartOffset(TerminalTokens.TokenNameSEMICOLON, pos);
					doTextRemove(pos, endPos - pos, getEditGroup(event));
				} catch (CoreException e) {
					handleException(e);
				}
			}
		}
		return false;
	}

	@Override
	public boolean visit(InfixExpression node) {
		if (!hasChildrenChanges(node)) {
			return doVisitUnchangedChildren(node);
		}

		Expression right= node.getRightOperand();
		int pos;
		
		RewriteEvent leftEvent= getEvent(node, InfixExpression.LEFT_OPERAND_PROPERTY);
		boolean removeLeft = leftEvent != null && leftEvent.getChangeKind() == RewriteEvent.REMOVED;
		RewriteEvent rightEvent= getEvent(node, InfixExpression.RIGHT_OPERAND_PROPERTY);
		boolean removeRight = rightEvent != null && rightEvent.getChangeKind() == RewriteEvent.REMOVED;
		
		if (removeLeft) {
			Expression left= node.getLeftOperand();
			int leftStart= getExtendedOffset(left);
			pos= getExtendedOffset(right);
			TextEditGroup editGroup= getEditGroup(leftEvent);
			doTextRemoveAndVisit(leftStart, pos - leftStart, left, editGroup);
		} else {
			pos = rewriteRequiredNode(node, InfixExpression.LEFT_OPERAND_PROPERTY);
		}

		boolean needsNewOperation= isChanged(node, InfixExpression.OPERATOR_PROPERTY);
		String operation= getNewValue(node, InfixExpression.OPERATOR_PROPERTY).toString();
		if (needsNewOperation && !removeLeft && !removeRight) {
			replaceOperation(pos, operation, getEditGroup(node, InfixExpression.OPERATOR_PROPERTY));
		}

		if (removeRight) {
			int end;
			if (removeLeft && node.extendedOperands().size() > 0) {
				end= getExtendedOffset((Expression) node.extendedOperands().get(0));
			} else {
				end= getExtendedEnd(right);
			}
			TextEditGroup editGroup= getEditGroup(rightEvent);
			doTextRemoveAndVisit(pos, end - pos, right, editGroup);
			pos= end;
		} else {
			pos= rewriteRequiredNode(node, InfixExpression.RIGHT_OPERAND_PROPERTY);
		}

		RewriteEvent event= getEvent(node, InfixExpression.EXTENDED_OPERANDS_PROPERTY);
		String prefixString= ' ' + operation + ' ';

		if (needsNewOperation) {
			int startPos= pos;
			TextEditGroup editGroup= getEditGroup(node, InfixExpression.OPERATOR_PROPERTY);

			if (event != null && event.getChangeKind() != RewriteEvent.UNCHANGED) {
				RewriteEvent[] extendedOperands= event.getChildren();
				for (int i= 0; i < extendedOperands.length; i++) {
					RewriteEvent curr= extendedOperands[i];
					ASTNode elem= (ASTNode) curr.getOriginalValue();
					if (elem != null) {
						if (curr.getChangeKind() != RewriteEvent.REPLACED) {
							replaceOperation(startPos, operation, editGroup);
						}
						startPos= elem.getStartPosition() + elem.getLength();
					}
				}
			} else {
				List extendedOperands= (List) getOriginalValue(node, InfixExpression.EXTENDED_OPERANDS_PROPERTY);
				for (int i= 0; i < extendedOperands.size(); i++) {
					ASTNode elem= (ASTNode) extendedOperands.get(i);
					replaceOperation(startPos, operation, editGroup);
					startPos= elem.getStartPosition() + elem.getLength();
				}
			}
		}
		rewriteNodeList(node, InfixExpression.EXTENDED_OPERANDS_PROPERTY, pos, prefixString, prefixString);
		return false;
	}

	@Override
	public boolean visit(Initializer node) {
		if (!hasChildrenChanges(node)) {
			return doVisitUnchangedChildren(node);
		}
		int pos= rewriteJavadoc(node, Initializer.JAVADOC_PROPERTY);
		if (node.getAST().apiLevel() == JLS2_INTERNAL) {
			rewriteModifiers(node, INTERNAL_INITIALIZER_MODIFIERS_PROPERTY3, pos);
		} else {
			rewriteModifiers2(node, Initializer.MODIFIERS2_PROPERTY, pos);
		}
		rewriteRequiredNode(node, Initializer.BODY_PROPERTY);
		return false;
	}

	@Override
	public boolean visit(InstanceofExpression node) {
		if (!hasChildrenChanges(node)) {
			return doVisitUnchangedChildren(node);
		}

		rewriteRequiredNode(node, InstanceofExpression.LEFT_OPERAND_PROPERTY);
		ensureSpaceAfterReplace(node, InstanceofExpression.LEFT_OPERAND_PROPERTY);
		rewriteRequiredNode(node, InstanceofExpression.RIGHT_OPERAND_PROPERTY);
		return false;
	}

	private void ensureSpaceAfterReplace(ASTNode node, ChildPropertyDescriptor desc) {
		if (getChangeKind(node, desc) == RewriteEvent.REPLACED) {
			int leftOperandEnd= getExtendedEnd((ASTNode) getOriginalValue(node, desc));
			try {
				int offset= getScanner().getNextStartOffset(leftOperandEnd, true); // instanceof

				if (offset == leftOperandEnd) {
					doTextInsert(offset, String.valueOf(' '), getEditGroup(node, desc));
				}
			} catch (CoreException e) {
				handleException(e);
			}
		}
	}
	
	private void ensureSpaceBeforeReplace(ASTNode node) {
		if (this.beforeRequiredSpaceIndex  == -1) return;
		
		List events = this.eventStore.getChangedPropertieEvents(node);
		
		for (Iterator iterator = events.iterator(); iterator.hasNext();) {
			RewriteEvent event = (RewriteEvent) iterator.next();
			if (event.getChangeKind() == RewriteEvent.REPLACED && event.getOriginalValue() instanceof ASTNode) {
				if (this.beforeRequiredSpaceIndex  == getExtendedOffset((ASTNode) event.getOriginalValue())) {
					doTextInsert(this.beforeRequiredSpaceIndex , String.valueOf(' '), getEditGroup(event));
					this.beforeRequiredSpaceIndex  = -1;
					return;
				}
			}
		}
		
		if (this.beforeRequiredSpaceIndex  < getExtendedOffset(node)) {
			this.beforeRequiredSpaceIndex  = -1;
		}
	}

	@Override
	public boolean visit(IntersectionType node) {
		if (!hasChildrenChanges(node)) {
			return doVisitUnchangedChildren(node);
		}
		rewriteNodeList(node, IntersectionType.TYPES_PROPERTY, node.getStartPosition(), Util.EMPTY_STRING, " & "); //$NON-NLS-1$
		return false;
	}

	@Override
	public boolean visit(Javadoc node) {
		if (!hasChildrenChanges(node)) {
			return doVisitUnchangedChildren(node);
		}
		int startPos= node.getStartPosition() + 3;
		String separator= getLineDelimiter() + getIndentAtOffset(node.getStartPosition())  + " * "; //$NON-NLS-1$

		rewriteNodeList(node, Javadoc.TAGS_PROPERTY, startPos, separator, separator);
		return false;
	}

	@Override
	public boolean visit(LabeledStatement node) {
		if (!hasChildrenChanges(node)) {
			return doVisitUnchangedChildren(node);
		}

		rewriteRequiredNode(node, LabeledStatement.LABEL_PROPERTY);
		rewriteRequiredNode(node, LabeledStatement.BODY_PROPERTY);
		return false;
	}

	@Override
	public boolean visit(LambdaExpression node) {
		if (!hasChildrenChanges(node)) {
			return doVisitUnchangedChildren(node);
		}
		Boolean newValue = (Boolean) getNewValue(node, LambdaExpression.PARENTHESES_PROPERTY);
		boolean hasParentheses = newValue.equals(Boolean.TRUE);
		if (!hasParentheses) {// Parentheses can be absent if and only if there is one and only one type elided parameter.
			List parameters = (List) getNewValue(node, LambdaExpression.PARAMETERS_PROPERTY);
			hasParentheses = !(parameters.size() == 1 && parameters.get(0) instanceof VariableDeclarationFragment);
		}

		boolean deleteParentheses = false;
		boolean insertParentheses = false;
		TextEditGroup editGroup = null;

		boolean oldHasParentheses = getOriginalValue(node, LambdaExpression.PARENTHESES_PROPERTY).equals(Boolean.TRUE);
		RewriteEvent event = getEvent(node, LambdaExpression.PARENTHESES_PROPERTY);
		if (event != null) {
			editGroup = getEditGroup(event);
			if (event.getChangeKind() == RewriteEvent.REPLACED) {
				if (newValue != Boolean.FALSE) {
					insertParentheses = true;
				} else {// apply the stricter check for parentheses deletion
					deleteParentheses = !hasParentheses;
				}
			}
		} else if (!oldHasParentheses && hasParentheses) {// parameter property changed to effect parentheses insertion
			if ((event = getEvent(node, LambdaExpression.PARAMETERS_PROPERTY)) != null) {// a null check though event cannot be null here
				editGroup = getEditGroup(event);
				insertParentheses = true;
			}
		}
		
		int pos = node.getStartPosition();
		if (insertParentheses) {
			doTextInsert(pos, "(", editGroup); //$NON-NLS-1$
		} else if (deleteParentheses) {
			try {
				int lparensEnd = getScanner().getTokenEndOffset(TerminalTokens.TokenNameLPAREN, pos);
				doTextRemove(pos, lparensEnd - pos, editGroup);
				pos = lparensEnd;
			} catch (CoreException e) {
				handleException(e);
			}
		}

		if (isChanged(node, LambdaExpression.PARAMETERS_PROPERTY)) {
			try {
				pos = oldHasParentheses ? getScanner().getTokenEndOffset(TerminalTokens.TokenNameLPAREN, pos) : pos;
				pos = rewriteNodeList(node, LambdaExpression.PARAMETERS_PROPERTY, pos, Util.EMPTY_STRING, ", "); //$NON-NLS-1$
			} catch (CoreException e) {
				handleException(e);
			}
		} else {
			pos = doVisit(node, LambdaExpression.PARAMETERS_PROPERTY, pos);
		}

		if (insertParentheses) {
			doTextInsert(pos, ")", editGroup); //$NON-NLS-1$
		} else if (deleteParentheses) {
			try {
				doTextRemove(pos, getScanner().getTokenEndOffset(TerminalTokens.TokenNameRPAREN, pos) - pos, editGroup);
			} catch (CoreException e) {
				handleException(e);
			}
		}
		rewriteRequiredNode(node, LambdaExpression.BODY_PROPERTY);

		return false;
	}

	@Override
	public boolean visit(MethodInvocation node) {
		if (!hasChildrenChanges(node)) {
			return doVisitUnchangedChildren(node);
		}

		int pos= rewriteOptionalQualifier(node, MethodInvocation.EXPRESSION_PROPERTY, node.getStartPosition());
		if (node.getAST().apiLevel() >= JLS3_INTERNAL) {
			pos= rewriteOptionalTypeParameters(node, MethodInvocation.TYPE_ARGUMENTS_PROPERTY, pos, Util.EMPTY_STRING, false, false); 
		}

		pos= rewriteRequiredNode(node, MethodInvocation.NAME_PROPERTY);

		if (isChanged(node, MethodInvocation.ARGUMENTS_PROPERTY)) {
			// eval position after opening parent
			try {
				int startOffset= getScanner().getTokenEndOffset(TerminalTokens.TokenNameLPAREN, pos);
				rewriteNodeList(node, MethodInvocation.ARGUMENTS_PROPERTY, startOffset, Util.EMPTY_STRING, ", "); //$NON-NLS-1$ 
			} catch (CoreException e) {
				handleException(e);
			}
		} else {
			voidVisit(node, MethodInvocation.ARGUMENTS_PROPERTY);
		}
		return false;
	}

	@Override
	public boolean visit(NullLiteral node) {
		if (!hasChildrenChanges(node)) {
			return doVisitUnchangedChildren(node);
		}

		changeNotSupported(node); // no modification possible
		return false;
	}

	@Override
	public boolean visit(NumberLiteral node) {
		if (!hasChildrenChanges(node)) {
			return doVisitUnchangedChildren(node);
		}
		String newLiteral= (String) getNewValue(node, NumberLiteral.TOKEN_PROPERTY);
		TextEditGroup group = getEditGroup(node, NumberLiteral.TOKEN_PROPERTY);
		doTextReplace(node.getStartPosition(), node.getLength(), newLiteral, group);
		return false;
	}

	@Override
	public boolean visit(PackageDeclaration node) {
		if (!hasChildrenChanges(node)) {
			return doVisitUnchangedChildren(node);
		}
		if (node.getAST().apiLevel() >= JLS3_INTERNAL) {
			int pos= rewriteJavadoc(node, PackageDeclaration.JAVADOC_PROPERTY);
			rewriteModifiers2(node, PackageDeclaration.ANNOTATIONS_PROPERTY, pos);
		}

		rewriteRequiredNode(node, PackageDeclaration.NAME_PROPERTY);
		return false;
	}

	@Override
	public boolean visit(ParenthesizedExpression node) {
		if (!hasChildrenChanges(node)) {
			return doVisitUnchangedChildren(node);
		}

		rewriteRequiredNode(node, ParenthesizedExpression.EXPRESSION_PROPERTY);
		return false;
	}

	@Override
	public boolean visit(PostfixExpression node) {
		if (!hasChildrenChanges(node)) {
			return doVisitUnchangedChildren(node);
		}

		int pos= rewriteRequiredNode(node, PostfixExpression.OPERAND_PROPERTY);
		rewriteOperation(node, PostfixExpression.OPERATOR_PROPERTY, pos);
		return false;
	}

	@Override
	public boolean visit(PrefixExpression node) {
		if (!hasChildrenChanges(node)) {
			return doVisitUnchangedChildren(node);
		}

		rewriteOperation(node, PrefixExpression.OPERATOR_PROPERTY, node.getStartPosition());
		rewriteRequiredNode(node, PrefixExpression.OPERAND_PROPERTY);
		return false;
	}

	@Override
	public boolean visit(PrimitiveType node) {
		if (!hasChildrenChanges(node)) {
			return doVisitUnchangedChildren(node);
		}
		if (node.getAST().apiLevel() >= JLS8_INTERNAL) {
			rewriteTypeAnnotations(node, PrimitiveType.ANNOTATIONS_PROPERTY, node.getStartPosition());
		}
		PrimitiveType.Code newCode= (PrimitiveType.Code) getNewValue(node, PrimitiveType.PRIMITIVE_TYPE_CODE_PROPERTY);
		TextEditGroup group = getEditGroup(node, PrimitiveType.PRIMITIVE_TYPE_CODE_PROPERTY);
		doTextReplace(node.getStartPosition(), node.getLength(), newCode.toString(), group);
		return false;
	}

	@Override
	public boolean visit(ProvidesDirective node) {
		if (!hasChildrenChanges(node)) {
			return doVisitUnchangedChildren(node);
		}
		int pos = rewriteRequiredNode(node, ProvidesDirective.NAME_PROPERTY);
		pos= rewriteNodeList(node, ProvidesDirective.IMPLEMENTATIONS_PROPERTY, pos, " with ", ", "); //$NON-NLS-1$ //$NON-NLS-2$
		return false;
	}

	@Override
	public boolean visit(QualifiedName node) {
		if (!hasChildrenChanges(node)) {
			return doVisitUnchangedChildren(node);
		}

		rewriteRequiredNode(node, QualifiedName.QUALIFIER_PROPERTY);
		rewriteRequiredNode(node, QualifiedName.NAME_PROPERTY);
		return false;
	}

	@Override
	public boolean visit(SimpleName node) {
		if (!hasChildrenChanges(node)) {
			return doVisitUnchangedChildren(node);
		}
		String newString= (String) getNewValue(node, SimpleName.IDENTIFIER_PROPERTY);
		TextEditGroup group = getEditGroup(node, SimpleName.IDENTIFIER_PROPERTY);
		doTextReplace(node.getStartPosition(), node.getLength(), newString, group);
		return false;
	}

	@Override
	public boolean visit(SimpleType node) {
		if (!hasChildrenChanges(node)) {
			return doVisitUnchangedChildren(node);
		}
		if (node.getAST().apiLevel() >= JLS8_INTERNAL) {
			rewriteTypeAnnotations(node, SimpleType.ANNOTATIONS_PROPERTY, node.getStartPosition());
		}
		rewriteRequiredNode(node, SimpleType.NAME_PROPERTY);
		return false;
	}

	@Override
	public boolean visit(SingleVariableDeclaration node) {
		if (!hasChildrenChanges(node)) {
			return doVisitUnchangedChildren(node);
		}
		int pos= node.getStartPosition();
		int apiLevel= node.getAST().apiLevel();
		if (apiLevel == JLS2_INTERNAL) {
			rewriteModifiers(node, INTERNAL_VARIABLE_MODIFIERS_PROPERTY, pos);
		} else {
			rewriteModifiers2(node, SingleVariableDeclaration.MODIFIERS2_PROPERTY, pos);
		}
		pos= rewriteRequiredNode(node, SingleVariableDeclaration.TYPE_PROPERTY);
		if (apiLevel >= JLS3_INTERNAL) {
			if (isChanged(node, SingleVariableDeclaration.VARARGS_PROPERTY)) {
				TextEditGroup editGroup = getEditGroup(node, SingleVariableDeclaration.VARARGS_PROPERTY);
				if (getNewValue(node, SingleVariableDeclaration.VARARGS_PROPERTY).equals(Boolean.TRUE)) {
					if (apiLevel >= JLS8_INTERNAL) {
						pos= rewriteVarargsAnnotations(node, SingleVariableDeclaration.VARARGS_ANNOTATIONS_PROPERTY, pos);
					}
					int indent= getIndent(node.getStartPosition());
					String prefix= this.formatter.VARARGS.getPrefix(indent);
					doTextInsert(pos, prefix, editGroup);
					doTextInsert(pos, "...", editGroup); //$NON-NLS-1$
				} else {
					try {
						int ellipsisEnd;
						int noOfAnnotations = apiLevel >= JLS8_INTERNAL ? node.varargsAnnotations().size() : 0;
						if (noOfAnnotations > 0) {
							Annotation annotation= (Annotation) node.varargsAnnotations().get(noOfAnnotations - 1);
							int annotationEndPosition= annotation.getStartPosition() + annotation.getLength();
							ellipsisEnd= getScanner().getNextEndOffset(annotationEndPosition, true);
						} else {
							ellipsisEnd= getScanner().getNextEndOffset(pos, true);
						}
						doTextRemove(pos, ellipsisEnd - pos, editGroup);
					} catch (CoreException e) {
						handleException(e);
					}
				}
			} else {
				if (apiLevel >= JLS8_INTERNAL && node.isVarargs()) {
					pos = rewriteVarargsAnnotations(node, SingleVariableDeclaration.VARARGS_ANNOTATIONS_PROPERTY, pos);
				}
			}
			if (!node.isVarargs()) {
				ensureSpaceAfterReplace(node, SingleVariableDeclaration.TYPE_PROPERTY);
			}
		} else {
			ensureSpaceAfterReplace(node, SingleVariableDeclaration.TYPE_PROPERTY);
		}

		pos= rewriteRequiredNode(node, SingleVariableDeclaration.NAME_PROPERTY);
		if (apiLevel < JLS8_INTERNAL) {
			int extraDims= rewriteExtraDimensions(node, INTERNAL_VARIABLE_EXTRA_DIMENSIONS_PROPERTY, pos);

			if (extraDims > 0) {
				int kind= getChangeKind(node, SingleVariableDeclaration.INITIALIZER_PROPERTY);
				if (kind == RewriteEvent.REMOVED) {
					try {
						pos= getScanner().getPreviousTokenEndOffset(TerminalTokens.TokenNameEQUAL, pos);
					} catch (CoreException e) {
						handleException(e);
					}
				} else {
					pos= node.getStartPosition() + node.getLength(); // insert pos
				}
			}
		} else {
			pos = rewriteExtraDimensionsInfo(node, pos, SingleVariableDeclaration.EXTRA_DIMENSIONS2_PROPERTY);
		}

		rewriteNode(node, SingleVariableDeclaration.INITIALIZER_PROPERTY, pos, this.formatter.VAR_INITIALIZER);
		return false;
	}

	@Override
	public boolean visit(StringLiteral node) {
		if (!hasChildrenChanges(node)) {
			return doVisitUnchangedChildren(node);
		}
		String escapedSeq= (String) getNewValue(node, StringLiteral.ESCAPED_VALUE_PROPERTY);
		TextEditGroup group = getEditGroup(node, StringLiteral.ESCAPED_VALUE_PROPERTY);
		doTextReplace(node.getStartPosition(), node.getLength(), escapedSeq, group);

		return false;
	}

	@Override
	public boolean visit(SuperConstructorInvocation node) {
		if (!hasChildrenChanges(node)) {
			return doVisitUnchangedChildren(node);
		}

		int pos= rewriteOptionalQualifier(node, SuperConstructorInvocation.EXPRESSION_PROPERTY, node.getStartPosition());

		if (node.getAST().apiLevel() >= JLS3_INTERNAL) {
			pos= rewriteOptionalTypeParameters(node, SuperConstructorInvocation.TYPE_ARGUMENTS_PROPERTY, pos, Util.EMPTY_STRING, false, false); 
		}

		if (isChanged(node, SuperConstructorInvocation.ARGUMENTS_PROPERTY)) {
			// eval position after opening parent
			try {
				pos= getScanner().getTokenEndOffset(TerminalTokens.TokenNameLPAREN, pos);
				rewriteNodeList(node, SuperConstructorInvocation.ARGUMENTS_PROPERTY, pos, Util.EMPTY_STRING, ", "); //$NON-NLS-1$ 
			} catch (CoreException e) {
				handleException(e);
			}
		} else {
			voidVisit(node, SuperConstructorInvocation.ARGUMENTS_PROPERTY);
		}
		return false;
	}

	@Override
	public boolean visit(SuperFieldAccess node) {
		if (!hasChildrenChanges(node)) {
			return doVisitUnchangedChildren(node);
		}

		rewriteOptionalQualifier(node, SuperFieldAccess.QUALIFIER_PROPERTY, node.getStartPosition());
		rewriteRequiredNode(node, SuperFieldAccess.NAME_PROPERTY);
		return false;
	}

	@Override
	public boolean visit(SuperMethodInvocation node) {
		if (!hasChildrenChanges(node)) {
			return doVisitUnchangedChildren(node);
		}

		int pos= rewriteOptionalQualifier(node, SuperMethodInvocation.QUALIFIER_PROPERTY, node.getStartPosition());

		if (node.getAST().apiLevel() >= JLS3_INTERNAL) {
			if (isChanged(node, SuperMethodInvocation.TYPE_ARGUMENTS_PROPERTY)) {
				try {
					pos= getScanner().getTokenEndOffset(TerminalTokens.TokenNameDOT, pos);
					rewriteOptionalTypeParameters(node, SuperMethodInvocation.TYPE_ARGUMENTS_PROPERTY, pos, Util.EMPTY_STRING, false, false); 
				} catch (CoreException e) {
					handleException(e);
				}
			}
		}

		pos= rewriteRequiredNode(node, SuperMethodInvocation.NAME_PROPERTY);

		if (isChanged(node, SuperMethodInvocation.ARGUMENTS_PROPERTY)) {
			// eval position after opening parent
			try {
				pos= getScanner().getTokenEndOffset(TerminalTokens.TokenNameLPAREN, pos);
				rewriteNodeList(node, SuperMethodInvocation.ARGUMENTS_PROPERTY, pos, Util.EMPTY_STRING, ", "); //$NON-NLS-1$ 
			} catch (CoreException e) {
				handleException(e);
			}
		} else {
			voidVisit(node, SuperMethodInvocation.ARGUMENTS_PROPERTY);
		}
		return false;
	}

	@Override
	public boolean visit(SwitchCase node) {
		if (!hasChildrenChanges(node)) {
			return doVisitUnchangedChildren(node);
		}

		// dont allow switching from case to default or back. New statements should be created.
<<<<<<< HEAD
		if (node.getAST().apiLevel() == JLS13_INTERNAL) {
=======
		if (node.getAST().apiLevel() == JLS12_INTERNAL && node.getAST().isPreviewEnabled()) {
>>>>>>> 6a821a33
			int pos = node.expressions().size() == 0 ? node.getStartPosition() :
					rewriteNodeList(node, SwitchCase.EXPRESSIONS2_PROPERTY, node.getStartPosition(), Util.EMPTY_STRING, ", "); //$NON-NLS-1$
			if (isChanged(node, SwitchCase.SWITCH_LABELED_RULE_PROPERTY)) {
				TextEditGroup editGroup = getEditGroup(node, SwitchCase.SWITCH_LABELED_RULE_PROPERTY);
				try {
					int tokenEnd, oldToken;
					String newVal;
					if (getNewValue(node, SwitchCase.SWITCH_LABELED_RULE_PROPERTY).equals(Boolean.TRUE)) {
						oldToken = TerminalTokens.TokenNameCOLON;
						newVal = "->"; //$NON-NLS-1$
					} else {
						oldToken = TerminalTokens.TokenNameARROW;
						newVal = ":"; //$NON-NLS-1$
					}
					pos = getScanner().getTokenStartOffset(oldToken, pos);
					tokenEnd = getScanner().getTokenEndOffset(oldToken, pos);
					doTextRemove(pos, tokenEnd - pos, editGroup);
					doTextInsert(pos, newVal, editGroup);
					pos = tokenEnd;
				} catch (CoreException e) {
					handleException(e);
				}
			}
		} else {
			rewriteExpressionOptionalQualifier(node, INTERNAL_SWITCH_EXPRESSION_PROPERTY, node.getStartPosition());
		}
		return false;
	}

	class SwitchListLabeledRuleRewriter extends SwitchListRewriter {

		public SwitchListLabeledRuleRewriter(int initialIndent) {
			super(initialIndent);
		}
		
		@Override
		protected String getSeparatorString(int nodeIndex, int nextNodeIndex) {
		    boolean isSwitchLabelRule = isSwitchLabeledRule(nodeIndex, nextNodeIndex);
		    String spaceDelim = JavaCore.INSERT.equals(ASTRewriteAnalyzer.this.options.get(DefaultCodeFormatterConstants.FORMATTER_INSERT_SPACE_AFTER_ARROW_IN_SWITCH_CASE))? " ":""; //$NON-NLS-1$ //$NON-NLS-2$
		    String lineDelim = isSwitchLabelRule ? spaceDelim : getLineDelimiter();
		    
			StringBuffer buf= new StringBuffer(lineDelim);
			buf.append(createIndentString(getNodeIndent(nextNodeIndex)));
			return buf.toString();
		}
		
		@Override
		protected int getNodeIndent(int nodeIndex) {
			int indent= getInitialIndent();
			if (this.indentSwitchStatementsCompareToCases) {
				RewriteEvent event = this.list[nodeIndex];
				int changeKind = event.getChangeKind();
				ASTNode node;
				if (changeKind == RewriteEvent.INSERTED || changeKind == RewriteEvent.REPLACED) {
					node= (ASTNode)event.getNewValue();
				} else {
					node= (ASTNode)event.getOriginalValue();
				}
				if (node.getNodeType() != ASTNode.SWITCH_CASE) {
					ASTNode prevNode = getNode(nodeIndex -1);
					if (prevNode.getNodeType() == ASTNode.SWITCH_CASE && ((SwitchCase)prevNode).isSwitchLabeledRule()) {
						return 0;
					} else {
						indent++;
					}
				}
			}
			return indent;
		}
		
		private boolean isSwitchLabeledRule(int nodeIndex, int nextNodeIndex) {
			ASTNode curr= getNode(nodeIndex);
			ASTNode next= getNode(nodeIndex +1);
			int currKind= curr.getNodeType();
		    if (currKind == ASTNode.SWITCH_CASE && next instanceof Statement &&   ((SwitchCase)curr).isSwitchLabeledRule()) {
					return true;
			}
		    return false;
		}
	}
	
	class SwitchListRewriter extends ParagraphListRewriter {

		protected boolean indentSwitchStatementsCompareToCases;

		public SwitchListRewriter(int initialIndent) {
			super(initialIndent, 0);
			this.indentSwitchStatementsCompareToCases = 
				DefaultCodeFormatterConstants.TRUE.equals(ASTRewriteAnalyzer.this.options.get(DefaultCodeFormatterConstants.FORMATTER_INDENT_SWITCHSTATEMENTS_COMPARE_TO_CASES));
		}

		@Override
		protected int getNodeIndent(int nodeIndex) {
			int indent= getInitialIndent();
			
			if (this.indentSwitchStatementsCompareToCases) {
				RewriteEvent event = this.list[nodeIndex];
				int changeKind = event.getChangeKind();
				
				ASTNode node;
				if (changeKind == RewriteEvent.INSERTED || changeKind == RewriteEvent.REPLACED) {
					node= (ASTNode)event.getNewValue();
				} else {
					node= (ASTNode)event.getOriginalValue();
				}
				
				if (node.getNodeType() != ASTNode.SWITCH_CASE) {
					indent++;
				}
			}
			return indent;
		}
		
		@Override
		protected String getSeparatorString(int nodeIndex) {
			int total = this.list.length;
			
			int nextNodeIndex = nodeIndex + 1;
			while (nextNodeIndex < total && this.list[nextNodeIndex].getChangeKind() == RewriteEvent.REMOVED) {
				nextNodeIndex++;
			}
			if (nextNodeIndex == total) {
				return super.getSeparatorString(nodeIndex);
			}
			return getSeparatorString(nodeIndex, nextNodeIndex);
		}
		
		@Override
		protected void updateIndent(int prevMark, int originalOffset, int nodeIndex, TextEditGroup editGroup) {
			if (prevMark != RewriteEvent.UNCHANGED && prevMark != RewriteEvent.REPLACED) return;
			
			// Do not change indent if the previous non removed node is on the same line
			int previousNonRemovedNodeIndex = nodeIndex - 1;
			while (previousNonRemovedNodeIndex >= 0 && this.list[previousNonRemovedNodeIndex].getChangeKind() == RewriteEvent.REMOVED) {
				previousNonRemovedNodeIndex--;
			}
			
			if (previousNonRemovedNodeIndex > -1) {
				LineInformation lineInformation = getLineInformation();
				
				RewriteEvent prevEvent = this.list[previousNonRemovedNodeIndex];
				int prevKind = prevEvent.getChangeKind();
				if (prevKind == RewriteEvent.UNCHANGED || prevKind == RewriteEvent.REPLACED) {
					ASTNode prevNode = (ASTNode) this.list[previousNonRemovedNodeIndex].getOriginalValue();
					int prevEndPosition = prevNode.getStartPosition() + prevNode.getLength();
					int prevLine = lineInformation.getLineOfOffset(prevEndPosition);
					int line = lineInformation.getLineOfOffset(originalOffset);
					
					if (prevLine == line) {
						return;
					}
				}
			}
			
			int total = this.list.length;
			while (nodeIndex < total && this.list[nodeIndex].getChangeKind() == RewriteEvent.REMOVED) {
				nodeIndex++;
			}
			
			int originalIndent = getIndent(originalOffset);
			int newIndent = getNodeIndent(nodeIndex);
			
			if (originalIndent != newIndent) {
				
				int line= getLineInformation().getLineOfOffset(originalOffset);
				if (line >= 0) {
					int lineStart= getLineInformation().getLineOffset(line);
					
					doTextRemove(lineStart, originalOffset - lineStart, editGroup); // remove previous indentation
					doTextInsert(lineStart, createIndentString(newIndent), editGroup); // add new indentation
				}
			}
		}
	}

	@Override
	public boolean visit(SwitchExpression node) {
		if (!hasChildrenChanges(node)) {
			return doVisitUnchangedChildren(node);
		}

		int pos= rewriteRequiredNode(node, SwitchExpression.EXPRESSION_PROPERTY);

		ChildListPropertyDescriptor property= SwitchExpression.STATEMENTS_PROPERTY;
		if (getChangeKind(node, property) != RewriteEvent.UNCHANGED) {
			try {
				pos= getScanner().getTokenEndOffset(TerminalTokens.TokenNameLBRACE, pos);
				int insertIndent= getIndent(node.getStartPosition());
				if (DefaultCodeFormatterConstants.TRUE.equals(this.options.get(DefaultCodeFormatterConstants.FORMATTER_INDENT_SWITCHSTATEMENTS_COMPARE_TO_SWITCH))) {
					insertIndent++;
				}
				
				ParagraphListRewriter listRewriter= new SwitchListLabeledRuleRewriter(insertIndent);
				StringBuffer leadString= new StringBuffer();
				leadString.append(getLineDelimiter());
				leadString.append(createIndentString(insertIndent));
				listRewriter.rewriteList(node, property, pos, leadString.toString());
			} catch (CoreException e) {
				handleException(e);
			}
		} else {
			voidVisit(node, SwitchExpression.STATEMENTS_PROPERTY);
		}
		return false;
	}
	
	@Override
	public boolean visit(SwitchStatement node) {
		if (!hasChildrenChanges(node)) {
			return doVisitUnchangedChildren(node);
		}

		int pos= rewriteRequiredNode(node, SwitchStatement.EXPRESSION_PROPERTY);

		ChildListPropertyDescriptor property= SwitchStatement.STATEMENTS_PROPERTY;
		if (getChangeKind(node, property) != RewriteEvent.UNCHANGED) {
			try {
				pos= getScanner().getTokenEndOffset(TerminalTokens.TokenNameLBRACE, pos);
				int insertIndent= getIndent(node.getStartPosition());
				if (DefaultCodeFormatterConstants.TRUE.equals(this.options.get(DefaultCodeFormatterConstants.FORMATTER_INDENT_SWITCHSTATEMENTS_COMPARE_TO_SWITCH))) {
					insertIndent++;
				}
				ParagraphListRewriter listRewriter;
<<<<<<< HEAD
				if (node.getAST().apiLevel() == JLS13_INTERNAL) {
=======
				if (node.getAST().apiLevel() == JLS12_INTERNAL && node.getAST().isPreviewEnabled()) {
>>>>>>> 6a821a33
					listRewriter= new SwitchListLabeledRuleRewriter(insertIndent);
				} else {
					listRewriter= new SwitchListRewriter(insertIndent);
				}
				StringBuffer leadString= new StringBuffer();
				leadString.append(getLineDelimiter());
				leadString.append(createIndentString(insertIndent));
				listRewriter.rewriteList(node, property, pos, leadString.toString());
			} catch (CoreException e) {
				handleException(e);
			}
		} else {
			voidVisit(node, SwitchStatement.STATEMENTS_PROPERTY);
		}
		return false;
	}

	@Override
	public boolean visit(SynchronizedStatement node) {
		if (!hasChildrenChanges(node)) {
			return doVisitUnchangedChildren(node);
		}

		rewriteRequiredNode(node, SynchronizedStatement.EXPRESSION_PROPERTY);
		rewriteRequiredNode(node, SynchronizedStatement.BODY_PROPERTY);
		return false;
	}

	@Override
	public boolean visit(ThisExpression node) {
		if (!hasChildrenChanges(node)) {
			return doVisitUnchangedChildren(node);
		}

		rewriteOptionalQualifier(node, ThisExpression.QUALIFIER_PROPERTY, node.getStartPosition());
		return false;
	}

	@Override
	public boolean visit(ThrowStatement node) {
		try {
			this.beforeRequiredSpaceIndex = getScanner().getTokenEndOffset(TerminalTokens.TokenNamethrow, node.getStartPosition());
			
			if (!hasChildrenChanges(node)) {
				return doVisitUnchangedChildren(node);
			}
			
			ensureSpaceBeforeReplace(node);

			rewriteRequiredNode(node, ThrowStatement.EXPRESSION_PROPERTY);
		} catch (CoreException e) {
			handleException(e);
		}
		return false;
	}

	@Override
	public boolean visit(TryStatement node) {
		if (!hasChildrenChanges(node)) {
			return doVisitUnchangedChildren(node);
		}
		int pos= node.getStartPosition();
		int level = node.getAST().apiLevel();
		if (level >= JLS4_INTERNAL) {
			StructuralPropertyDescriptor desc = level < JLS9_INTERNAL ? INTERNAL_TRY_STATEMENT_RESOURCES_PROPERTY : TryStatement.RESOURCES2_PROPERTY;
			if (isChanged(node, desc)) {
				int indent= getIndent(node.getStartPosition());
				String prefix= this.formatter.TRY_RESOURCES.getPrefix(indent);
				String newParen = this.formatter.TRY_RESOURCES_PAREN.getPrefix(indent) + "("; //$NON-NLS-1$
				pos= rewriteNodeList(node, desc, getPosAfterTry(pos), newParen, ")", ";" + prefix); //$NON-NLS-1$ //$NON-NLS-2$
			} else {
				pos= doVisit(node, desc, pos);
			}
		}

		pos= rewriteRequiredNode(node, TryStatement.BODY_PROPERTY);
		
		if (isChanged(node, TryStatement.CATCH_CLAUSES_PROPERTY)) {
			int indent= getIndent(node.getStartPosition());
			String prefix= this.formatter.CATCH_BLOCK.getPrefix(indent);
			pos= rewriteNodeList(node, TryStatement.CATCH_CLAUSES_PROPERTY, pos, prefix, prefix);
		} else {
			pos= doVisit(node, TryStatement.CATCH_CLAUSES_PROPERTY, pos);
		}
		rewriteNode(node, TryStatement.FINALLY_PROPERTY, pos, this.formatter.FINALLY_BLOCK);
		return false;
	}

	@Override
	public boolean visit(TypeDeclarationStatement node) {
		if (!hasChildrenChanges(node)) {
			return doVisitUnchangedChildren(node);
		}
		if (node.getAST().apiLevel() == JLS2_INTERNAL) {
			rewriteRequiredNode(node, INTERNAL_TDS_TYPE_DECLARATION_PROPERTY);
		} else {
			rewriteRequiredNode(node, TypeDeclarationStatement.DECLARATION_PROPERTY);
		}
		return false;
	}

	@Override
	public boolean visit(TypeLiteral node) {
		if (!hasChildrenChanges(node)) {
			return doVisitUnchangedChildren(node);
		}

		rewriteRequiredNode(node, TypeLiteral.TYPE_PROPERTY);
		return false;
	}

	@Override
	public boolean visit(UnionType node) {
		if (!hasChildrenChanges(node)) {
			return doVisitUnchangedChildren(node);
		}
		rewriteNodeList(node, UnionType.TYPES_PROPERTY, node.getStartPosition(), Util.EMPTY_STRING, " | "); //$NON-NLS-1$
		return false;
	}

	@Override
	public boolean visit(UsesDirective node) {
		if (!hasChildrenChanges(node)) {
			return doVisitUnchangedChildren(node);
		}
		rewriteRequiredNode(node,UsesDirective.NAME_PROPERTY);
		return false;
	}

	@Override
	public boolean visit(VariableDeclarationExpression node) {
		if (!hasChildrenChanges(node)) {
			return doVisitUnchangedChildren(node);
		}

		// same code as FieldDeclaration
		int pos= node.getStartPosition();
		if (node.getAST().apiLevel() == JLS2_INTERNAL) {
			rewriteModifiers(node, INTERNAL_VDE_MODIFIERS_PROPERTY, pos);
		} else {
			rewriteModifiers2(node, VariableDeclarationExpression.MODIFIERS2_PROPERTY, pos);
		}
		pos= rewriteRequiredNode(node, VariableDeclarationExpression.TYPE_PROPERTY);
		rewriteNodeList(node, VariableDeclarationExpression.FRAGMENTS_PROPERTY, pos, Util.EMPTY_STRING, ", "); //$NON-NLS-1$ 
		return false;
	}

	@Override
	public boolean visit(VariableDeclarationFragment node) {
		if (!hasChildrenChanges(node)) {
			return doVisitUnchangedChildren(node);
		}

		int pos= rewriteRequiredNode(node, VariableDeclarationFragment.NAME_PROPERTY);

		if (node.getAST().apiLevel() < JLS8_INTERNAL) {
			int extraDims= rewriteExtraDimensions(node, INTERNAL_FRAGMENT_EXTRA_DIMENSIONS_PROPERTY, pos);
			if (extraDims > 0) {
				int kind= getChangeKind(node, VariableDeclarationFragment.INITIALIZER_PROPERTY);
				if (kind == RewriteEvent.REMOVED) {
					try {
						pos= getScanner().getPreviousTokenEndOffset(TerminalTokens.TokenNameEQUAL, pos);
					} catch (CoreException e) {
						handleException(e);
					}
				} else {
					pos= node.getStartPosition() + node.getLength(); // insert pos
				}
			}
		} else {
			pos = rewriteExtraDimensionsInfo(node, pos, VariableDeclarationFragment.EXTRA_DIMENSIONS2_PROPERTY);
		}
		rewriteNode(node, VariableDeclarationFragment.INITIALIZER_PROPERTY, pos, this.formatter.VAR_INITIALIZER);
		return false;
	}

	@Override
	public boolean visit(VariableDeclarationStatement node) {
		if (!hasChildrenChanges(node)) {
			return doVisitUnchangedChildren(node);
		}

		// same code as FieldDeclaration
		int pos= node.getStartPosition();
		if (node.getAST().apiLevel() == JLS2_INTERNAL) {
			rewriteModifiers(node, INTERNAL_VDS_MODIFIERS_PROPERTY, pos);
		} else {
			rewriteModifiers2(node, VariableDeclarationStatement.MODIFIERS2_PROPERTY, pos);
		}
		pos= rewriteRequiredNode(node, VariableDeclarationStatement.TYPE_PROPERTY);

		rewriteNodeList(node, VariableDeclarationStatement.FRAGMENTS_PROPERTY, pos, Util.EMPTY_STRING, ", "); //$NON-NLS-1$ 
		return false;
	}

	@Override
	public boolean visit(WhileStatement node) {
		if (!hasChildrenChanges(node)) {
			return doVisitUnchangedChildren(node);
		}

		int pos= rewriteRequiredNode(node, WhileStatement.EXPRESSION_PROPERTY);

		try {
			if (isChanged(node, WhileStatement.BODY_PROPERTY)) {
				int startOffset= getScanner().getTokenEndOffset(TerminalTokens.TokenNameRPAREN, pos);
				rewriteBodyNode(node, WhileStatement.BODY_PROPERTY, startOffset, -1, getIndent(node.getStartPosition()), this.formatter.WHILE_BLOCK); // body
			} else {
				voidVisit(node, WhileStatement.BODY_PROPERTY);
			}
		} catch (CoreException e) {
			handleException(e);
		}
		return false;
	}

	@Override
	public boolean visit(MemberRef node) {
		if (!hasChildrenChanges(node)) {
			return doVisitUnchangedChildren(node);
		}
		rewriteNode(node, MemberRef.QUALIFIER_PROPERTY, node.getStartPosition(), ASTRewriteFormatter.NONE);

		rewriteRequiredNode(node, MemberRef.NAME_PROPERTY);
		return false;
	}

	@Override
	public boolean visit(MethodRef node) {
		if (!hasChildrenChanges(node)) {
			return doVisitUnchangedChildren(node);
		}
		rewriteNode(node, MethodRef.QUALIFIER_PROPERTY, node.getStartPosition(), ASTRewriteFormatter.NONE);

		int pos= rewriteRequiredNode(node, MethodRef.NAME_PROPERTY);

		if (isChanged(node, MethodRef.PARAMETERS_PROPERTY)) {
			// eval position after opening parent
			try {
				int startOffset= getScanner().getTokenEndOffset(TerminalTokens.TokenNameLPAREN, pos);
				rewriteNodeList(node, MethodRef.PARAMETERS_PROPERTY, startOffset, Util.EMPTY_STRING, ", "); //$NON-NLS-1$ 
			} catch (CoreException e) {
				handleException(e);
			}
		} else {
			voidVisit(node, MethodRef.PARAMETERS_PROPERTY);
		}
		return false;
	}

	@Override
	public boolean visit(MethodRefParameter node) {
		if (!hasChildrenChanges(node)) {
			return doVisitUnchangedChildren(node);
		}
		int pos= rewriteRequiredNode(node, MethodRefParameter.TYPE_PROPERTY);
		if (node.getAST().apiLevel() >= JLS3_INTERNAL) {
			if (isChanged(node, MethodRefParameter.VARARGS_PROPERTY)) {
				if (getNewValue(node, MethodRefParameter.VARARGS_PROPERTY).equals(Boolean.TRUE)) {
					doTextInsert(pos, "...", getEditGroup(node, MethodRefParameter.VARARGS_PROPERTY)); //$NON-NLS-1$
				} else {
					try {
						int ellipsisEnd= getScanner().getNextEndOffset(pos, true);
						doTextRemove(pos, ellipsisEnd - pos, getEditGroup(node, MethodRefParameter.VARARGS_PROPERTY));
					} catch (CoreException e) {
						handleException(e);
					}
				}
			}
		}
		rewriteNode(node, MethodRefParameter.NAME_PROPERTY, pos, ASTRewriteFormatter.SPACE);
		return false;
	}

	@Override
	public boolean visit(TagElement node) {
		if (!hasChildrenChanges(node)) {
			return doVisitUnchangedChildren(node);
		}

		int changeKind= getChangeKind(node, TagElement.TAG_NAME_PROPERTY);
		switch (changeKind) {
			case RewriteEvent.INSERTED: {
			    String newTagName= (String) getNewValue(node, TagElement.TAG_NAME_PROPERTY);
				doTextInsert(node.getStartPosition(), newTagName, getEditGroup(node, TagElement.TAG_NAME_PROPERTY));
				break;
			}
			case RewriteEvent.REMOVED: {
			    doTextRemove(node.getStartPosition(), findTagNameEnd(node) - node.getStartPosition(), getEditGroup(node, TagElement.TAG_NAME_PROPERTY));
			    break;
			}
			case RewriteEvent.REPLACED: {
			    String newTagName= (String) getNewValue(node, TagElement.TAG_NAME_PROPERTY);
		    	doTextReplace(node.getStartPosition(), findTagNameEnd(node) - node.getStartPosition(), newTagName, getEditGroup(node, TagElement.TAG_NAME_PROPERTY));
			    break;
			}
		}

		if (isChanged(node, TagElement.FRAGMENTS_PROPERTY)) {
			// eval position after name
			int endOffset= findTagNameEnd(node);
            rewriteNodeList(node, TagElement.FRAGMENTS_PROPERTY, endOffset, " ", " ");  //$NON-NLS-1$//$NON-NLS-2$
		} else {
			voidVisit(node, TagElement.FRAGMENTS_PROPERTY);
		}
		return false;
	}

	private int findTagNameEnd(TagElement tagNode) {
		if (tagNode.getTagName() != null) {
			char[] cont= getContent();
		    int len= cont.length;
			int i= tagNode.getStartPosition();
			while (i < len && !IndentManipulation.isIndentChar(cont[i])) {
			    i++;
			}
			return i;
		}
	    return tagNode.getStartPosition();
	}

	@Override
	public boolean visit(TextBlock node) {
		if (!hasChildrenChanges(node)) {
			return doVisitUnchangedChildren(node);
		}
		String escapedSeq= (String) getNewValue(node, TextBlock.ESCAPED_VALUE_PROPERTY);
		TextEditGroup group = getEditGroup(node, TextBlock.ESCAPED_VALUE_PROPERTY);
		doTextReplace(node.getStartPosition(), node.getLength(), escapedSeq, group);

		return false;
	}
	
	@Override
	public boolean visit(TextElement node) {
		if (!hasChildrenChanges(node)) {
			return doVisitUnchangedChildren(node);
		}
		String newText= (String) getNewValue(node, TextElement.TEXT_PROPERTY);
		TextEditGroup group = getEditGroup(node, TextElement.TEXT_PROPERTY);
		doTextReplace(node.getStartPosition(), node.getLength(), newText, group);
		return false;
	}

	@Override
	public boolean visit(AnnotationTypeDeclaration node) {
		if (!hasChildrenChanges(node)) {
			return doVisitUnchangedChildren(node);
		}
		int pos= rewriteJavadoc(node, AnnotationTypeDeclaration.JAVADOC_PROPERTY);
		rewriteModifiers2(node, AnnotationTypeDeclaration.MODIFIERS2_PROPERTY, pos);
		pos= rewriteRequiredNode(node, AnnotationTypeDeclaration.NAME_PROPERTY);

		int startIndent= getIndent(node.getStartPosition()) + 1;
		int startPos= getPosAfterLeftBrace(pos);
		rewriteParagraphList(node, AnnotationTypeDeclaration.BODY_DECLARATIONS_PROPERTY, startPos, startIndent, -1, 2);
		return false;
	}

	@Override
	public boolean visit(AnnotationTypeMemberDeclaration node) {
		if (!hasChildrenChanges(node)) {
			return doVisitUnchangedChildren(node);
		}
		int pos= rewriteJavadoc(node, AnnotationTypeMemberDeclaration.JAVADOC_PROPERTY);
		rewriteModifiers2(node, AnnotationTypeMemberDeclaration.MODIFIERS2_PROPERTY, pos);
		rewriteRequiredNode(node, AnnotationTypeMemberDeclaration.TYPE_PROPERTY);
		pos= rewriteRequiredNode(node, AnnotationTypeMemberDeclaration.NAME_PROPERTY);

		try {
			int changeKind= getChangeKind(node, AnnotationTypeMemberDeclaration.DEFAULT_PROPERTY);
			if (changeKind == RewriteEvent.INSERTED || changeKind == RewriteEvent.REMOVED) {
				pos= getScanner().getTokenEndOffset(TerminalTokens.TokenNameRPAREN, pos);
			}
			rewriteNode(node, AnnotationTypeMemberDeclaration.DEFAULT_PROPERTY, pos, this.formatter.ANNOT_MEMBER_DEFAULT);
		} catch (CoreException e) {
			handleException(e);
		}
		return false;
	}

	@Override
	public boolean visit(EnhancedForStatement node) {
		if (!hasChildrenChanges(node)) {
			return doVisitUnchangedChildren(node);
		}
		rewriteRequiredNode(node, EnhancedForStatement.PARAMETER_PROPERTY);
		int pos= rewriteRequiredNode(node, EnhancedForStatement.EXPRESSION_PROPERTY);

		RewriteEvent bodyEvent= getEvent(node, EnhancedForStatement.BODY_PROPERTY);
		if (bodyEvent != null && bodyEvent.getChangeKind() == RewriteEvent.REPLACED) {
			int startOffset;
			try {
				startOffset= getScanner().getTokenEndOffset(TerminalTokens.TokenNameRPAREN, pos);
				rewriteBodyNode(node, EnhancedForStatement.BODY_PROPERTY, startOffset, -1, getIndent(node.getStartPosition()), this.formatter.FOR_BLOCK); // body
			} catch (CoreException e) {
				handleException(e);
			}
		} else {
			voidVisit(node, EnhancedForStatement.BODY_PROPERTY);
		}
		return false;
	}

	@Override
	public boolean visit(EnumConstantDeclaration node) {
		if (!hasChildrenChanges(node)) {
			return doVisitUnchangedChildren(node);
		}
		int pos= rewriteJavadoc(node, EnumConstantDeclaration.JAVADOC_PROPERTY);
		rewriteModifiers2(node, EnumConstantDeclaration.MODIFIERS2_PROPERTY, pos);
		pos= rewriteRequiredNode(node, EnumConstantDeclaration.NAME_PROPERTY);
		RewriteEvent argsEvent= getEvent(node, EnumConstantDeclaration.ARGUMENTS_PROPERTY);
		if (argsEvent != null && argsEvent.getChangeKind() != RewriteEvent.UNCHANGED) {
			RewriteEvent[] children= argsEvent.getChildren();
			try {
				int nextTok= getScanner().readNext(pos, true);
				boolean hasParents= (nextTok == TerminalTokens.TokenNameLPAREN);
				boolean isAllRemoved= hasParents && isAllOfKind(children, RewriteEvent.REMOVED);
				String prefix= Util.EMPTY_STRING; 
				if (!hasParents) {
					prefix= "("; //$NON-NLS-1$
				} else if (!isAllRemoved) {
					pos= getScanner().getCurrentEndOffset();
				}
				pos= rewriteNodeList(node, EnumConstantDeclaration.ARGUMENTS_PROPERTY, pos, prefix, ", "); //$NON-NLS-1$

				if (!hasParents) {
					doTextInsert(pos, ")", getEditGroup(children[children.length - 1])); //$NON-NLS-1$
				} else if (isAllRemoved) {
					int afterClosing= getScanner().getNextEndOffset(pos, true);
					doTextRemove(pos, afterClosing - pos, getEditGroup(children[children.length - 1]));
					pos= afterClosing;
				}
			} catch (CoreException e) {
				handleException(e);
			}
		} else {
			pos= doVisit(node, EnumConstantDeclaration.ARGUMENTS_PROPERTY, pos);
		}

		if (isChanged(node, EnumConstantDeclaration.ANONYMOUS_CLASS_DECLARATION_PROPERTY)) {
			int kind= getChangeKind(node, EnumConstantDeclaration.ANONYMOUS_CLASS_DECLARATION_PROPERTY);
			if (kind == RewriteEvent.REMOVED) {
				try {
					// 'pos' can be before brace
					pos= getScanner().getPreviousTokenEndOffset(TerminalTokens.TokenNameLBRACE, pos);
				} catch (CoreException e) {
					handleException(e);
				}
			} else {
				pos= node.getStartPosition() + node.getLength(); // insert pos
			}
			rewriteNode(node, EnumConstantDeclaration.ANONYMOUS_CLASS_DECLARATION_PROPERTY, pos, ASTRewriteFormatter.SPACE);
		}
		return false;
	}

	@Override
	public boolean visit(EnumDeclaration node) {
		if (!hasChildrenChanges(node)) {
			return doVisitUnchangedChildren(node);
		}
		int pos= rewriteJavadoc(node, EnumDeclaration.JAVADOC_PROPERTY);
		rewriteModifiers2(node, EnumDeclaration.MODIFIERS2_PROPERTY, pos);
		pos= rewriteRequiredNode(node, EnumDeclaration.NAME_PROPERTY);
		pos= rewriteNodeList(node, EnumDeclaration.SUPER_INTERFACE_TYPES_PROPERTY, pos, " implements ", ", "); //$NON-NLS-1$ //$NON-NLS-2$

		pos= getPosAfterLeftBrace(pos);

		String leadString= Util.EMPTY_STRING; 
		RewriteEvent constEvent= getEvent(node, EnumDeclaration.ENUM_CONSTANTS_PROPERTY);

		if (constEvent != null && constEvent.getChangeKind() != RewriteEvent.UNCHANGED) {
			RewriteEvent[] events= constEvent.getChildren();
			if (isAllOfKind(events, RewriteEvent.INSERTED)) {
				leadString= this.formatter.FIRST_ENUM_CONST.getPrefix(getIndent(node.getStartPosition()));
			}
		}
		pos= rewriteNodeList(node, EnumDeclaration.ENUM_CONSTANTS_PROPERTY, pos, leadString, ", "); //$NON-NLS-1$

		RewriteEvent bodyEvent= getEvent(node, EnumDeclaration.BODY_DECLARATIONS_PROPERTY);
		int indent= 0;
		if (bodyEvent != null && bodyEvent.getChangeKind() != RewriteEvent.UNCHANGED) {
			boolean hasConstants= !((List) getNewValue(node, EnumDeclaration.ENUM_CONSTANTS_PROPERTY)).isEmpty();

			RewriteEvent[] children= bodyEvent.getChildren();
			try {
				if (hasConstants) {
					indent= getIndent(pos);
				} else {
					indent= getIndent(node.getStartPosition()) + 1;
				}
				int token= getScanner().readNext(pos, true);
				boolean hasSemicolon= token == TerminalTokens.TokenNameSEMICOLON;
				if (!hasSemicolon && isAllOfKind(children, RewriteEvent.INSERTED)) {
					if (!hasConstants) {
						String str= this.formatter.FIRST_ENUM_CONST.getPrefix(indent - 1);
						doTextInsert(pos, str, getEditGroup(children[0]));
					}
					if (token == TerminalTokens.TokenNameCOMMA) {
						// a comma is at the end of the enum constant before a potential semicolon
						int endPos= getScanner().getCurrentEndOffset();
						int nextToken= getScanner().readNext(endPos, true);
						if (nextToken != TerminalTokens.TokenNameSEMICOLON) {
							doTextInsert(endPos, ";", getEditGroup(children[0])); //$NON-NLS-1$
						} else {
							endPos= getScanner().getCurrentEndOffset();
							if (isAllOfKind(children, RewriteEvent.REMOVED)) {
								doTextRemove(pos, endPos - pos, getEditGroup(children[0]));
							}
						}
						pos= endPos;
					} else {
						doTextInsert(pos, ";", getEditGroup(children[0])); //$NON-NLS-1$
					}
				} else if (hasSemicolon) {
					int endPos= getScanner().getCurrentEndOffset();
					if (isAllOfKind(children, RewriteEvent.REMOVED)) {
						doTextRemove(pos, endPos - pos, getEditGroup(children[0]));
					}
					pos= endPos;
				}
			} catch (CoreException e) {
				handleException(e);
			}
		}
		rewriteParagraphList(node, EnumDeclaration.BODY_DECLARATIONS_PROPERTY, pos, indent, -1, 2);
		return false;
	}

	@Override
	public boolean visit(ExpressionMethodReference node) {
		if (!hasChildrenChanges(node)) {
			return doVisitUnchangedChildren(node);
		}
		int pos= rewriteRequiredNode(node, ExpressionMethodReference.EXPRESSION_PROPERTY);
		visitReferenceTypeArguments(node, ExpressionMethodReference.TYPE_ARGUMENTS_PROPERTY, pos);
		rewriteRequiredNode(node, ExpressionMethodReference.NAME_PROPERTY);
		return false;
	}

	@Override
	public boolean visit(MarkerAnnotation node) {
		if (!hasChildrenChanges(node)) {
			return doVisitUnchangedChildren(node);
		}
		rewriteRequiredNode(node, MarkerAnnotation.TYPE_NAME_PROPERTY);
		return false;
	}

	@Override
	public boolean visit(MemberValuePair node) {
		if (!hasChildrenChanges(node)) {
			return doVisitUnchangedChildren(node);
		}
		rewriteRequiredNode(node, MemberValuePair.NAME_PROPERTY);
		rewriteRequiredNode(node, MemberValuePair.VALUE_PROPERTY);

		return false;
	}

	@Override
	public boolean visit(Modifier node) {
		if (!hasChildrenChanges(node)) {
			return doVisitUnchangedChildren(node);
		}
		String newText= getNewValue(node, Modifier.KEYWORD_PROPERTY).toString(); // type Modifier.ModifierKeyword
		TextEditGroup group = getEditGroup(node, Modifier.KEYWORD_PROPERTY);
		doTextReplace(node.getStartPosition(), node.getLength(), newText, group);
		return false;
	}

	@Override
	public boolean visit(ModuleModifier node) {
		if (!hasChildrenChanges(node)) {
			return doVisitUnchangedChildren(node);
		}
		String newText= getNewValue(node, ModuleModifier.KEYWORD_PROPERTY).toString(); // type ModuleModifier.ModuleModifierKeyword
		TextEditGroup group = getEditGroup(node, ModuleModifier.KEYWORD_PROPERTY);
		doTextReplace(node.getStartPosition(), node.getLength(), newText, group);
		return false;
	}

	@Override
	public boolean visit(NormalAnnotation node) {
		if (!hasChildrenChanges(node)) {
			return doVisitUnchangedChildren(node);
		}
		int pos= rewriteRequiredNode(node, NormalAnnotation.TYPE_NAME_PROPERTY);
		if (isChanged(node, NormalAnnotation.VALUES_PROPERTY)) {
			// eval position after opening parent
			try {
				int startOffset= getScanner().getTokenEndOffset(TerminalTokens.TokenNameLPAREN, pos);
				rewriteNodeList(node, NormalAnnotation.VALUES_PROPERTY, startOffset, Util.EMPTY_STRING, ", "); //$NON-NLS-1$ 
			} catch (CoreException e) {
				handleException(e);
			}
		} else {
			voidVisit(node, NormalAnnotation.VALUES_PROPERTY);
		}
		return false;
	}

	@Override
	public boolean visit(NameQualifiedType node) {
		if (!hasChildrenChanges(node)) {
			return doVisitUnchangedChildren(node);
		}
		int pos = rewriteRequiredNode(node, NameQualifiedType.QUALIFIER_PROPERTY);
		try {
			pos = getScanner().getTokenEndOffset(TerminalTokens.TokenNameDOT, pos);
			rewriteTypeAnnotations(node, NameQualifiedType.ANNOTATIONS_PROPERTY, pos);
		} catch (CoreException e) {
			handleException(e);
		}
		rewriteRequiredNode(node, NameQualifiedType.NAME_PROPERTY);
		return false;
	}

	@Override
	public boolean visit(ParameterizedType node) {
		if (!hasChildrenChanges(node)) {
			return doVisitUnchangedChildren(node);
		}
		int pos= rewriteRequiredNode(node, ParameterizedType.TYPE_PROPERTY);
		if (isChanged(node, ParameterizedType.TYPE_ARGUMENTS_PROPERTY)) {
			// eval position after opening parent
			try {
				int startOffset= getScanner().getTokenEndOffset(TerminalTokens.TokenNameLESS, pos);
				rewriteNodeList(node, ParameterizedType.TYPE_ARGUMENTS_PROPERTY, startOffset, Util.EMPTY_STRING, ", "); //$NON-NLS-1$ 
			} catch (CoreException e) {
				handleException(e);
			}
		} else {
			voidVisit(node, ParameterizedType.TYPE_ARGUMENTS_PROPERTY);
		}
		return false;
	}

	@Override
	public boolean visit(QualifiedType node) {
		if (!hasChildrenChanges(node)) {
			return doVisitUnchangedChildren(node);
		}
		int pos = rewriteRequiredNode(node, QualifiedType.QUALIFIER_PROPERTY);
		if (node.getAST().apiLevel() >= JLS8_INTERNAL) {
			try {
				pos = getScanner().getTokenEndOffset(TerminalTokens.TokenNameDOT, pos);
				rewriteTypeAnnotations(node, QualifiedType.ANNOTATIONS_PROPERTY, pos);
			} catch (CoreException e) {
				handleException(e);
			}
		}
		rewriteRequiredNode(node, QualifiedType.NAME_PROPERTY);
		return false;
	}

	@Override
	public boolean visit(SingleMemberAnnotation node) {
		if (!hasChildrenChanges(node)) {
			return doVisitUnchangedChildren(node);
		}
		rewriteRequiredNode(node, SingleMemberAnnotation.TYPE_NAME_PROPERTY);
		rewriteRequiredNode(node, SingleMemberAnnotation.VALUE_PROPERTY);
		return false;
	}

	@Override
	public boolean visit(SuperMethodReference node) {
		if (!hasChildrenChanges(node)) {
			return doVisitUnchangedChildren(node);
		}
		int pos = rewriteOptionalQualifier(node, SuperMethodReference.QUALIFIER_PROPERTY, node.getStartPosition());
		visitReferenceTypeArguments(node, SuperMethodReference.TYPE_ARGUMENTS_PROPERTY, pos);
		rewriteRequiredNode(node, SuperMethodReference.NAME_PROPERTY);
		return false;
	}

	@Override
	public boolean visit(TypeMethodReference node) {
		if (!hasChildrenChanges(node)) {
			return doVisitUnchangedChildren(node);
		}
		int pos= rewriteRequiredNode(node, TypeMethodReference.TYPE_PROPERTY);
		visitReferenceTypeArguments(node, TypeMethodReference.TYPE_ARGUMENTS_PROPERTY, pos);
		rewriteRequiredNode(node, TypeMethodReference.NAME_PROPERTY);
		return false;
	}

	@Override
	public boolean visit(TypeParameter node) {
		if (!hasChildrenChanges(node)) {
			return doVisitUnchangedChildren(node);
		}
		int pos;
		if (node.getAST().apiLevel() >= JLS8_INTERNAL) {
			pos = rewriteModifiers2(node, TypeParameter.MODIFIERS_PROPERTY, node.getStartPosition());
		}
		pos= rewriteRequiredNode(node, TypeParameter.NAME_PROPERTY);
		rewriteNodeList(node, TypeParameter.TYPE_BOUNDS_PROPERTY, pos, " extends ", " & "); //$NON-NLS-1$ //$NON-NLS-2$
		return false;
	}

	@Override
	public boolean visit(WildcardType node) {
		if (!hasChildrenChanges(node)) {
			return doVisitUnchangedChildren(node);
		}
		if (node.getAST().apiLevel() >= JLS8_INTERNAL) {
			rewriteTypeAnnotations(node, WildcardType.ANNOTATIONS_PROPERTY, node.getStartPosition());
		}
		try {
			int pos= getScanner().getNextEndOffset(node.getStartPosition(), true); // pos after question mark

			Prefix prefix;
			if (Boolean.TRUE.equals(getNewValue(node, WildcardType.UPPER_BOUND_PROPERTY))) {
				prefix= this.formatter.WILDCARD_EXTENDS;
			} else {
				prefix= this.formatter.WILDCARD_SUPER;
			}

			int boundKindChange= getChangeKind(node, WildcardType.UPPER_BOUND_PROPERTY);
			if (boundKindChange != RewriteEvent.UNCHANGED) {
				int boundTypeChange= getChangeKind(node, WildcardType.BOUND_PROPERTY);
				if (boundTypeChange != RewriteEvent.INSERTED && boundTypeChange != RewriteEvent.REMOVED) {
					ASTNode type= (ASTNode) getOriginalValue(node, WildcardType.BOUND_PROPERTY);
					String str= prefix.getPrefix(0);
					doTextReplace(pos, type.getStartPosition() - pos, str, getEditGroup(node, WildcardType.BOUND_PROPERTY));
				}
			}
			rewriteNode(node, WildcardType.BOUND_PROPERTY, pos, prefix);
		} catch (CoreException e) {
			handleException(e);
		}
		return false;
	}
	
	@Override
	public boolean visit(YieldStatement node) {
		if (!hasChildrenChanges(node)) {
			return doVisitUnchangedChildren(node);
		}

		try {
			int offset= getScanner().getTokenEndOffset(TerminalTokens.TokenNamebreak, node.getStartPosition());
			if (node.getAST().apiLevel() == JLS13_INTERNAL) {
				rewriteNode(node, YieldStatement.EXPRESSION_PROPERTY, offset, ASTRewriteFormatter.SPACE); // space between yield and label
			}
		} catch (CoreException e) {
			handleException(e);
		}
		return false;
	}

	final void handleException(Throwable e) {
		throw new IllegalArgumentException("Document does not match the AST", e); //$NON-NLS-1$
	}

}<|MERGE_RESOLUTION|>--- conflicted
+++ resolved
@@ -2580,12 +2580,6 @@
 		try {
 			int offset= getScanner().getTokenEndOffset(TerminalTokens.TokenNamebreak, node.getStartPosition());
 			rewriteNode(node, BreakStatement.LABEL_PROPERTY, offset, ASTRewriteFormatter.SPACE); // space between break and label
-<<<<<<< HEAD
-=======
-			if (node.getAST().apiLevel() == JLS12_INTERNAL && node.getAST().isPreviewEnabled()) {
-				rewriteNode(node, BreakStatement.EXPRESSION_PROPERTY, offset, ASTRewriteFormatter.SPACE); // space between break and label
-			}
->>>>>>> 6a821a33
 		} catch (CoreException e) {
 			handleException(e);
 		}
@@ -3526,11 +3520,7 @@
 		}
 
 		// dont allow switching from case to default or back. New statements should be created.
-<<<<<<< HEAD
-		if (node.getAST().apiLevel() == JLS13_INTERNAL) {
-=======
-		if (node.getAST().apiLevel() == JLS12_INTERNAL && node.getAST().isPreviewEnabled()) {
->>>>>>> 6a821a33
+		if (node.getAST().apiLevel() == JLS13_INTERNAL && node.getAST().isPreviewEnabled()) {
 			int pos = node.expressions().size() == 0 ? node.getStartPosition() :
 					rewriteNodeList(node, SwitchCase.EXPRESSIONS2_PROPERTY, node.getStartPosition(), Util.EMPTY_STRING, ", "); //$NON-NLS-1$
 			if (isChanged(node, SwitchCase.SWITCH_LABELED_RULE_PROPERTY)) {
@@ -3754,11 +3744,7 @@
 					insertIndent++;
 				}
 				ParagraphListRewriter listRewriter;
-<<<<<<< HEAD
-				if (node.getAST().apiLevel() == JLS13_INTERNAL) {
-=======
-				if (node.getAST().apiLevel() == JLS12_INTERNAL && node.getAST().isPreviewEnabled()) {
->>>>>>> 6a821a33
+				if (node.getAST().apiLevel() == JLS13_INTERNAL && node.getAST().isPreviewEnabled()) {
 					listRewriter= new SwitchListLabeledRuleRewriter(insertIndent);
 				} else {
 					listRewriter= new SwitchListRewriter(insertIndent);
