/*******************************************************************************
 * Copyright (c) 2004, 2024 IBM Corporation and others.
 *
 * This program and the accompanying materials
 * are made available under the terms of the Eclipse Public License 2.0
 * which accompanies this distribution, and is available at
 * https://www.eclipse.org/legal/epl-2.0/
 *
 * SPDX-License-Identifier: EPL-2.0
 * Contributors:
 *     IBM Corporation - initial API and implementation
 *******************************************************************************/

package org.eclipse.jdt.core.tests.dom;

import java.lang.reflect.Method;
import java.util.ArrayList;
import java.util.HashSet;
import java.util.Iterator;
import java.util.LinkedHashSet;
import java.util.List;
import java.util.Set;

import org.eclipse.jdt.core.dom.AST;
import org.eclipse.jdt.core.dom.ASTMatcher;
import org.eclipse.jdt.core.dom.ASTNode;
import org.eclipse.jdt.core.dom.ASTParser;
import org.eclipse.jdt.core.dom.ASTVisitor;
import org.eclipse.jdt.core.dom.ChildPropertyDescriptor;
import org.eclipse.jdt.core.dom.StructuralPropertyDescriptor;

import junit.framework.Test;

@SuppressWarnings({"rawtypes", "unchecked"})
public class ASTStructuralPropertyTest extends org.eclipse.jdt.core.tests.junit.extension.TestCase {

	/** @deprecated using deprecated code */
	public static Test suite() {
		// TODO (frederic) use buildList + setAstLevel(init) instead...
		junit.framework.TestSuite suite = new junit.framework.TestSuite(ASTStructuralPropertyTest.class.getName());

		Class c = ASTStructuralPropertyTest.class;
		Method[] methods = c.getMethods();
		for (int i = 0, max = methods.length; i < max; i++) {
			if (methods[i].getName().startsWith("test")) { //$NON-NLS-1$
				suite.addTest(new ASTStructuralPropertyTest(methods[i].getName(), AST.JLS2));
				suite.addTest(new ASTStructuralPropertyTest(methods[i].getName(), AST.JLS3));
				suite.addTest(new ASTStructuralPropertyTest(methods[i].getName(), AST.JLS4));
				suite.addTest(new ASTStructuralPropertyTest(methods[i].getName(), AST.JLS8));
			}
		}
		return suite;
	}

	AST ast;
	ASTParser parser;
	int API_LEVEL;

	public ASTStructuralPropertyTest(String name) {
		super(name.substring(0, name.indexOf(" - JLS")));
		name.indexOf(" - JLS");
		this.API_LEVEL = Integer.parseInt(name.substring(name.indexOf(" - JLS") + 6));
	}

	public ASTStructuralPropertyTest(String name, int apiLevel) {
		super(name);
		this.API_LEVEL = apiLevel;
	}

	protected void setUp() throws Exception {
		super.setUp();
		this.ast = AST.newAST(this.API_LEVEL, true);
		this.parser = ASTParser.newParser(this.API_LEVEL);
	}

	protected void tearDown() throws Exception {
		this.ast = null;
		super.tearDown();
	}

	public String getName() {
		String name = super.getName() + " - JLS" + this.API_LEVEL;
		return name;
	}

	public void testLocationInParent() {
		final ASTNode root = SampleASTs.oneOfEach(this.ast);
		ASTVisitor v = new ASTVisitor(true) {
			public void postVisit(ASTNode node) {
				StructuralPropertyDescriptor me = node.getLocationInParent();
				assertTrue(me != null || (node == root));
                ASTNode p = node.getParent();
                if (p != null) {
                    List parentProperties = p.structuralPropertiesForType();
                    boolean foundMe = false;
                    for (Iterator it = parentProperties.iterator(); it
                            .hasNext();) {
                        StructuralPropertyDescriptor prop =
                            (StructuralPropertyDescriptor) it.next();
                        if (me == prop || prop.getId().equals(me.getId())) {
                            foundMe = true;
                            break;
                        }
                    }
                    assertTrue(foundMe);
                }
			}
		};
		root.accept(v);
	}

	/**
	 * @deprecated since using deprecated constant
	 */
	public void testStructuralProperties() {
		final ASTNode root = SampleASTs.oneOfEach(this.ast);

		final Set simpleProperties = new LinkedHashSet(400);
		final Set childProperties = new LinkedHashSet(400);
		final Set childListProperties = new LinkedHashSet(400);
		final Set visitedProperties = new LinkedHashSet(400);
		final Set nodeClasses = new LinkedHashSet(100);

		ASTVisitor v = new ASTVisitor(true) {
			public void postVisit(ASTNode node) {
				StructuralPropertyDescriptor me = node.getLocationInParent();
				if (me != null) {
					visitedProperties.add(me);
				}
				nodeClasses.add(node.getClass());
				List ps = node.structuralPropertiesForType();
				for (Iterator it = ps.iterator(); it.hasNext(); ) {
					StructuralPropertyDescriptor p = (StructuralPropertyDescriptor) it.next();
					Object o = node.getStructuralProperty(p);
					if (p.isSimpleProperty()) {
						simpleProperties.add(p);
						// slam simple properties
						node.setStructuralProperty(p, o);
					} else if (p.isChildProperty()) {
						childProperties.add(p);
						// replace child with a copy
						ASTNode copy = ASTNode.copySubtree(ASTStructuralPropertyTest.this.ast, (ASTNode) o);
						node.setStructuralProperty(p, copy);
					} else if (p.isChildListProperty()) {
						childListProperties.add(p);
						// replace child list with copies
						List list = (List) o;
						List copy = ASTNode.copySubtrees(ASTStructuralPropertyTest.this.ast, list);
						list.clear();
						list.addAll(copy);
					}
				}
			}
		};
		root.accept(v);
		switch(this.API_LEVEL) {
			case AST.JLS2 :
				assertEquals("Wrong number of visited node classes", 67, nodeClasses.size());
				assertEquals("Wrong number of visited properties", 81, visitedProperties.size());
				assertEquals("Wrong number of simple properties", 26, simpleProperties.size());
				assertEquals("Wrong number of child properties", 90, childProperties.size());
				assertEquals("Wrong number of child list properties", 26, childListProperties.size());
				break;
			case AST.JLS3 :
				assertEquals("Wrong number of visited node classes", 80, nodeClasses.size());
				assertEquals("Wrong number of visited properties", 103, visitedProperties.size());
				assertEquals("Wrong number of simple properties", 23, simpleProperties.size());
				assertEquals("Wrong number of child properties", 115, childProperties.size());
				assertEquals("Wrong number of child list properties", 52, childListProperties.size());
				break;
			case AST.JLS4 :
				assertEquals("Wrong number of visited node classes", 81, nodeClasses.size());
				assertEquals("Wrong number of visited properties", 103, visitedProperties.size());
				assertEquals("Wrong number of simple properties", 23, simpleProperties.size());
				assertEquals("Wrong number of child properties", 115, childProperties.size());
				assertEquals("Wrong number of child list properties", 54, childListProperties.size());
				break;
			case AST.JLS8 :
				assertEquals("Wrong number of visited node classes", 84, nodeClasses.size());
				assertEquals("Wrong number of visited properties", 106, visitedProperties.size());
				assertEquals("Wrong number of simple properties", 21, simpleProperties.size());
				assertEquals("Wrong number of child properties", 118, childProperties.size());
				assertEquals("Wrong number of child list properties", 66, childListProperties.size());
				break;
			default :
				fail();
		}
		// visit should rebuild tree
		ASTNode newRoot = SampleASTs.oneOfEach(this.ast);
		assertTrue(root.subtreeMatch(new ASTMatcher(), newRoot));
	}

	public void testProtect() {
		final ASTNode root = SampleASTs.oneOfEach(this.ast);

		// check that all properties are again modifiable
		class Slammer extends ASTVisitor {
			boolean shouldBeProtected;
			Slammer(boolean shouldBeProtected){
				super(true); // visit doc
				this.shouldBeProtected = shouldBeProtected;
			}
			public void postVisit(ASTNode node) {
				try {
					node.setSourceRange(1, 1);
					assertTrue(!this.shouldBeProtected);
				} catch (RuntimeException e) {
					assertTrue(this.shouldBeProtected);
				}
				List ps = node.structuralPropertiesForType();
				for (Iterator it = ps.iterator(); it.hasNext(); ) {
					StructuralPropertyDescriptor p = (StructuralPropertyDescriptor) it.next();
					Object o = node.getStructuralProperty(p);
					if (p.isSimpleProperty()) {
						// slam simple properties
						try {
							node.setStructuralProperty(p, o);
							assertTrue(!this.shouldBeProtected);
						} catch (RuntimeException e) {
							assertTrue(this.shouldBeProtected);
						}
					} else if (p.isChildProperty()) {
						// replace child with a copy
						ASTNode copy = ASTNode.copySubtree(ASTStructuralPropertyTest.this.ast, (ASTNode) o);
						try {
							node.setStructuralProperty(p, copy);
							assertTrue(!this.shouldBeProtected);
						} catch (RuntimeException e) {
							assertTrue(this.shouldBeProtected);
						}
					} else if (p.isChildListProperty()) {
						// replace child list with copies
						List list = (List) o;
						List copy = ASTNode.copySubtrees(ASTStructuralPropertyTest.this.ast, list);
						if (!list.isEmpty()) {
							try {
								list.clear();
								assertTrue(!this.shouldBeProtected);
							} catch (RuntimeException e) {
								assertTrue(this.shouldBeProtected);
							}
							try {
								list.addAll(copy);
								assertTrue(!this.shouldBeProtected);
							} catch (RuntimeException e) {
								assertTrue(this.shouldBeProtected);
							}
						}
					}
				}
			}
		}

		class Protector extends ASTVisitor {
			boolean shouldBeProtected;
			Protector(boolean shouldBeProtected){
				super(true); // visit doc
				this.shouldBeProtected = shouldBeProtected;
			}
			public void preVisit(ASTNode node) {
				int f = node.getFlags();
				if (this.shouldBeProtected) {
					f |= ASTNode.PROTECT;
				} else {
					f &= ~ASTNode.PROTECT;
				}
				node.setFlags(f);
			}
		}


		// mark all nodes as protected
		root.accept(new Protector(true));
		root.accept(new Slammer(true));

		// mark all nodes as unprotected
		root.accept(new Protector(false));
		root.accept(new Slammer(false));
	}

	public void testDelete() {
		final ASTNode root = SampleASTs.oneOfEach(this.ast);

		// check that nodes can be deleted unless mandatory
		root.accept(new ASTVisitor(true) {
			public void postVisit(ASTNode node) {
				List ps = node.structuralPropertiesForType();
				for (Iterator it = ps.iterator(); it.hasNext(); ) {
					StructuralPropertyDescriptor p = (StructuralPropertyDescriptor) it.next();
					if (p.isChildProperty()) {
						ChildPropertyDescriptor c = (ChildPropertyDescriptor) p;
						ASTNode child = (ASTNode) node.getStructuralProperty(c);
						if (!c.isMandatory() && child != null) {
							try {
								child.delete();
								assertTrue(node.getStructuralProperty(c) == null);
						    } catch (RuntimeException e) {
							    assertTrue(false);
						    }
						}
					} else if (p.isChildListProperty()) {
						// replace child list with copies
						List list = (List) node.getStructuralProperty(p);
						// iterate over a copy and try removing all members
						List copy = new ArrayList();
						copy.addAll(list);
						for (Iterator it2 = copy.iterator(); it2.hasNext(); ) {
							ASTNode n = (ASTNode) it2.next();
							try {
								n.delete();
								assertTrue(!list.contains(n));
						    } catch (RuntimeException e) {
							    assertTrue(false);
						    }
						}
					}
				}
			}
		});
	}

	/** @deprecated using deprecated code */
	public void testCreateInstance() {
		int maxNodeType;
		switch (this.ast.apiLevel()) {
			case AST.JLS2:
				maxNodeType = 69;
				break;
			case AST.JLS3:
				maxNodeType = 83;
				break;
			case AST.JLS4:
				maxNodeType = 84;
				break;
			case AST.JLS8:
				maxNodeType = 92;
				break;
			default:
				fail();
				return;
		}
		for (int nodeType = 0; nodeType < 100; nodeType++) {
			Class nodeClass = null;
			try {
				nodeClass = ASTNode.nodeClassForType(nodeType);
			} catch (IllegalArgumentException e) {
				// oops - guess that's not valid
			}
			if (nodeClass != null) {
				try {
					ASTNode node = this.ast.createInstance(nodeClass);
					assertTrue(nodeType <= maxNodeType);
					assertTrue(node.getNodeType() == nodeType);
					//ASTNode node2 = ast.createInstance(nodeType);
					//assertTrue(node2.getNodeType() == nodeType);
				} catch (RuntimeException e) {
					assertTrue((nodeType < 1) || (nodeType > maxNodeType));
				}
			}
		}
	}

	public void testNodeClassForType() {
		Set classes = new HashSet(125);
		// make sure node types are contiguous starting at 0
		int hi = 0;
		for (int nodeType = 1; nodeType < 125; nodeType++) {
			try {
				Class nodeClass = ASTNode.nodeClassForType(nodeType);
				assertTrue(ASTNode.class.isAssignableFrom(nodeClass));
				classes.add(nodeClass);
				if (nodeType > 1) {
					assertTrue(hi == nodeType - 1);
				}
				hi = nodeType;
			} catch (IllegalArgumentException e) {
				// oops - guess that's not valid
			}
		}
<<<<<<< HEAD
		assertEquals("Wrong last known type", 116, hi); // last known one
=======
		assertEquals("Wrong last known type", 118, hi); // last known one
>>>>>>> 565cabe5
		assertEquals("Wrong number of distinct types",  hi, classes.size()); // all classes are distinct
	}
}<|MERGE_RESOLUTION|>--- conflicted
+++ resolved
@@ -377,11 +377,7 @@
 				// oops - guess that's not valid
 			}
 		}
-<<<<<<< HEAD
-		assertEquals("Wrong last known type", 116, hi); // last known one
-=======
-		assertEquals("Wrong last known type", 118, hi); // last known one
->>>>>>> 565cabe5
+		assertEquals("Wrong last known type", 115, hi); // last known one
 		assertEquals("Wrong number of distinct types",  hi, classes.size()); // all classes are distinct
 	}
 }