/*******************************************************************************
 * Copyright (c) 2000, 2019 IBM Corporation and others.
 *
 * This program and the accompanying materials
 * are made available under the terms of the Eclipse Public License 2.0
 * which accompanies this distribution, and is available at
 * https://www.eclipse.org/legal/epl-2.0/
 *
 * SPDX-License-Identifier: EPL-2.0
 *
 * This is an implementation of an early-draft specification developed under the Java
 * Community Process (JCP) and is made available for testing and evaluation purposes
 * only. The code is not compatible with any specification of the JCP.
 *
 * Contributors:
 *     IBM Corporation - initial API and implementation
 *******************************************************************************/
package org.eclipse.jdt.core.tests.model;

import java.io.*;
import java.net.URL;
import java.util.*;
import java.util.stream.*;

import junit.framework.Test;
import junit.framework.TestSuite;

import org.eclipse.core.resources.*;
import org.eclipse.core.runtime.*;
import org.eclipse.core.runtime.jobs.Job;
import org.eclipse.jdt.core.*;
import org.eclipse.jdt.core.compiler.CharOperation;
import org.eclipse.jdt.core.compiler.IProblem;
import org.eclipse.jdt.core.dom.AST;
import org.eclipse.jdt.core.dom.ASTNode;
import org.eclipse.jdt.core.dom.CompilationUnit;
import org.eclipse.jdt.core.search.*;
import org.eclipse.jdt.core.tests.junit.extension.TestCase;
import org.eclipse.jdt.core.tests.util.AbstractCompilerTest;
import org.eclipse.jdt.internal.compiler.classfmt.ClassFileConstants;
import org.eclipse.jdt.internal.compiler.impl.CompilerOptions;
import org.eclipse.jdt.internal.core.ClasspathEntry;
import org.eclipse.jdt.internal.core.JavaCorePreferenceInitializer;
import org.eclipse.jdt.internal.core.JavaElement;
import org.eclipse.jdt.internal.core.JavaElementDelta;
import org.eclipse.jdt.internal.core.JavaModelManager;
import org.eclipse.jdt.internal.core.JavaProject;
import org.eclipse.jdt.internal.core.NameLookup;
import org.eclipse.jdt.internal.core.ResolvedSourceMethod;
import org.eclipse.jdt.internal.core.ResolvedSourceType;
import org.eclipse.jdt.internal.core.nd.indexer.Indexer;
import org.eclipse.jdt.internal.core.search.BasicSearchEngine;
import org.eclipse.jdt.internal.core.util.Util;

@SuppressWarnings({"rawtypes", "unchecked"})
public abstract class AbstractJavaModelTests extends SuiteOfTestCases {

	/**
	 * The java.io.File path to the directory that contains the external jars.
	 */
	protected static String EXTERNAL_JAR_DIR_PATH;

	/**
	 * The java.io.File path to the workspace directory.
	 */
	protected static String WORKSPACE_DIR_PATH;

	// used java project
	protected IJavaProject currentProject;

	// working copies usage
	protected ICompilationUnit[] workingCopies;
	protected WorkingCopyOwner wcOwner;

	// infos for invalid results
	protected int tabs = 2;
	protected boolean displayName = false;
	protected String endChar = ",";

	protected static boolean isJRE9 = false;
	protected static boolean isJRE10 = false;
	protected static boolean isJRE11 = false;
	protected static boolean isJRE12 = false;
	protected static String DEFAULT_MODULES = null;
	static {
		String javaVersion = System.getProperty("java.version");
		String vmName = System.getProperty("java.vm.name");
		int index = -1;
		if ( (index = javaVersion.indexOf('-')) != -1) {
			javaVersion = javaVersion.substring(0, index);
		} else {
			if (javaVersion.length() > 3) {
				javaVersion = javaVersion.substring(0, 3);
			}
		}
		long jdkLevel = CompilerOptions.versionToJdkLevel(javaVersion.length() > 3 ? javaVersion.substring(0, 3) : javaVersion);
<<<<<<< HEAD
		if (jdkLevel >= ClassFileConstants.getLatestJDKLevel()) {
			isJRE12 = true;
		}
		if (jdkLevel >= ClassFileConstants.JDK11) {
=======
		if (jdkLevel >= ClassFileConstants.JDK11) {
			if (CompilerOptions.versionToJdkLevel(javaVersion.length() > 3 ? javaVersion.substring(0, 3) : javaVersion, false) == 0) {
				// version was capped to 11 during versionToJdkLevel(version, true)
				isJRE12 = true;
			}
>>>>>>> 348aad64
			isJRE11 = true;
		}
		if (jdkLevel >= ClassFileConstants.JDK10) {
			isJRE10 = true;
		}
		if (jdkLevel >= ClassFileConstants.JDK9) {
			isJRE9 = true;
			if (vmName.contains("HotSpot")) {
				DEFAULT_MODULES = "java.se," +
						"javafx.base,javafx.controls,javafx.fxml,javafx.graphics,javafx.media,javafx.swing,javafx.web," + 	// not present in OpenJDK
						"jdk.accessibility,jdk.attach,jdk.compiler,jdk.dynalink,jdk.httpserver," +
						"jdk.incubator.httpclient,jdk.jartool,jdk.javadoc,jdk.jconsole,jdk.jdi," +
						"jdk.jfr," +																						// not present in OpenJDK
						"jdk.jshell,jdk.jsobject,jdk.management," +
						"jdk.management.cmm,jdk.management.jfr,jdk.management.resource," +									// not present in OpenJDK
						"jdk.net," +
						"jdk.packager,jdk.packager.services,jdk.plugin.dom," +												// not present in OpenJDK
						"jdk.scripting.nashorn,jdk.sctp,jdk.security.auth,jdk.security.jgss,jdk.unsupported,jdk.xml.dom," +
						"oracle.desktop,oracle.net";																		// not present in OpenJDK
			} else if (vmName.contains("OpenJDK") || vmName.contains("OpenJ9")) {
				DEFAULT_MODULES = "java.se," +
						"jdk.accessibility,jdk.attach,jdk.compiler,jdk.dynalink,jdk.httpserver," +
						"jdk.incubator.httpclient,jdk.jartool,jdk.javadoc,jdk.jconsole,jdk.jdi," +
						"jdk.jshell,jdk.jsobject,jdk.management,jdk.net," +
						"jdk.scripting.nashorn,jdk.sctp,jdk.security.auth,jdk.security.jgss,jdk.unsupported,jdk.xml.dom";
			} else {
				System.out.println(System.getProperties());
				fail("Unexpected java vm "+javaVersion+" "+vmName);
			}
			System.out.println("Recognized Java 9 version '"+javaVersion+"' with vm.name '"+vmName+"'");
		}
	}

	/**
	 * Internal synonym for constant AST.JSL9
	 * to alleviate deprecation warnings once AST.JLS9 is deprecated in future.
	 * @deprecated
	 */
	protected static final int AST_INTERNAL_JLS9 = AST.JLS9;
	/**
	 * Internal synonym for constant AST.JSL10
	 * to alleviate deprecation warnings once AST.JLS10 is deprecated in future.
	 * @deprecated
	 */
	protected static final int AST_INTERNAL_JLS10 = AST.JLS10;

	/**
	 * Internal synonym for constant AST.JSL12
	 * to alleviate deprecation warnings once AST.JLS12 is deprecated in future.
	 */
	protected static final int AST_INTERNAL_JLS12 = AST.JLS12;

	/**
	 * Internal synonym for constant AST.JSL11
	 * to alleviate deprecation warnings once AST.JLS11 is deprecated in future.
	 */
	protected static final int AST_INTERNAL_JLS11 = AST.JLS11;
	public static class BasicProblemRequestor implements IProblemRequestor {
		public void acceptProblem(IProblem problem) {}
		public void beginReporting() {}
		public void endReporting() {}
		public boolean isActive() {
			return true;
		}
	}

	public static class ProblemRequestor implements IProblemRequestor {
		public StringBuffer problems;
		public int problemCount;
		protected char[] unitSource;
		public boolean isActive = true;
		public ProblemRequestor() {
			initialize(null);
		}
		public void acceptProblem(IProblem problem) {
			org.eclipse.jdt.core.tests.util.Util.appendProblem(this.problems, problem, this.unitSource, ++this.problemCount);
			this.problems.append("----------\n");
		}
		public void beginReporting() {
			this.problems.append("----------\n");
		}
		public void endReporting() {
			if (this.problemCount == 0)
				this.problems.append("----------\n");
		}
		public boolean isActive() {
			return this.isActive;
		}
		public void initialize(char[] source) {
			reset();
			this.unitSource = source;
		}
		public void reset() {
			this.problems = new StringBuffer();
			this.problemCount = 0;
		}
	}

	/**
	 * Delta listener
	 */
	protected class DeltaListener implements IElementChangedListener, IResourceChangeListener {
		/**
		 * Deltas received from the java model. See
		 * <code>#startDeltas</code> and
		 * <code>#stopDeltas</code>.
		 */
		private IJavaElementDelta[] deltas;

		private int eventType;

		private ByteArrayOutputStream stackTraces;
		
		private boolean gotResourceDelta;

		public DeltaListener() {
			flush();
			this.eventType = -1;
		}
		public DeltaListener(int eventType) {
			flush();
			this.eventType = eventType;
		}

		public synchronized void elementChanged(ElementChangedEvent event) {
			if (this.eventType == -1 || event.getType() == this.eventType) {
				IJavaElementDelta[] copy= new IJavaElementDelta[this.deltas.length + 1];
				System.arraycopy(this.deltas, 0, copy, 0, this.deltas.length);
				copy[this.deltas.length]= event.getDelta();
				this.deltas= copy;
	
				new Throwable("Caller of IElementChangedListener#elementChanged").printStackTrace(new PrintStream(this.stackTraces));
			}
		}
		public synchronized CompilationUnit getCompilationUnitAST(ICompilationUnit workingCopy) {
			for (int i=0, length= this.deltas.length; i<length; i++) {
				CompilationUnit result = getCompilationUnitAST(workingCopy, this.deltas[i]);
				if (result != null)
					return result;
			}
			return null;
		}
		private CompilationUnit getCompilationUnitAST(ICompilationUnit workingCopy, IJavaElementDelta delta) {
			if ((delta.getFlags() & IJavaElementDelta.F_AST_AFFECTED) != 0 && workingCopy.equals(delta.getElement()))
				return delta.getCompilationUnitAST();
			return null;
		}
		
		/**
		 * Returns the last delta for the given element from the cached delta.
		 */
		public IJavaElementDelta getDeltaFor(IJavaElement element) {
			return getDeltaFor(element, false);
		}
		
		/**
		 * Returns the delta for the given element from the cached delta.
		 * If the boolean is true returns the first delta found.
		 */
		public synchronized IJavaElementDelta getDeltaFor(IJavaElement element, boolean returnFirst) {
			if (this.deltas == null) return null;
			IJavaElementDelta result = null;
			for (int i = 0; i < this.deltas.length; i++) {
				IJavaElementDelta delta = searchForDelta(element, this.deltas[i]);
				if (delta != null) {
					if (returnFirst) {
						return delta;
					}
					result = delta;
				}
			}
			return result;
		}
		
		public synchronized IJavaElementDelta getLastDelta() {
			return this.deltas[this.deltas.length - 1];
		}

		public synchronized void flush() {
			this.deltas = new IJavaElementDelta[0];
			this.stackTraces = new ByteArrayOutputStream();
			this.gotResourceDelta = false;
		}
		protected void sortDeltas(IJavaElementDelta[] elementDeltas) {
        	org.eclipse.jdt.internal.core.util.Util.Comparer comparer = new org.eclipse.jdt.internal.core.util.Util.Comparer() {
        		public int compare(Object a, Object b) {
        			IJavaElementDelta deltaA = (IJavaElementDelta)a;
        			IJavaElementDelta deltaB = (IJavaElementDelta)b;
        			return toString(deltaA).compareTo(toString(deltaB));
        		}
        		private String toString(IJavaElementDelta delta) {
        			if (delta.getElement().getElementType() == IJavaElement.PACKAGE_FRAGMENT_ROOT) {
        				return delta.getElement().getPath().setDevice(null).toString();
        			}
        			return delta.toString();
        		}
        	};
        	org.eclipse.jdt.internal.core.util.Util.sort(elementDeltas, comparer);
        	for (int i = 0, max = elementDeltas.length; i < max; i++) {
        		IJavaElementDelta delta = elementDeltas[i];
        		IJavaElementDelta[] children = delta.getAffectedChildren();
        		if (children != null) {
        			sortDeltas(children);
        		}
        	}
        }
		public void resourceChanged(IResourceChangeEvent event) {
			this.gotResourceDelta = true;
		}
		/**
		 * Returns a delta for the given element in the delta tree
		 */
		private IJavaElementDelta searchForDelta(IJavaElement element, IJavaElementDelta delta) {
			if (delta == null) {
				return null;
			}
			if (delta.getElement().equals(element)) {
				return delta;
			}
			for (int i= 0; i < delta.getAffectedChildren().length; i++) {
				IJavaElementDelta child= searchForDelta(element, delta.getAffectedChildren()[i]);
				if (child != null) {
					return child;
				}
			}
			return null;
		}
		public synchronized String stackTraces() {
			return this.stackTraces.toString();
		}

		public synchronized String toString() {
			StringBuilder buffer = new StringBuilder();
			for (int i = 0, length= this.deltas.length; i < length; i++) {
				IJavaElementDelta delta = this.deltas[i];
				if (((JavaElementDelta) delta).ignoreFromTests) {
					continue;
				}
				if (buffer.length() != 0) {
					buffer.append("\n\n");
				}
				IJavaElementDelta[] children = delta.getAffectedChildren();
				int childrenLength=children.length;
				IResourceDelta[] resourceDeltas = delta.getResourceDeltas();
				int resourceDeltasLength = resourceDeltas == null ? 0 : resourceDeltas.length;
				if (childrenLength == 0 && resourceDeltasLength == 0) {
					buffer.append(delta);
				} else {
					sortDeltas(children);
					for (int j = 0; j < childrenLength; j++) {
						if (buffer.length() != 0 && buffer.charAt(buffer.length() - 1) != '\n') {
							buffer.append('\n');
						}
						buffer.append(children[j]);
					}
					for (int j = 0; j < resourceDeltasLength; j++) {
						if (buffer.length() != 0 && buffer.charAt(buffer.length() - 1) != '\n') {
							buffer.append('\n');
						}
						buffer.append(resourceDeltas[j]);
					}
				}
			}
			return buffer.toString();
		}

		public void waitForResourceDelta() {
			long start = System.currentTimeMillis();
			while (!this.gotResourceDelta) {
				try {
					Thread.sleep(200);
				} catch (InterruptedException e) {
				}
				if ((System.currentTimeMillis() - start) > 10000/*wait 10 s max*/) {
					throw new RuntimeException("Didn't get resource delta after 10 seconds");
				}
			}
		}
	}
	protected DeltaListener deltaListener = new DeltaListener();

	protected ILogListener logListener;
	protected ILog log;


	public AbstractJavaModelTests(String name) {
		super(name);
	}

	public AbstractJavaModelTests(String name, int tabs) {
		super(name);
		this.tabs = tabs;
	}

	/**
	 * See buildModelTestSuite(Class evaluationTestClass) for more information.
	 *
	 * @param evaluationTestClass
	 * @param minCompliance minimum compliance level required to run this test suite
	 * @return a test suite ({@link Test})
	 */
	public static Test buildModelTestSuite(int minCompliance, Class evaluationTestClass) {
		if (AbstractCompilerTest.getPossibleComplianceLevels() >= minCompliance)
			return buildModelTestSuite(evaluationTestClass, ORDERING);
		return new Suite(evaluationTestClass.getName());
	}

	/**
	 * Build a test suite with all tests computed from public methods starting with "test"
	 * found in the given test class.
	 * Test suite name is the name of the given test class.
	 *
	 * Note that this lis maybe reduced using some mechanisms detailed in {@link #buildTestsList(Class)} method.
	 *
	 * This test suite differ from this computed in {@link TestCase} in the fact that this is
	 * a {@link SuiteOfTestCases.Suite} instead of a simple framework {@link TestSuite}.
	 *
	 * @param evaluationTestClass
	 * @return a test suite ({@link Test})
	 */
	public static Test buildModelTestSuite(Class evaluationTestClass) {
		return buildModelTestSuite(evaluationTestClass, ORDERING);
	}

	/**
	 * Build a test suite with all tests computed from public methods starting with "test"
	 * found in the given test class and sorted in alphabetical order.
	 * Test suite name is the name of the given test class.
	 *
	 * Note that this lis maybe reduced using some mechanisms detailed in {@link #buildTestsList(Class)} method.
	 *
	 * This test suite differ from this computed in {@link TestCase} in the fact that this is
	 * a {@link SuiteOfTestCases.Suite} instead of a simple framework {@link TestSuite}.
	 *
	 * @param evaluationTestClass
	 * @param ordering kind of sort use for the list (see {@link #ORDERING} for possible values)
	 * @return a test suite ({@link Test})
	 */
	public static Test buildModelTestSuite(Class evaluationTestClass, long ordering) {
		TestSuite suite = new Suite(evaluationTestClass.getName());
		List tests = buildTestsList(evaluationTestClass, 0, ordering);
		for (int index=0, size=tests.size(); index<size; index++) {
			suite.addTest((Test)tests.get(index));
		}
		return suite;
	}

	protected void addJavaNature(String projectName) throws CoreException {
		IProject project = getWorkspaceRoot().getProject(projectName);
		IProjectDescription description = project.getDescription();
		description.setNatureIds(new String[] {JavaCore.NATURE_ID});
		project.setDescription(description, null);
	}
	protected void assertSearchResults(String expected, Object collector) {
		assertSearchResults("Unexpected search results", expected, collector);
	}
	protected void assertSearchResults(String message, String expected, Object collector) {
		assertSearchResults(message, expected, collector, true /* assertion */);
	}
	private static String sortLines(String toSplit) {
		return Arrays.stream(toSplit.split("\n")).sorted().collect(Collectors.joining("\n"));
	}
	protected void assertSearchResults(String message, String expectedString, Object collector, boolean assertion) {
		String expected = sortLines(expectedString);
		String actual = sortLines(collector.toString());
		if (!expected.equals(actual)) {
			if (this.displayName) System.out.println(getName()+" actual result is:");
			System.out.print(displayString(actual, this.tabs));
			System.out.println(",");
		}
		if (assertion) {
			assertEquals(message, expected, actual);
		} else {
			assumeEquals(message, expected, actual);
		}
	}
	protected void assertScopeEquals(String expected, IJavaSearchScope scope) {
		String actual = scope.toString();
		if (!expected.equals(actual)) {
			System.out.println(displayString(actual, 3) + ",");
		}
		assertEquals("Unexpected scope", expected, actual);
	}
	protected void addClasspathEntry(IJavaProject project, IClasspathEntry entry) throws JavaModelException{
		IClasspathEntry[] entries = project.getRawClasspath();
		int length = entries.length;
		System.arraycopy(entries, 0, entries = new IClasspathEntry[length + 1], 0, length);
		entries[length] = entry;
		project.setRawClasspath(entries, null);
	}
	protected void addClasspathEntry(IJavaProject project, IClasspathEntry entry, int position) throws JavaModelException{
		IClasspathEntry[] entries = project.getRawClasspath();
		int length = entries.length;
		IClasspathEntry[] newEntries = new IClasspathEntry[length + 1];
		for (int srcIdx = 0, tgtIdx = 0; tgtIdx < length+1; tgtIdx++) {
			newEntries[tgtIdx] = (tgtIdx == position) ? entry : entries[srcIdx++];
		}
		project.setRawClasspath(newEntries, null);
	}
	protected void addClassFolder(IJavaProject javaProject, String folderRelativePath, String[] pathAndContents, String compliance) throws CoreException, IOException {
		IProject project = javaProject.getProject();
		String projectLocation = project.getLocation().toOSString();
		String folderPath = projectLocation + File.separator + folderRelativePath;
    	org.eclipse.jdt.core.tests.util.Util.createClassFolder(pathAndContents, folderPath, compliance);
    	project.refreshLocal(IResource.DEPTH_INFINITE, null);
		String projectPath = '/' + project.getName() + '/';
		addLibraryEntry(
			javaProject,
			new Path(projectPath + folderRelativePath),
			null,
			null,
			null,
			null,
			true
		);

	}
	protected void addExternalLibrary(IJavaProject javaProject, String jarPath, String[] pathAndContents, String[] nonJavaResources, String compliance) throws Exception {
		String[] claspath = getJCL15PlusLibraryIfNeeded(compliance);
		org.eclipse.jdt.core.tests.util.Util.createJar(pathAndContents, nonJavaResources, jarPath, claspath, compliance);
		addLibraryEntry(javaProject, new Path(jarPath), true/*exported*/);
	}
	protected void addLibrary(String jarName, String sourceZipName, String[] pathAndContents, String compliance) throws CoreException, IOException {
		addLibrary(this.currentProject, jarName, sourceZipName, pathAndContents, null/*no non-Java resources*/, null, null, compliance, null);
	}
	protected void addLibrary(IJavaProject javaProject, String jarName, String sourceZipName, String[] pathAndContents, String compliance, Map options) throws CoreException, IOException {
		addLibrary(javaProject, jarName, sourceZipName, pathAndContents, null/*no non-Java resources*/, null, null, compliance, options);
	}
	protected void addLibrary(IJavaProject javaProject, String jarName, String sourceZipName, String[] pathAndContents, String compliance) throws CoreException, IOException {
		addLibrary(javaProject, jarName, sourceZipName, pathAndContents, null/*no non-Java resources*/, null, null, compliance, null);
	}
	protected void addLibrary(IJavaProject javaProject, String jarName, String sourceZipName, String[] pathAndContents, String[] nonJavaResources, String compliance) throws CoreException, IOException {
		addLibrary(javaProject, jarName, sourceZipName, pathAndContents, nonJavaResources, null, null, compliance, null);
	}
	protected IClasspathAttribute[] moduleAttribute() {
		return new IClasspathAttribute[] { JavaCore.newClasspathAttribute(IClasspathAttribute.MODULE, "true") };
	}
	protected IClasspathEntry newModularLibraryEntry(IPath path, IPath sourceAttachmentPath, IPath sourceAttachmentRootPath) {
		return JavaCore.newLibraryEntry(path, sourceAttachmentPath, sourceAttachmentRootPath, null, moduleAttribute(), false);
	}
	protected void addModularLibraryEntry(IJavaProject project, IPath libraryPath, IPath sourceAttachmentPath) throws JavaModelException {
		addClasspathEntry(project, newModularLibraryEntry(libraryPath, sourceAttachmentPath, null));
	}
	protected void addModularLibrary(IJavaProject javaProject, String jarName, String sourceZipName, String[] pathAndContents, String compliance) throws CoreException, IOException {
		createLibrary(javaProject, jarName, sourceZipName, pathAndContents, null, compliance);
		IPath projectPath = javaProject.getPath();
		addModularLibraryEntry(javaProject, projectPath.append(jarName), projectPath.append(sourceZipName));
	}
	protected void addLibrary(
			IJavaProject javaProject,
			String jarName,
			String sourceZipName,
			String[] pathAndContents,
			String[] nonJavaResources,
			String[] librariesInclusionPatterns,
			String[] librariesExclusionPatterns,
			String compliance,
			Map options) throws CoreException, IOException {
		IProject project = createLibrary(javaProject, jarName, sourceZipName, pathAndContents, nonJavaResources, compliance, options);
		String projectPath = '/' + project.getName() + '/';
		addLibraryEntry(
			javaProject,
			new Path(projectPath + jarName),
			sourceZipName == null ? null : new Path(projectPath + sourceZipName),
			null,
			toIPathArray(librariesInclusionPatterns),
			toIPathArray(librariesExclusionPatterns),
			true
		);
	}
	protected IProject createLibrary(
			IJavaProject javaProject,
			String jarName,
			String sourceZipName,
			String[] pathAndContents,
			String[] nonJavaResources,
			String compliance) throws IOException, CoreException {
		return createLibrary(javaProject, jarName, sourceZipName, pathAndContents, nonJavaResources, compliance, null);
	}

	protected IProject createLibrary(
			IJavaProject javaProject,
			String jarName,
			String sourceZipName,
			String[] pathAndContents,
			String[] nonJavaResources,
			String compliance,
			Map options) throws IOException, CoreException {
		IProject project = javaProject.getProject();
		String projectLocation = project.getLocation().toOSString();
		String jarPath = projectLocation + File.separator + jarName;
		String[] claspath = getJCL15PlusLibraryIfNeeded(compliance);
		org.eclipse.jdt.core.tests.util.Util.createJar(pathAndContents, nonJavaResources, jarPath, claspath, compliance, options);
		if (pathAndContents != null && pathAndContents.length != 0) {
			String sourceZipPath = projectLocation + File.separator + sourceZipName;
			org.eclipse.jdt.core.tests.util.Util.createSourceZip(pathAndContents, sourceZipPath);
		}
		project.refreshLocal(IResource.DEPTH_INFINITE, null);
		return project;
	}
	protected void addLibraryEntry(String path, boolean exported) throws JavaModelException {
		addLibraryEntry(this.currentProject, new Path(path), null, null, null, null, exported);
	}
	protected void addLibraryEntry(IJavaProject project, String path, boolean exported) throws JavaModelException {
		addLibraryEntry(project, new Path(path), exported);
	}
	protected void addLibraryEntry(IJavaProject project, IPath path, boolean exported) throws JavaModelException {
		addLibraryEntry(project, path, null, null, null, null, exported);
	}
	protected void addLibraryEntry(IJavaProject project, String path, String srcAttachmentPath) throws JavaModelException{
		addLibraryEntry(
			project,
			new Path(path),
			srcAttachmentPath == null ? null : new Path(srcAttachmentPath),
			null,
			null,
			null,
			new IClasspathAttribute[0],
			false
		);
	}
	protected void addLibraryEntry(IJavaProject project, IPath path, IPath srcAttachmentPath, IPath srcAttachmentPathRoot, IPath[] accessibleFiles, IPath[] nonAccessibleFiles, boolean exported) throws JavaModelException{
		addLibraryEntry(
			project,
			path,
			srcAttachmentPath,
			srcAttachmentPathRoot,
			accessibleFiles,
			nonAccessibleFiles,
			new IClasspathAttribute[0],
			exported
		);
	}
	protected void addLibraryEntry(IJavaProject project, IPath path, IPath srcAttachmentPath, IPath srcAttachmentPathRoot, IPath[] accessibleFiles, IPath[] nonAccessibleFiles, IClasspathAttribute[] extraAttributes, boolean exported) throws JavaModelException{
		IClasspathEntry entry = JavaCore.newLibraryEntry(
			path,
			srcAttachmentPath,
			srcAttachmentPathRoot,
			ClasspathEntry.getAccessRules(accessibleFiles, nonAccessibleFiles),
			extraAttributes,
			exported);
		addClasspathEntry(project, entry);
	}

	protected void addModularProjectEntry(IJavaProject project, IJavaProject depProject) throws JavaModelException {
		addClasspathEntry(project, newModularProjectEntry(depProject));
	}

	protected IClasspathEntry newModularProjectEntry(IJavaProject depProject) {
		return JavaCore.newProjectEntry(depProject.getPath(), null, false, moduleAttribute(), false);
	}

	protected void assertSortedElementsEqual(String message, String expected, IJavaElement[] elements) {
		sortElements(elements);
		assertElementsEqual(message, expected, elements);
	}

	protected void assertWorkingCopyDeltas(String message, String expected) {
		assertDeltas(message, expected, false/*don't wait for resource delta*/);
	}

	protected void assertResourceEquals(String message, String expected, IResource resource) {
		String actual = resource == null ? "<null>" : resource.getFullPath().toString();
		if (!expected.equals(actual)) {
			System.out.print(org.eclipse.jdt.core.tests.util.Util.displayString(actual));
			System.out.println(this.endChar);
		}
		assertEquals(message, expected, actual);
	}

	protected void assertResourcesEqual(String message, String expected, Object[] resources) {
		sortResources(resources);
		StringBuffer buffer = new StringBuffer();
		for (int i = 0, length = resources.length; i < length; i++) {
			if (resources[i] instanceof IResource) {
				buffer.append(((IResource) resources[i]).getFullPath().toString());
			} else if (resources[i] instanceof IStorage) {
				buffer.append(((IStorage) resources[i]).getFullPath().toString());
			} else if (resources[i] == null) {
				buffer.append("<null>");
			}
			if (i != length-1)buffer.append("\n");
		}
		if (!expected.equals(buffer.toString())) {
			System.out.print(org.eclipse.jdt.core.tests.util.Util.displayString(buffer.toString(), 2));
			System.out.println(this.endChar);
		}
		assertEquals(
			message,
			expected,
			buffer.toString()
		);
	}

	protected void assertResourceNamesEqual(String message, String expected, Object[] resources) {
		sortResources(resources);
		StringBuffer buffer = new StringBuffer();
		for (int i = 0, length = resources.length; i < length; i++) {
			if (resources[i] instanceof IResource) {
				buffer.append(((IResource)resources[i]).getName());
			} else if (resources[i] instanceof IStorage) {
				buffer.append(((IStorage) resources[i]).getName());
			} else if (resources[i] == null) {
				buffer.append("<null>");
			}
			if (i != length-1)buffer.append("\n");
		}
		if (!expected.equals(buffer.toString())) {
			System.out.print(org.eclipse.jdt.core.tests.util.Util.displayString(buffer.toString(), 2));
			System.out.println(this.endChar);
		}
		assertEquals(
			message,
			expected,
			buffer.toString()
		);
	}

	protected void assertResourceTreeEquals(String message, String expected, Object[] resources) throws CoreException {
		sortResources(resources);
		StringBuffer buffer = new StringBuffer();
		for (int i = 0, length = resources.length; i < length; i++) {
			printResourceTree(resources[i], buffer, 0);
			if (i != length-1) buffer.append("\n");
		}
		if (!expected.equals(buffer.toString())) {
			System.out.print(org.eclipse.jdt.core.tests.util.Util.displayString(buffer.toString(), 2));
			System.out.println(this.endChar);
		}
		assertEquals(
			message,
			expected,
			buffer.toString()
		);
	}

	private void printResourceTree(Object resource, StringBuffer buffer, int indent) throws CoreException {
		for (int i = 0; i < indent; i++)
			buffer.append("  ");
		if (resource instanceof IResource) {
			buffer.append(((IResource) resource).getName());
			if (resource instanceof IContainer) {
				IResource[] children = ((IContainer) resource).members();
				int length = children.length;
				if (length > 0) buffer.append("\n");
				for (int j = 0; j < length; j++) {
					printResourceTree(children[j], buffer, indent+1);
					if (j != length-1) buffer.append("\n");
				}
			}
		} else if (resource instanceof IJarEntryResource) {
			IJarEntryResource jarEntryResource = (IJarEntryResource) resource;
			buffer.append(jarEntryResource.getName());
			if (!jarEntryResource.isFile()) {
				IJarEntryResource[] children = jarEntryResource.getChildren();
				int length = children.length;
				if (length > 0) buffer.append("\n");
				for (int j = 0; j < length; j++) {
					printResourceTree(children[j], buffer, indent+1);
					if (j != length-1) buffer.append("\n");
				}
			}
		} else if (resource == null) {
			buffer.append("<null>");
		}

	}

	protected void assertElementEquals(String message, String expected, IJavaElement element) {
		String actual = element == null ? "<null>" : ((JavaElement) element).toStringWithAncestors(false/*don't show key*/);
		if (!expected.equals(actual)) {
			if (this.displayName) System.out.println(getName()+" actual result is:");
			System.out.println(displayString(actual, this.tabs) + this.endChar);
		}
		assertEquals(message, expected, actual);
	}
	protected void assertElementExists(String message, String expected, IJavaElement element) {
		assertElementEquals(message, expected, element);
		if (element != null && !element.exists()) {
			fail(((JavaElement) element).toStringWithAncestors(false/*don't show key*/) + " doesn't exist");
		}
	}
	protected void assertElementsEqual(String message, String expected, IJavaElement[] elements) {
		assertElementsEqual(message, expected, elements, false/*don't show key*/);
	}
	protected void assertElementsEqual(String message, String expected, IJavaElement[] elements, boolean showResolvedInfo) {
		assertElementsEqual(message, expected, elements, showResolvedInfo, false);
	}
	protected void assertElementsEqual(String message, String expected, IJavaElement[] elements, boolean showResolvedInfo, boolean sorted) {
		StringBuffer buffer = new StringBuffer();
		if (elements != null) {
			for (int i = 0, length = elements.length; i < length; i++){
				JavaElement element = (JavaElement)elements[i];
				if (element == null) {
					buffer.append("<null>");
				} else {
					buffer.append(element.toStringWithAncestors(showResolvedInfo));
				}
				if (i != length-1) buffer.append("\n");
			}
		} else {
			buffer.append("<null>");
		}
		String actual = buffer.toString();
		if (sorted) {
			actual = sortLines(actual);
		}
		if (!expected.equals(actual)) {
			if (this.displayName) System.out.println(getName()+" actual result is:");
			System.out.println(displayString(actual, this.tabs) + this.endChar);
		}
		assertEquals(message, expected, actual);
	}
	protected void assertExceptionEquals(String message, String expected, Exception exception) {
		String actual =
			exception == null ?
				"<null>" :
				(exception instanceof CoreException) ?
					((CoreException) exception).getStatus().getMessage() :
					exception.toString();
		if (!expected.equals(actual)) {
			if (this.displayName) System.out.println(getName()+" actual result is:");
			System.out.println(displayString(actual, this.tabs) + this.endChar);
		}
		assertEquals(message, expected, actual);
	}
	protected void assertHierarchyEquals(String expected, ITypeHierarchy hierarchy) {
		String actual = hierarchy.toString();
		if (!expected.equals(actual)) {
			if (this.displayName) System.out.println(getName()+" actual result is:");
			System.out.println(displayString(actual, this.tabs) + this.endChar);
		}
		assertEquals("Unexpected type hierarchy", expected, actual);
	}
	protected void assertMarkers(String message, String expectedMarkers, IJavaProject project) throws CoreException {
		waitForAutoBuild();
		IMarker[] markers = project.getProject().findMarkers(IJavaModelMarker.BUILDPATH_PROBLEM_MARKER, false, IResource.DEPTH_ZERO);
		sortMarkers(markers);
		assertMarkers(message, expectedMarkers, markers);
	}
	protected void sortMarkers(IMarker[] markers) {
		org.eclipse.jdt.internal.core.util.Util.Comparer comparer = new org.eclipse.jdt.internal.core.util.Util.Comparer() {
			public int compare(Object a, Object b) {
				IMarker markerA = (IMarker)a;
				IMarker markerB = (IMarker)b;
				return markerA.getAttribute(IMarker.MESSAGE, "").compareTo(markerB.getAttribute(IMarker.MESSAGE, "")); //$NON-NLS-1$ //$NON-NLS-2$
			}
		};
		org.eclipse.jdt.internal.core.util.Util.sort(markers, comparer);
	}
	protected void assertMarkers(String message, String expectedMarkers, IMarker[] markers) throws CoreException {
		StringBuffer buffer = new StringBuffer();
		if (markers != null) {
			for (int i = 0, length = markers.length; i < length; i++) {
				IMarker marker = markers[i];
				buffer.append(marker.getAttribute(IMarker.MESSAGE));
				if (i != length-1) {
					buffer.append("\n");
				}
			}
		}
		String actual = buffer.toString();
		if (!expectedMarkers.equals(actual)) {
		 	System.out.println(displayString(actual, 2));
		}
		assertEquals(message, expectedMarkers, actual);
	}

	protected void assertMemberValuePairEquals(String expected, IMemberValuePair member) throws JavaModelException {
		StringBuffer buffer = new StringBuffer();
		appendAnnotationMember(buffer, member);
		String actual = buffer.toString();
		if (!expected.equals(actual)) {
			System.out.println(displayString(actual, 2) + this.endChar);
		}
		assertEquals("Unexpected member value pair", expected, actual);
	}

	protected void assertProblems(String message, String expected, IProblem[] problems, char[] source) {
		ProblemRequestor pbRequestor = new ProblemRequestor();
		pbRequestor.unitSource = source;
		for (int i = 0, length = problems.length; i < length; i++) {
			pbRequestor.acceptProblem(problems[i]);
		}
		assertProblems(message, expected, pbRequestor);
	}
	protected void assertProblems(String message, String expected, ProblemRequestor problemRequestor) {
		String actual = org.eclipse.jdt.core.tests.util.Util.convertToIndependantLineDelimiter(problemRequestor.problems.toString());
		String independantExpectedString = org.eclipse.jdt.core.tests.util.Util.convertToIndependantLineDelimiter(expected);
		if (!independantExpectedString.equals(actual)){
		 	System.out.println(org.eclipse.jdt.core.tests.util.Util.displayString(actual, this.tabs));
		}
		assertEquals(
			message,
			independantExpectedString,
			actual);
	}
	/*
	 * Asserts that the given actual source (usually coming from a file content) is equal to the expected one.
	 * Note that 'expected' is assumed to have the '\n' line separator.
	 * The line separators in 'actual' are converted to '\n' before the comparison.
	 */
	protected void assertSourceEquals(String message, String expected, String actual) {
		assertSourceEquals(message, expected, actual, true/*convert line delimiter*/);
	}
	/*
	 * Asserts that the given actual source is equal to the expected one.
	 * Note that if the line separators in 'actual' are converted to '\n' before the comparison,
	 * 'expected' is assumed to have the same '\n' line separator.
	 */
	protected void assertSourceEquals(String message, String expected, String actual, boolean convert) {
		if (actual == null) {
			assertEquals(message, expected, null);
			return;
		}
		if (convert) {
			actual = org.eclipse.jdt.core.tests.util.Util.convertToIndependantLineDelimiter(actual);
		}
		if (!actual.equals(expected)) {
			System.out.println("Expected source in "+getName()+" should be:");
			System.out.print(org.eclipse.jdt.core.tests.util.Util.displayString(actual.toString(), 2));
			System.out.println(this.endChar);
		}
		assertEquals(message, expected, actual);
	}
	protected void assertAnnotationsEqual(String expected, IAnnotation[] annotations) throws JavaModelException {
		StringBuffer buffer = new StringBuffer();
		for (int i = 0; i < annotations.length; i++) {
			IAnnotation annotation = annotations[i];
			appendAnnotation(buffer, annotation);
			buffer.append("\n");
		}
		String actual = buffer.toString();
		if (!expected.equals(actual)) {
			System.out.println(displayString(actual, 2) + this.endChar);
		}
		assertEquals("Unexpected annotations", expected, actual);
	}

	protected void appendAnnotation(StringBuffer buffer, IAnnotation annotation) throws JavaModelException {
		buffer.append('@');
		buffer.append(annotation.getElementName());
		IMemberValuePair[] members = annotation.getMemberValuePairs();
		int length = members.length;
		if (length > 0) {
			buffer.append('(');
			for (int i = 0; i < length; i++) {
				appendAnnotationMember(buffer, members[i]);
				if (i < length-1)
					buffer.append(", ");
			}
			buffer.append(')');
		}
	}

	private void appendAnnotationMember(StringBuffer buffer, IMemberValuePair member) throws JavaModelException {
		if (member == null) {
			buffer.append("<null>");
			return;
		}
		String name = member.getMemberName();
		if (!"value".equals(name)) {
			buffer.append(name);
			buffer.append('=');
		}
		int kind = member.getValueKind();
		Object value = member.getValue();
		if (value instanceof Object[]) {
			if (kind == IMemberValuePair.K_UNKNOWN)
				buffer.append("[unknown]");
			buffer.append('{');
			Object[] array = (Object[]) value;
			for (int i = 0, length = array.length; i < length; i++) {
				appendAnnotationMemberValue(buffer, array[i], kind);
				if (i < length-1)
					buffer.append(", ");
			}
			buffer.append('}');
		} else {
			appendAnnotationMemberValue(buffer, value, kind);
		}
	}

	private void appendAnnotationMemberValue(StringBuffer buffer, Object value, int kind) throws JavaModelException {
		if (value == null) {
			buffer.append("<null>");
			return;
		}
		switch(kind) {
		case IMemberValuePair.K_INT:
			buffer.append("(int)");
			buffer.append(value);
			break;
		case IMemberValuePair.K_BYTE:
			buffer.append("(byte)");
			buffer.append(value);
			break;
		case IMemberValuePair.K_SHORT:
			buffer.append("(short)");
			buffer.append(value);
			break;
		case IMemberValuePair.K_CHAR:
			buffer.append('\'');
			buffer.append(value);
			buffer.append('\'');
			break;
		case IMemberValuePair.K_FLOAT:
			buffer.append(value);
			buffer.append('f');
			break;
		case IMemberValuePair.K_DOUBLE:
			buffer.append("(double)");
			buffer.append(value);
			break;
		case IMemberValuePair.K_BOOLEAN:
			buffer.append(value);
			break;
		case IMemberValuePair.K_LONG:
			buffer.append(value);
			buffer.append('L');
			break;
		case IMemberValuePair.K_STRING:
			buffer.append('\"');
			buffer.append(value);
			buffer.append('\"');
			break;
		case IMemberValuePair.K_ANNOTATION:
			appendAnnotation(buffer, (IAnnotation) value);
			break;
		case IMemberValuePair.K_CLASS:
			buffer.append(value);
			buffer.append(".class");
			break;
		case IMemberValuePair.K_QUALIFIED_NAME:
			buffer.append(value);
			break;
		case IMemberValuePair.K_SIMPLE_NAME:
			buffer.append(value);
			break;
		case IMemberValuePair.K_UNKNOWN:
			appendAnnotationMemberValue(buffer, value, getValueKind(value));
			break;
		default:
			buffer.append("<Unknown value: (" + (value == null ? "" : value.getClass().getName()) + ") " + value + ">");
			break;
		}
	}
	private int getValueKind(Object value) {
		if (value instanceof Integer) {
			return IMemberValuePair.K_INT;
		} else if (value instanceof Byte) {
			return IMemberValuePair.K_BYTE;
		} else if (value instanceof Short) {
			return IMemberValuePair.K_SHORT;
		} else if (value instanceof Character) {
			return IMemberValuePair.K_CHAR;
		} else if (value instanceof Float) {
			return IMemberValuePair.K_FLOAT;
		} else if (value instanceof Double) {
			return IMemberValuePair.K_DOUBLE;
		} else if (value instanceof Boolean) {
			return IMemberValuePair.K_BOOLEAN;
		} else if (value instanceof Long) {
			return IMemberValuePair.K_LONG;
		} else if (value instanceof String) {
			return IMemberValuePair.K_STRING;
		}
		return -1;

	}
	/*
	 * Ensures that the toString() of the given AST node is as expected.
	 */
	public void assertASTNodeEquals(String message, String expected, ASTNode actual) {
		String actualString = actual == null ? "null" : actual.toString();
		assertSourceEquals(message, expected, actualString);
	}
	/**
	 * Ensures the elements are present after creation.
	 */
	public void assertCreation(IJavaElement[] newElements) {
		for (int i = 0; i < newElements.length; i++) {
			IJavaElement newElement = newElements[i];
			assertTrue("Element should be present after creation", newElement.exists());
		}
	}
	protected void assertClasspathEquals(IClasspathEntry[] classpath, String expected) {
		String actual;
		if (classpath == null) {
			actual = "<null>";
		} else {
			StringBuffer buffer = new StringBuffer();
			int length = classpath.length;
			for (int i=0; i<length; i++) {
				buffer.append(classpath[i]);
				if (i < length-1)
					buffer.append('\n');
			}
			actual = buffer.toString();
		}
		if (!actual.equals(expected)) {
		 	System.out.print(displayString(actual, 2));
		}
		assertEquals(expected, actual);
	}
	protected void assertPackageFragmentRootsEqual(IPackageFragmentRoot[] roots, String expected) {
		String actual;
		if (roots == null) {
			actual = "<null>";
		} else {
			StringBuffer buffer = new StringBuffer();
			int length = roots.length;
			for (int i=0; i<length; i++) {
				buffer.append(roots[i]);
				if (i < length-1)
					buffer.append('\n');
			}
			actual = buffer.toString();
		}
		if (!actual.equals(expected)) {
		 	System.out.print(displayString(actual, 2));
		}
		assertEquals(expected, actual);		
	}
	/**
	 * Ensures the element is present after creation.
	 */
	public void assertCreation(IJavaElement newElement) {
		assertCreation(new IJavaElement[] {newElement});
	}
	/**
	 * Creates an operation to delete the given elements, asserts
	 * the operation is successful, and ensures the elements are no
	 * longer present in the model.
	 */
	public void assertDeletion(IJavaElement[] elementsToDelete) throws JavaModelException {
		IJavaElement elementToDelete = null;
		for (int i = 0; i < elementsToDelete.length; i++) {
			elementToDelete = elementsToDelete[i];
			assertTrue("Element must be present to be deleted", elementToDelete.exists());
		}

		getJavaModel().delete(elementsToDelete, false, null);

		for (int i = 0; i < elementsToDelete.length; i++) {
			elementToDelete = elementsToDelete[i];
			assertTrue("Element should not be present after deletion: " + elementToDelete, !elementToDelete.exists());
		}
	}
	protected void assertDeltas(String message, String expected, DeltaListener listener) {
		assertDeltas(message, expected, expected.length() > 0/*wait for resource delta iff a delta is expected*/, listener);
	}
	protected void assertDeltas(String message, String expected, boolean waitForResourceDelta, DeltaListener listener) {
		if (waitForResourceDelta)
			listener.waitForResourceDelta();
		String actual = listener.toString();
		if (!expected.equals(actual)) {
			System.out.println(displayString(actual, 2));
			System.err.println(listener.stackTraces());
		}
		assertEquals(
			message,
			expected,
			actual);
	}
	protected void assertDeltas(String message, String expected) {
		assertDeltas(message, expected, expected.length() > 0/*wait for resource delta iff a delta is expected*/);
	}
	protected void assertDeltas(String message, String expected, boolean waitForResourceDelta) {
		if (waitForResourceDelta)
			this.deltaListener.waitForResourceDelta();
		String actual = this.deltaListener.toString();
		if (!expected.equals(actual)) {
			System.out.println(displayString(actual, 2));
			System.err.println(this.deltaListener.stackTraces());
		}
		assertEquals(
			message,
			expected,
			actual);
	}
	protected void assertDeltasSortingModules(String message, String expected, boolean waitForResourceDelta) {
		if (waitForResourceDelta)
			this.deltaListener.waitForResourceDelta();
		String actual = this.deltaListener.toString();
		actual = sortModules(actual);
		expected = sortModules(expected);
		if (!expected.equals(actual)) {
			System.out.println(displayString(actual, 2));
			System.err.println(this.deltaListener.stackTraces());
		}
		assertEquals(
			message,
			expected,
			actual);
	}
	private String sortModules(String text) {
		StringBuilder buf = new StringBuilder();
		String[] lines = text.split("\n");
		int idx = 0;
		
		// prefix before first module:
		while (idx < lines.length) {
			String line = lines[idx];
			if (!line.trim().startsWith("<module:")) {
				buf.append(line).append('\n');
				idx++;
			} else {
				break;
			}
		}

		// extract & sort modules:
		String[] modules = new String[lines.length-idx];
		int m = 0;
		while (idx < lines.length) {
			String line = lines[idx];
			if (line.trim().startsWith("<module:")) {
				modules[m++] = line;
				idx++;
			} else {
				break;
			}
		}
		if (m > 0) {
			if (m < modules.length)
				modules = Arrays.copyOf(modules, m);
			Arrays.sort(modules);
			for (String module : modules) {
				buf.append(module).append('\n');
			}

			// suffix:
			while (idx < lines.length) {
				buf.append(lines[idx++]).append('\n');
			}
		}
		return buf.toString();
	}

	protected void assertDeltas(String message, String expected, IJavaElementDelta delta) {
		String actual = delta == null ? "<null>" : delta.toString();
		if (!expected.equals(actual)) {
			System.out.println(displayString(actual, 2));
			System.err.println(this.deltaListener.stackTraces());
		}
		assertEquals(
			message,
			expected,
			actual);
	}
	protected void assertTypesEqual(String message, String expected, IType[] types) {
		assertTypesEqual(message, expected, types, true);
	}
	protected void assertTypesEqual(String message, String expected, IType[] types, boolean sort) {
		if (sort) sortTypes(types);
		StringBuffer buffer = new StringBuffer();
		for (int i = 0; i < types.length; i++){
			if (types[i] == null)
				buffer.append("<null>");
			else
				buffer.append(types[i].getFullyQualifiedName());
			buffer.append("\n");
		}
		String actual = buffer.toString();
		if (!expected.equals(actual)) {
			System.out.println(displayString(actual, 2) +  this.endChar);
		}
		assertEquals(message, expected, actual);
	}
	protected void assertTypeParametersEqual(String expected, ITypeParameter[] typeParameters) throws JavaModelException {
		StringBuffer buffer = new StringBuffer();
		for (int i = 0; i < typeParameters.length; i++) {
			ITypeParameter typeParameter = typeParameters[i];
			buffer.append(typeParameter.getElementName());
			String[] bounds = typeParameter.getBounds();
			int length = bounds.length;
			if (length > 0)
				buffer.append(" extends ");
			for (int j = 0; j < length; j++) {
				buffer.append(bounds[j]);
				if (j != length -1) {
					buffer.append(" & ");
				}
			}
			buffer.append("\n");
		}
		String actual = buffer.toString();
		if (!expected.equals(actual)) {
			System.out.println(displayString(actual, 3) + this.endChar);
		}
		assertEquals("Unexpected type parameters", expected, actual);
	}
	protected void assertSortedStringsEqual(String message, String expected, String[] strings) {
		Util.sort(strings);
		assertStringsEqual(message, expected, strings);
	}
	protected void assertStringsEqual(String message, String expected, String[] strings) {
		String actual = org.eclipse.jdt.core.tests.util.Util.toString(strings, true/*add extra new lines*/);
		if (!expected.equals(actual)) {
			System.out.println(displayString(actual, this.tabs) + this.endChar);
		}
		assertEquals(message, expected, actual);
	}
	protected void assertStringsEqual(String message, String[] expectedStrings, String[] actualStrings) {
		String expected = org.eclipse.jdt.core.tests.util.Util.toString(expectedStrings, false/*don't add extra new lines*/);
		String actual = org.eclipse.jdt.core.tests.util.Util.toString(actualStrings, false/*don't add extra new lines*/);
		if (!expected.equals(actual)) {
			System.out.println(displayString(actual, this.tabs) + this.endChar);
		}
		assertEquals(message, expected, actual);
	}
	/**
	 * Attaches a source zip to the given jar package fragment root.
	 */
	protected void attachSource(IPackageFragmentRoot root, String sourcePath, String sourceRoot) throws JavaModelException {
		IJavaProject javaProject = root.getJavaProject();
		IClasspathEntry[] entries = javaProject.getRawClasspath().clone();
		for (int i = 0; i < entries.length; i++){
			IClasspathEntry entry = entries[i];
			if (entry.getPath().toOSString().toLowerCase().equals(root.getPath().toOSString().toLowerCase())) {
				entries[i] = JavaCore.newLibraryEntry(
					root.getPath(),
					sourcePath == null ? null : new Path(sourcePath),
					sourceRoot == null ? null : new Path(sourceRoot),
					false);
				break;
			}
		}
		javaProject.setRawClasspath(entries, null);
	}
	/**
	 * Creates an operation to delete the given element, asserts
	 * the operation is successful, and ensures the element is no
	 * longer present in the model.
	 */
	public void assertDeletion(IJavaElement elementToDelete) throws JavaModelException {
		assertDeletion(new IJavaElement[] {elementToDelete});
	}
	/**
	 * Empties the current deltas.
	 */
	public void clearDeltas(DeltaListener listener) {
		listener.flush();
	}
	public void clearDeltas() {
		this.deltaListener.flush();
	}
	protected IJavaElement[] codeSelect(ISourceReference sourceReference, String selectAt, String selection) throws JavaModelException {
		String str = sourceReference.getSource();
		int start = str.indexOf(selectAt);
		int length = selection.length();
		return ((ICodeAssist)sourceReference).codeSelect(start, length);
	}
	protected IJavaElement[] codeSelectAt(ISourceReference sourceReference, String selectAt) throws JavaModelException {
		String str = sourceReference.getSource();
		int start = str.indexOf(selectAt) + selectAt.length();
		int length = 0;
		return ((ICodeAssist)sourceReference).codeSelect(start, length);
	}
	/**
	 * Copy file from src (path to the original file) to dest (path to the destination file).
	 */
	public void copy(File src, File dest) throws IOException {
		// read source bytes
		byte[] srcBytes = read(src);

		if (convertToIndependantLineDelimiter(src)) {
			String contents = new String(srcBytes);
			contents = org.eclipse.jdt.core.tests.util.Util.convertToIndependantLineDelimiter(contents);
			srcBytes = contents.getBytes();
		}

		// write bytes to dest
		FileOutputStream out = new FileOutputStream(dest);
		try {
			out.write(srcBytes);
		} finally {
			out.close();
		}
	}

	public boolean convertToIndependantLineDelimiter(File file) {
		return file.getName().endsWith(".java");
	}

	/**
	 * Copy the given source directory (and all its contents) to the given target directory.
	 */
	protected void copyDirectory(File source, File target) throws IOException {
		if (!target.exists()) {
			target.mkdirs();
		}
		File[] files = source.listFiles();
		if (files == null) return;
		for (int i = 0; i < files.length; i++) {
			File sourceChild = files[i];
			String name =  sourceChild.getName();
			if (name.equals("CVS") || name.equals(".svn")) continue;
			File targetChild = new File(target, name);
			if (sourceChild.isDirectory()) {
				copyDirectory(sourceChild, targetChild);
			} else {
				copy(sourceChild, targetChild);
			}
		}
	}
	protected IFile createFile(String path, InputStream content) throws CoreException {
		IFile file = getFile(path);
		file.create(content, true, null);
		try {
			content.close();
		} catch (IOException e) {
			e.printStackTrace();
		}
		return file;
	}

	protected IFile createFile(String path, byte[] content) throws CoreException {
		return createFile(path, new ByteArrayInputStream(content));
	}

	protected IFile createFile(String path, String content) throws CoreException {
		return createFile(path, content.getBytes());
	}
	protected IFolder createFolder(String path) throws CoreException {
		return createFolder(new Path(path));
	}
	protected IFolder createFolder(IPath path) throws CoreException {
		final IFolder folder = getWorkspaceRoot().getFolder(path);
		getWorkspace().run(new IWorkspaceRunnable() {
			public void run(IProgressMonitor monitor) throws CoreException {
				IContainer parent = folder.getParent();
				if (parent instanceof IFolder && !parent.exists()) {
					createFolder(parent.getFullPath());
				}
				folder.create(true, true, null);
			}
		},
		null);

		return folder;
	}
	protected void createJar(String[] javaPathsAndContents, String jarPath) throws IOException {
		org.eclipse.jdt.core.tests.util.Util.createJar(javaPathsAndContents, jarPath, "1.4");
	}
	
	protected void createJar(String[] javaPathsAndContents, String jarPath, Map options) throws IOException {
		org.eclipse.jdt.core.tests.util.Util.createJar(javaPathsAndContents, null, jarPath, null, "1.4", options);
	}

	protected void createJar(String[] javaPathsAndContents, String jarPath, String[] classpath, String compliance) throws IOException {
		org.eclipse.jdt.core.tests.util.Util.createJar(javaPathsAndContents, null,jarPath, classpath, compliance);
	}

	protected void createJar(String[] javaPathsAndContents, String jarPath, String[] classpath, String compliance, Map options) throws IOException {
		org.eclipse.jdt.core.tests.util.Util.createJar(javaPathsAndContents, null, jarPath, classpath, compliance, options);
	}

	protected IJavaProject createJava9Project(String name) throws CoreException {
		return createJava9ProjectWithJREAttributes(name, new String[]{"src"}, null, "9");
	}
	protected IJavaProject createJava9Project(String name, String compliance) throws CoreException {
		return createJava9ProjectWithJREAttributes(name, new String[]{"src"}, null, compliance);
	}
	protected IJavaProject createJava9Project(String name, String[] srcFolders) throws CoreException {
		return createJava9ProjectWithJREAttributes(name, srcFolders, null, "9");
	}
	protected IJavaProject createJava10Project(String name, String[] srcFolders) throws CoreException {
		return createJava9ProjectWithJREAttributes(name, srcFolders, null, "10");
	}
	protected IJavaProject createJava11Project(String name, String[] srcFolders) throws CoreException {
		return createJava9ProjectWithJREAttributes(name, srcFolders, null, "11");
	}
	protected IJavaProject createJava9ProjectWithJREAttributes(String name, String[] srcFolders, IClasspathAttribute[] attributes) throws CoreException {
		return createJava9ProjectWithJREAttributes(name, srcFolders, attributes, "9");
	}
	protected IJavaProject createJava9ProjectWithJREAttributes(String name, String[] srcFolders, IClasspathAttribute[] attributes, String compliance) throws CoreException {
		String javaHome = System.getProperty("java.home") + File.separator;
		Path bootModPath = new Path(javaHome +"/lib/jrt-fs.jar");
		Path sourceAttachment = new Path(javaHome +"/lib/src.zip");
		IClasspathEntry jrtEntry;
		String javaVersion = System.getProperty("java.version"); //$NON-NLS-1$
		if (javaVersion != null && javaVersion.startsWith("1.8")) { //$NON-NLS-1$
			// fall back to a regular JCL to provide access via the unnamed module:
			jrtEntry = JavaCore.newVariableEntry(new Path("JCL18_LIB"), sourceAttachment, null);
			try {
				setUpJCLClasspathVariables("1.8");
			} catch (IOException e) {
				throw new CoreException(new Status(IStatus.ERROR, JavaCore.PLUGIN_ID, e.getMessage(), e));
			}
		} else {
			if (attributes == null)
				attributes = new IClasspathAttribute[] { JavaCore.newClasspathAttribute(IClasspathAttribute.MODULE, "true") };
			jrtEntry = JavaCore.newLibraryEntry(bootModPath, sourceAttachment, null, null, attributes, false);
		}
		IJavaProject project = this.createJavaProject(name, srcFolders, new String[0],
				new String[0], "bin", compliance);
		IClasspathEntry[] old = project.getRawClasspath();
		IClasspathEntry[] newPath = new IClasspathEntry[old.length +1];
		System.arraycopy(old, 0, newPath, 0, old.length);
		newPath[old.length] = jrtEntry;
		project.setRawClasspath(newPath, null);
		return project;
	}
	protected IClasspathEntry getJRTLibraryEntry() {
		if (!isJRE9) return null;
		String javaHome = System.getProperty("java.home") + File.separator;
		Path bootModPath = new Path(javaHome +"/lib/jrt-fs.jar");
		Path sourceAttachment = new Path(javaHome +"/lib/src.zip");
		return JavaCore.newLibraryEntry(bootModPath, sourceAttachment, null, null, null, false);
	}
	/*
	}
	 * Creates a Java project where prj=src=bin and with JCL_LIB on its classpath.
	 */
	protected IJavaProject createJavaProject(String projectName) throws CoreException {
		return this.createJavaProject(projectName, new String[] {""}, new String[] {"JCL_LIB"}, "");
	}
	/*
	 * Creates a Java project with the given source folders an output location.
	 * Add those on the project's classpath.
	 */
	protected IJavaProject createJavaProject(String projectName, String[] sourceFolders, String output) throws CoreException {
		return
			this.createJavaProject(
				projectName,
				sourceFolders,
				null/*no lib*/,
				null/*no inclusion pattern*/,
				null/*no exclusion pattern*/,
				null/*no project*/,
				null/*no inclusion pattern*/,
				null/*no exclusion pattern*/,
				null/*no exported project*/,
				output,
				null/*no source outputs*/,
				null/*no inclusion pattern*/,
				null/*no exclusion pattern*/,
				""
			);
	}
	/*
	 * Creates a Java project with the given source folders an output location.
	 * Add those on the project's classpath.
	 */
	protected IJavaProject createJavaProject(String projectName, String[] sourceFolders, String output, String[] sourceOutputs) throws CoreException {
		return
			this.createJavaProject(
				projectName,
				sourceFolders,
				null/*no lib*/,
				null/*no inclusion pattern*/,
				null/*no exclusion pattern*/,
				null/*no project*/,
				null/*no inclusion pattern*/,
				null/*no exclusion pattern*/,
				null/*no exported project*/,
				output,
				sourceOutputs,
				null/*no inclusion pattern*/,
				null/*no exclusion pattern*/,
				""
			);
	}
	protected IJavaProject createJavaProject(String projectName, String[] sourceFolders, String[] libraries, String output) throws CoreException {
		return
			this.createJavaProject(
				projectName,
				sourceFolders,
				libraries,
				null/*no inclusion pattern*/,
				null/*no exclusion pattern*/,
				null/*no project*/,
				null/*no inclusion pattern*/,
				null/*no exclusion pattern*/,
				true/*combine access restrictions by default*/,
				null/*no exported project*/,
				output,
				null/*no source outputs*/,
				null/*no inclusion pattern*/,
				null/*no exclusion pattern*/,
				"",
				false/*don't import*/
			);
	}
	protected IJavaProject createJavaProject(String projectName, String[] sourceFolders, String[] libraries, String output, String compliance, boolean useFullJCL) throws CoreException {
		return
				this.createJavaProject(
					projectName,
					sourceFolders,
					libraries,
					null/*no inclusion pattern*/,
					null/*no exclusion pattern*/,
					null/*no project*/,
					null/*no inclusion pattern*/,
					null/*no exclusion pattern*/,
					true,
					null/*no exported project*/,
					output,
					null/*no source outputs*/,
					null/*no inclusion pattern*/,
					null/*no exclusion pattern*/,
					compliance,
					useFullJCL,
					false
				);
	}
	protected IJavaProject createJavaProject(String projectName, String[] sourceFolders, String[] libraries, String output, String compliance) throws CoreException {
		return
			this.createJavaProject(
				projectName,
				sourceFolders,
				libraries,
				null/*no inclusion pattern*/,
				null/*no exclusion pattern*/,
				null/*no project*/,
				null/*no inclusion pattern*/,
				null/*no exclusion pattern*/,
				null/*no exported project*/,
				output,
				null/*no source outputs*/,
				null/*no inclusion pattern*/,
				null/*no exclusion pattern*/,
				compliance
			);
	}
	protected IJavaProject createJavaProject(String projectName, String[] sourceFolders, String[] libraries, String[] projects, String projectOutput) throws CoreException {
		return
			this.createJavaProject(
				projectName,
				sourceFolders,
				libraries,
				null/*no inclusion pattern*/,
				null/*no exclusion pattern*/,
				projects,
				null/*no inclusion pattern*/,
				null/*no exclusion pattern*/,
				null/*no exported project*/,
				projectOutput,
				null/*no source outputs*/,
				null/*no inclusion pattern*/,
				null/*no exclusion pattern*/,
				""
			);
	}
	protected SearchPattern createPattern(IJavaElement element, int limitTo) {
		return SearchPattern.createPattern(element, limitTo);
	}
	protected SearchPattern createPattern(String stringPattern, int searchFor, int limitTo, boolean isCaseSensitive) {
		int matchMode = stringPattern.indexOf('*') != -1 || stringPattern.indexOf('?') != -1
			? SearchPattern.R_PATTERN_MATCH
			: SearchPattern.R_EXACT_MATCH;
		int matchRule = isCaseSensitive ? matchMode | SearchPattern.R_CASE_SENSITIVE : matchMode;
		return SearchPattern.createPattern(stringPattern, searchFor, limitTo, matchRule);
	}
	protected IJavaProject createJavaProject(String projectName, String[] sourceFolders, String[] libraries, String[] projects, boolean[] exportedProject, String projectOutput) throws CoreException {
		return
			this.createJavaProject(
				projectName,
				sourceFolders,
				libraries,
				null/*no inclusion pattern*/,
				null/*no exclusion pattern*/,
				projects,
				null/*no inclusion pattern*/,
				null/*no exclusion pattern*/,
				exportedProject,
				projectOutput,
				null/*no source outputs*/,
				null/*no inclusion pattern*/,
				null/*no exclusion pattern*/,
				""
			);
	}
	protected IJavaProject createJavaProject(String projectName, String[] sourceFolders, String[] libraries, String[] projects, String projectOutput, String compliance) throws CoreException {
		return
			createJavaProject(
				projectName,
				sourceFolders,
				libraries,
				null/*no inclusion pattern*/,
				null/*no exclusion pattern*/,
				projects,
				null/*no inclusion pattern*/,
				null/*no exclusion pattern*/,
				null/*no exported project*/,
				projectOutput,
				null/*no source outputs*/,
				null/*no inclusion pattern*/,
				null/*no exclusion pattern*/,
				compliance
			);
		}
	protected IJavaProject createJavaProject(final String projectName, final String[] sourceFolders, final String[] libraries, final String[] projects, final boolean[] exportedProjects, final String projectOutput, final String[] sourceOutputs, final String[][] inclusionPatterns, final String[][] exclusionPatterns, final String compliance) throws CoreException {
		return
		this.createJavaProject(
			projectName,
			sourceFolders,
			libraries,
			null/*no inclusion pattern*/,
			null/*no exclusion pattern*/,
			projects,
			null/*no inclusion pattern*/,
			null/*no exclusion pattern*/,
			exportedProjects,
			projectOutput,
			sourceOutputs,
			inclusionPatterns,
			exclusionPatterns,
			compliance
		);
	}
	protected IJavaProject createJavaProject(
			final String projectName,
			final String[] sourceFolders,
			final String[] libraries,
			final String[][] librariesInclusionPatterns,
			final String[][] librariesExclusionPatterns,
			final String[] projects,
			final String[][] projectsInclusionPatterns,
			final String[][] projectsExclusionPatterns,
			final boolean[] exportedProjects,
			final String projectOutput,
			final String[] sourceOutputs,
			final String[][] inclusionPatterns,
			final String[][] exclusionPatterns,
			final String compliance) throws CoreException {
		return createJavaProject(
			projectName,
			sourceFolders,
			libraries,
			librariesInclusionPatterns,
			librariesExclusionPatterns,
			projects,
			projectsInclusionPatterns,
			projectsExclusionPatterns,
			true, // combine access restrictions by default
			exportedProjects,
			projectOutput,
			sourceOutputs,
			inclusionPatterns,
			exclusionPatterns,
			compliance,
			false/*don't import*/);
	}
	protected IJavaProject createJavaProject(
			final String projectName,
			final String[] sourceFolders,
			final String[] libraries,
			final String[][] librariesInclusionPatterns,
			final String[][] librariesExclusionPatterns,
			final String[] projects,
			final String[][] projectsInclusionPatterns,
			final String[][] projectsExclusionPatterns,
			final boolean combineAccessRestrictions,
			final boolean[] exportedProjects,
			final String projectOutput,
			final String[] sourceOutputs,
			final String[][] inclusionPatterns,
			final String[][] exclusionPatterns,
			final String compliance,
			final boolean simulateImport) throws CoreException {
		return createJavaProject(
				projectName, 
				sourceFolders, 
				libraries, 
				librariesInclusionPatterns, 
				librariesExclusionPatterns, 
				projects, 
				projectsInclusionPatterns, 
				projectsExclusionPatterns, 
				combineAccessRestrictions, 
				exportedProjects, 
				projectOutput, 
				sourceOutputs, 
				inclusionPatterns, 
				exclusionPatterns, 
				compliance, 
				false, 
				simulateImport);
	}
	protected IJavaProject createJavaProject(
			final String projectName,
			final String[] sourceFolders,
			final String[] libraries,
			final String[][] librariesInclusionPatterns,
			final String[][] librariesExclusionPatterns,
			final String[] projects,
			final String[][] projectsInclusionPatterns,
			final String[][] projectsExclusionPatterns,
			final boolean combineAccessRestrictions,
			final boolean[] exportedProjects,
			final String projectOutput,
			final String[] sourceOutputs,
			final String[][] inclusionPatterns,
			final String[][] exclusionPatterns,
			final String compliance,
			final boolean fullJCL,
			final boolean simulateImport) throws CoreException {
		final IJavaProject[] result = new IJavaProject[1];
		IWorkspaceRunnable create = new IWorkspaceRunnable() {
			public void run(IProgressMonitor monitor) throws CoreException {
				// create project
				createProject(projectName);

				// set java nature
				addJavaNature(projectName);

				// create classpath entries
				IProject project = getWorkspaceRoot().getProject(projectName);
				IPath projectPath = project.getFullPath();
				int sourceLength = sourceFolders == null ? 0 : sourceFolders.length;
				int libLength = libraries == null ? 0 : libraries.length;
				int projectLength = projects == null ? 0 : projects.length;
				IClasspathEntry[] entries = new IClasspathEntry[sourceLength+libLength+projectLength];
				for (int i= 0; i < sourceLength; i++) {
					IPath sourcePath = new Path(sourceFolders[i]);
					int segmentCount = sourcePath.segmentCount();
					if (segmentCount > 0) {
						// create folder and its parents
						IContainer container = project;
						for (int j = 0; j < segmentCount; j++) {
							IFolder folder = container.getFolder(new Path(sourcePath.segment(j)));
							if (!folder.exists()) {
								folder.create(true, true, null);
							}
							container = folder;
						}
					}
					IPath outputPath = null;
					if (sourceOutputs != null) {
						// create out folder for source entry
						outputPath = sourceOutputs[i] == null ? null : new Path(sourceOutputs[i]);
						if (outputPath != null && outputPath.segmentCount() > 0) {
							IFolder output = project.getFolder(outputPath);
							if (!output.exists()) {
								output.create(true, true, null);
							}
						}
					}
					// inclusion patterns
					IPath[] inclusionPaths;
					if (inclusionPatterns == null) {
						inclusionPaths = new IPath[0];
					} else {
						String[] patterns = inclusionPatterns[i];
						int length = patterns.length;
						inclusionPaths = new IPath[length];
						for (int j = 0; j < length; j++) {
							String inclusionPattern = patterns[j];
							inclusionPaths[j] = new Path(inclusionPattern);
						}
					}
					// exclusion patterns
					IPath[] exclusionPaths;
					if (exclusionPatterns == null) {
						exclusionPaths = new IPath[0];
					} else {
						String[] patterns = exclusionPatterns[i];
						int length = patterns.length;
						exclusionPaths = new IPath[length];
						for (int j = 0; j < length; j++) {
							String exclusionPattern = patterns[j];
							exclusionPaths[j] = new Path(exclusionPattern);
						}
					}
					// create source entry
					entries[i] =
						JavaCore.newSourceEntry(
							projectPath.append(sourcePath),
							inclusionPaths,
							exclusionPaths,
							outputPath == null ? null : projectPath.append(outputPath)
						);
				}
				for (int i= 0; i < libLength; i++) {
					String lib = libraries[i];
					if (lib.startsWith("JCL")) {
						try {
							// ensure JCL variables are set
							setUpJCLClasspathVariables(compliance, fullJCL);
						} catch (IOException e) {
							e.printStackTrace();
						}
					}

					// accessible files
					IPath[] accessibleFiles;
					if (librariesInclusionPatterns == null) {
						accessibleFiles = new IPath[0];
					} else {
						String[] patterns = librariesInclusionPatterns[i];
						int length = patterns.length;
						accessibleFiles = new IPath[length];
						for (int j = 0; j < length; j++) {
							String inclusionPattern = patterns[j];
							accessibleFiles[j] = new Path(inclusionPattern);
						}
					}
					// non accessible files
					IPath[] nonAccessibleFiles;
					if (librariesExclusionPatterns == null) {
						nonAccessibleFiles = new IPath[0];
					} else {
						String[] patterns = librariesExclusionPatterns[i];
						int length = patterns.length;
						nonAccessibleFiles = new IPath[length];
						for (int j = 0; j < length; j++) {
							String exclusionPattern = patterns[j];
							nonAccessibleFiles[j] = new Path(exclusionPattern);
						}
					}
					if (lib.indexOf(File.separatorChar) == -1 && lib.charAt(0) != '/' && lib.equals(lib.toUpperCase())) { // all upper case is a var
						char[][] vars = CharOperation.splitOn(',', lib.toCharArray());
						IClasspathAttribute[] extraAttributes = ClasspathEntry.NO_EXTRA_ATTRIBUTES;
						if (CompilerOptions.versionToJdkLevel(compliance) >= ClassFileConstants.JDK9 
								&& (lib.startsWith("JCL") || lib.startsWith("CONVERTER_JCL"))) {
							extraAttributes = new IClasspathAttribute[] {
								JavaCore.newClasspathAttribute(IClasspathAttribute.MODULE, "true")
							};
						}
						entries[sourceLength+i] = JavaCore.newVariableEntry(
							new Path(new String(vars[0])),
							vars.length > 1 ? new Path(new String(vars[1])) : null,
							vars.length > 2 ? new Path(new String(vars[2])) : null,
							ClasspathEntry.getAccessRules(accessibleFiles, nonAccessibleFiles), // ClasspathEntry.NO_ACCESS_RULES,
							extraAttributes,
							false);
					} else if (lib.startsWith("org.eclipse.jdt.core.tests.model.")) { // container
						entries[sourceLength+i] = JavaCore.newContainerEntry(
								new Path(lib),
								ClasspathEntry.getAccessRules(accessibleFiles, nonAccessibleFiles),
								new IClasspathAttribute[0],
								false);
					} else {
						IPath libPath = new Path(lib);
						if (!libPath.isAbsolute() && libPath.segmentCount() > 0 && libPath.getFileExtension() == null) {
							project.getFolder(libPath).create(true, true, null);
							libPath = projectPath.append(libPath);
						}
						entries[sourceLength+i] = JavaCore.newLibraryEntry(
								libPath,
								null,
								null,
								ClasspathEntry.getAccessRules(accessibleFiles, nonAccessibleFiles),
								new IClasspathAttribute[0],
								false);
					}
				}
				for  (int i= 0; i < projectLength; i++) {
					boolean isExported = exportedProjects != null && exportedProjects.length > i && exportedProjects[i];

					// accessible files
					IPath[] accessibleFiles;
					if (projectsInclusionPatterns == null) {
						accessibleFiles = new IPath[0];
					} else {
						String[] patterns = projectsInclusionPatterns[i];
						int length = patterns.length;
						accessibleFiles = new IPath[length];
						for (int j = 0; j < length; j++) {
							String inclusionPattern = patterns[j];
							accessibleFiles[j] = new Path(inclusionPattern);
						}
					}
					// non accessible files
					IPath[] nonAccessibleFiles;
					if (projectsExclusionPatterns == null) {
						nonAccessibleFiles = new IPath[0];
					} else {
						String[] patterns = projectsExclusionPatterns[i];
						int length = patterns.length;
						nonAccessibleFiles = new IPath[length];
						for (int j = 0; j < length; j++) {
							String exclusionPattern = patterns[j];
							nonAccessibleFiles[j] = new Path(exclusionPattern);
						}
					}

					entries[sourceLength+libLength+i] =
						JavaCore.newProjectEntry(
								new Path(projects[i]),
								ClasspathEntry.getAccessRules(accessibleFiles, nonAccessibleFiles),
								combineAccessRestrictions,
								new IClasspathAttribute[0],
								isExported);
				}

				// create project's output folder
				IPath outputPath = new Path(projectOutput);
				if (outputPath.segmentCount() > 0) {
					IFolder output = project.getFolder(outputPath);
					if (!output.exists()) {
						output.create(true, true, monitor);
					}
				}

				// set classpath and output location
				JavaProject javaProject = (JavaProject) JavaCore.create(project);
				if (simulateImport)
					javaProject.writeFileEntries(entries, projectPath.append(outputPath));
				else
					javaProject.setRawClasspath(entries, projectPath.append(outputPath), monitor);

				// set compliance level options
				if ("1.4".equals(compliance)) {
					Map options = new HashMap();
					options.put(CompilerOptions.OPTION_Compliance, CompilerOptions.VERSION_1_4);
					options.put(CompilerOptions.OPTION_Source, CompilerOptions.VERSION_1_4);
					options.put(CompilerOptions.OPTION_TargetPlatform, CompilerOptions.VERSION_1_4);
					javaProject.setOptions(options);
				} else if ("1.5".equals(compliance)) {
					Map options = new HashMap();
					options.put(CompilerOptions.OPTION_Compliance, CompilerOptions.VERSION_1_5);
					options.put(CompilerOptions.OPTION_Source, CompilerOptions.VERSION_1_5);
					options.put(CompilerOptions.OPTION_TargetPlatform, CompilerOptions.VERSION_1_5);
					javaProject.setOptions(options);
				} else if ("1.6".equals(compliance)) {
					Map options = new HashMap();
					options.put(CompilerOptions.OPTION_Compliance, CompilerOptions.VERSION_1_6);
					options.put(CompilerOptions.OPTION_Source, CompilerOptions.VERSION_1_6);
					options.put(CompilerOptions.OPTION_TargetPlatform, CompilerOptions.VERSION_1_6);
					javaProject.setOptions(options);
				} else if ("1.7".equals(compliance)) {
					Map options = new HashMap();
					options.put(CompilerOptions.OPTION_Compliance, CompilerOptions.VERSION_1_7);
					options.put(CompilerOptions.OPTION_Source, CompilerOptions.VERSION_1_7);
					options.put(CompilerOptions.OPTION_TargetPlatform, CompilerOptions.VERSION_1_7);
					javaProject.setOptions(options);
				} else if ("1.8".equals(compliance)) {
					Map options = new HashMap();
					options.put(CompilerOptions.OPTION_Compliance, CompilerOptions.VERSION_1_8);
					options.put(CompilerOptions.OPTION_Source, CompilerOptions.VERSION_1_8);
					options.put(CompilerOptions.OPTION_TargetPlatform, CompilerOptions.VERSION_1_8);
					javaProject.setOptions(options);
				} else if ("9".equals(compliance)) {
					Map options = new HashMap();
					options.put(CompilerOptions.OPTION_Compliance, CompilerOptions.VERSION_9);
					options.put(CompilerOptions.OPTION_Source, CompilerOptions.VERSION_9);
					options.put(CompilerOptions.OPTION_TargetPlatform, CompilerOptions.VERSION_9);
					javaProject.setOptions(options);
				} else if ("10".equals(compliance)) {
					Map options = new HashMap();
					options.put(CompilerOptions.OPTION_Compliance, CompilerOptions.VERSION_10);
					options.put(CompilerOptions.OPTION_Source, CompilerOptions.VERSION_10);
					options.put(CompilerOptions.OPTION_TargetPlatform, CompilerOptions.VERSION_10);
					javaProject.setOptions(options);
				} else if ("11".equals(compliance)) {
					Map options = new HashMap();
					options.put(CompilerOptions.OPTION_Compliance, CompilerOptions.VERSION_11);
					options.put(CompilerOptions.OPTION_Source, CompilerOptions.VERSION_11);
					options.put(CompilerOptions.OPTION_TargetPlatform, CompilerOptions.VERSION_11);
					javaProject.setOptions(options);
				} else if ("12".equals(compliance)) {
					Map options = new HashMap();
					options.put(CompilerOptions.OPTION_Compliance, CompilerOptions.VERSION_12);
					options.put(CompilerOptions.OPTION_Source, CompilerOptions.VERSION_12);
					options.put(CompilerOptions.OPTION_TargetPlatform, CompilerOptions.VERSION_12);
					javaProject.setOptions(options);
				}
				result[0] = javaProject;
			}
		};
		getWorkspace().run(create, null);
		return result[0];
	}
	protected IJavaProject importJavaProject(String projectName, String[] sourceFolders, String[] libraries, String output) throws CoreException {
		return
			createJavaProject(
				projectName,
				sourceFolders,
				libraries,
				null/*no inclusion pattern*/,
				null/*no exclusion pattern*/,
				null/*no project*/,
				null/*no inclusion pattern*/,
				null/*no exclusion pattern*/,
				true/*combine access restrictions by default*/,
				null/*no exported project*/,
				output,
				null/*no source outputs*/,
				null/*no inclusion pattern*/,
				null/*no exclusion pattern*/,
				"1.4",
				true/*import*/
			);
	}
	/*
	 * Create simple project.
	 */
	protected IProject createProject(final String projectName) throws CoreException {
		final IProject project = getProject(projectName);
		IWorkspaceRunnable create = new IWorkspaceRunnable() {
			public void run(IProgressMonitor monitor) throws CoreException {
				project.create(null);
				project.open(null);
			}
		};
		getWorkspace().run(create, null);
		return project;
	}
	public void createSourceZip(String[] pathsAndContents, String zipPath) throws IOException {
		org.eclipse.jdt.core.tests.util.Util.createSourceZip(pathsAndContents, zipPath);
	}
	public void deleteResource(File resource) {
		int retryCount = 0;
		while (++retryCount <= 60) { // wait 1 minute at most
			if (org.eclipse.jdt.core.tests.util.Util.delete(resource)) {
				break;
			}
		}
	}
	protected void deleteFolder(IPath folderPath) throws CoreException {
		deleteResource(getFolder(folderPath));
	}
	protected void deleteProject(String projectName) throws CoreException {
		IProject project = getProject(projectName);
		if (project.exists() && !project.isOpen()) { // force opening so that project can be deleted without logging (see bug 23629)
			project.open(null);
		}
		deleteResource(project);
	}
	protected void deleteProject(IJavaProject project) throws CoreException {
		if (project.exists() && !project.isOpen()) { // force opening so that project can be deleted without logging (see bug 23629)
			project.open(null);
		}
		deleteResource(project.getProject());
	}

	/**
	 * Batch deletion of projects
	 */
	protected void deleteProjects(final String[] projectNames) throws CoreException {
		ResourcesPlugin.getWorkspace().run(new IWorkspaceRunnable() {
			public void run(IProgressMonitor monitor) throws CoreException {
				if (projectNames != null){
					for (int i = 0, max = projectNames.length; i < max; i++){
						if (projectNames[i] != null)
							deleteProject(projectNames[i]);
					}
				}
			}
		},
		null);
	}
	/**
	 * Delete this resource.
	 */
	public void deleteResource(IResource resource) throws CoreException {
		int retryCount = 0; // wait 1 minute at most
		IStatus status = null;
		while (++retryCount <= 6) {
			status = org.eclipse.jdt.core.tests.util.Util.delete(resource);
			if (status.isOK()) {
				return;
			}
			System.gc();
		}
		throw new CoreException(status);
	}
	/**
	 * Returns true if this delta is flagged as having changed children.
	 */
	protected boolean deltaChildrenChanged(IJavaElementDelta delta) {
		return delta.getKind() == IJavaElementDelta.CHANGED &&
			(delta.getFlags() & IJavaElementDelta.F_CHILDREN) != 0;
	}
	/**
	 * Returns true if this delta is flagged as having had a content change
	 */
	protected boolean deltaContentChanged(IJavaElementDelta delta) {
		return delta.getKind() == IJavaElementDelta.CHANGED &&
			(delta.getFlags() & IJavaElementDelta.F_CONTENT) != 0;
	}
	/**
	 * Returns true if this delta is flagged as having moved from a location
	 */
	protected boolean deltaMovedFrom(IJavaElementDelta delta) {
		return delta.getKind() == IJavaElementDelta.ADDED &&
			(delta.getFlags() & IJavaElementDelta.F_MOVED_FROM) != 0;
	}
	/**
	 * Returns true if this delta is flagged as having moved to a location
	 */
	protected boolean deltaMovedTo(IJavaElementDelta delta) {
		return delta.getKind() == IJavaElementDelta.REMOVED &&
			(delta.getFlags() & IJavaElementDelta.F_MOVED_TO) != 0;
	}
	/**
	 * Ensure that the positioned element is in the correct position within the parent.
	 */
	public void ensureCorrectPositioning(IParent container, IJavaElement sibling, IJavaElement positioned) throws JavaModelException {
		IJavaElement[] children = container.getChildren();
		if (sibling != null) {
			// find the sibling
			boolean found = false;
			for (int i = 0; i < children.length; i++) {
				if (children[i].equals(sibling)) {
					assertTrue("element should be before sibling", i > 0 && children[i - 1].equals(positioned));
					found = true;
					break;
				}
			}
			assertTrue("Did not find sibling", found);
		}
	}
	protected String[] getJCL15PlusLibraryIfNeeded(String compliance) throws JavaModelException, IOException {
		if (compliance.charAt(compliance.length()-1) >= '8' && (AbstractCompilerTest.getPossibleComplianceLevels() & AbstractCompilerTest.F_1_8) != 0) {
			// ensure that the JCL 18 lib is setup (i.e. that the jclMin18.jar is copied)
			setUpJCLClasspathVariables("1.8");
			return new String[] {getExternalJCLPathString("1.8")};
		}
		if (compliance.charAt(compliance.length()-1) >= '5' && (AbstractCompilerTest.getPossibleComplianceLevels() & AbstractCompilerTest.F_1_5) != 0) {
			// ensure that the JCL 15 lib is setup (i.e. that the jclMin15.jar is copied)
			setUpJCLClasspathVariables("1.5");
			return new String[] {getExternalJCLPathString("1.5")};
		}
		return null;
	}
	/**
	 * Returns the specified compilation unit in the given project, root, and
	 * package fragment or <code>null</code> if it does not exist.
	 */
	public IOrdinaryClassFile getClassFile(String projectName, String rootPath, String packageName, String className) throws JavaModelException {
		IPackageFragment pkg= getPackageFragment(projectName, rootPath, packageName);
		if (pkg == null) {
			return null;
		}
		return pkg.getOrdinaryClassFile(className);
	}
	protected ICompilationUnit getCompilationUnit(String path) {
		return (ICompilationUnit)JavaCore.create(getFile(path));
	}
	/**
	 * Returns the specified compilation unit in the given project, root, and
	 * package fragment or <code>null</code> if it does not exist.
	 */
	public ICompilationUnit getCompilationUnit(String projectName, String rootPath, String packageName, String cuName) throws JavaModelException {
		IPackageFragment pkg= getPackageFragment(projectName, rootPath, packageName);
		if (pkg == null) {
			return null;
		}
		return pkg.getCompilationUnit(cuName);
	}
	/**
	 * Returns the specified compilation unit in the given project, root, and
	 * package fragment or <code>null</code> if it does not exist.
	 */
	public ICompilationUnit[] getCompilationUnits(String projectName, String rootPath, String packageName) throws JavaModelException {
		IPackageFragment pkg= getPackageFragment(projectName, rootPath, packageName);
		if (pkg == null) {
			return null;
		}
		return pkg.getCompilationUnits();
	}
	protected ICompilationUnit getCompilationUnitFor(IJavaElement element) {

		if (element instanceof ICompilationUnit) {
			return (ICompilationUnit)element;
		}

		if (element instanceof IMember) {
			return ((IMember)element).getCompilationUnit();
		}

		if (element instanceof IPackageDeclaration ||
			element instanceof IImportDeclaration) {
				return (ICompilationUnit)element.getParent();
			}

		return null;

	}
	protected File getExternalFile(String relativePath) {
		return new File(getExternalPath(), relativePath);
	}

	protected String getExternalResourcePath(String relativePath) {
		return getExternalPath() + relativePath;
	}

	/**
	 * Returns the IPath to the external java class library (e.g. jclMin.jar)
	 */
	protected IPath getExternalJCLPath() {
		return new Path(getExternalJCLPathString(""));
	}
	/**
	 * Returns the IPath to the external java class library (e.g. jclMin.jar)
	 */
	protected IPath getExternalJCLPath(String compliance) {
		return new Path(getExternalJCLPathString(compliance));
	}
	/**
	 * Returns the java.io path to the external java class library (e.g. jclMin.jar)
	 */
	protected String getExternalJCLPathString() {
		return getExternalJCLPathString("");
	}
	/**
	 * Returns the java.io path to the external java class library (e.g. jclMin.jar)
	 */
	protected String getExternalJCLPathString(String compliance) {
		return getExternalPath() + "jclMin" + compliance + ".jar";
	}
	protected String getExternalJCLPathString(String compliance, boolean useFullJCL) {
		if (useFullJCL) {
			return getExternalPath() + "jclFull" + compliance + ".jar";
		} else {
			return getExternalJCLPathString(compliance);
		}
	}
	/**
	 * Returns the IPath to the root source of the external java class library (e.g. "src")
	 */
	protected IPath getExternalJCLRootSourcePath() {
		return new Path("src");
	}
	/**
	 * Returns the IPath to the source of the external java class library (e.g. jclMinsrc.zip)
	 */
	protected IPath getExternalJCLSourcePath() {
		return new Path(getExternalJCLSourcePathString(""));
	}
	/**
	 * Returns the IPath to the source of the external java class library (e.g. jclMinsrc.zip)
	 */
	protected IPath getExternalJCLSourcePath(String compliance) {
		return new Path(getExternalJCLSourcePathString(compliance));
	}
	/**
	 * Returns the java.io path to the source of the external java class library (e.g. jclMinsrc.zip)
	 */
	protected String getExternalJCLSourcePathString() {
		return getExternalJCLSourcePathString("");
	}
	/**
	 * Returns the java.io path to the source of the external java class library (e.g. jclMinsrc.zip)
	 */
	protected String getExternalJCLSourcePathString(String compliance) {
		return getExternalPath() + "jclMin" + compliance + "src.zip";
	}
	/*
	 * Returns the OS path to the external directory that contains external jar files.
	 * This path ends with a File.separatorChar.
	 */
	protected String getExternalPath() {
		if (EXTERNAL_JAR_DIR_PATH == null)
			try {
				String path = getWorkspaceRoot().getLocation().toFile().getParentFile().getCanonicalPath();
				if (path.charAt(path.length()-1) != File.separatorChar)
					path += File.separatorChar;
				EXTERNAL_JAR_DIR_PATH = path;
			} catch (IOException e) {
				e.printStackTrace();
			}
		return EXTERNAL_JAR_DIR_PATH;
	}
	/*
	 * Returns the OS path to the workspace directory.
	 * This path ends with a File.separatorChar.
	 */
	protected String getWorkspacePath() {
		if (WORKSPACE_DIR_PATH == null)
			try {
				String path = getWorkspaceRoot().getLocation().toFile().getCanonicalPath();
				if (path.charAt(path.length()-1) != File.separatorChar)
					path += File.separatorChar;
				WORKSPACE_DIR_PATH = path;
			} catch (IOException e) {
				e.printStackTrace();
			}
		return WORKSPACE_DIR_PATH;
	}
	protected IFile getFile(String path) {
		return getWorkspaceRoot().getFile(new Path(path));
	}
	protected IFolder getFolder(IPath path) {
		return getWorkspaceRoot().getFolder(path);
	}
	/**
	 * Returns the Java Model this test suite is running on.
	 */
	public IJavaModel getJavaModel() {
		return JavaCore.create(getWorkspaceRoot());
	}
	/**
	 * Returns the Java Project with the given name in this test
	 * suite's model. This is a convenience method.
	 */
	public IJavaProject getJavaProject(String name) {
		IProject project = getProject(name);
		return JavaCore.create(project);
	}
	protected ILocalVariable getLocalVariable(ISourceReference cu, String selectAt, String selection) throws JavaModelException {
		IJavaElement[] elements = codeSelect(cu, selectAt, selection);
		if (elements.length == 0) return null;
		if (elements[0] instanceof ILocalVariable) {
			return (ILocalVariable)elements[0];
		}
		return null;
	}
	protected ILocalVariable getLocalVariable(String cuPath, String selectAt, String selection) throws JavaModelException {
		ISourceReference cu = getCompilationUnit(cuPath);
		return getLocalVariable(cu, selectAt, selection);
	}
	protected String getNameSource(String cuSource, IJavaElement element) throws JavaModelException {
		ISourceRange nameRange;
		switch (element.getElementType()) {
			case IJavaElement.TYPE_PARAMETER:
				nameRange = ((ITypeParameter) element).getNameRange();
				break;
			case IJavaElement.ANNOTATION:
				nameRange = ((IAnnotation) element).getNameRange();
				break;
			case IJavaElement.PACKAGE_DECLARATION :
				nameRange = ((IPackageDeclaration) element).getNameRange();
				break;
			case IJavaElement.IMPORT_DECLARATION :
				nameRange = ((IImportDeclaration) element).getNameRange();
				break;
			default:
				nameRange = ((IMember) element).getNameRange();
				break;
		}
		return getSource(cuSource, nameRange);
	}
	protected String getSource(String cuSource, ISourceRange sourceRange) throws JavaModelException {
		int start = sourceRange.getOffset();
		int end = start+sourceRange.getLength();
		String actualSource = start >= 0 && end >= start ? cuSource.substring(start, end) : "";
		return actualSource;
	}
	/**
	 * Returns the specified package fragment in the given project and root, or
	 * <code>null</code> if it does not exist.
	 * The rootPath must be specified as a project relative path. The empty
	 * path refers to the default package fragment.
	 */
	public IPackageFragment getPackageFragment(String projectName, String rootPath, String packageName) throws JavaModelException {
		IPackageFragmentRoot root= getPackageFragmentRoot(projectName, rootPath);
		if (root == null) {
			return null;
		}
		return root.getPackageFragment(packageName);
	}
	/**
	 * Returns the specified package fragment root in the given project, or
	 * <code>null</code> if it does not exist.
	 * If relative, the rootPath must be specified as a project relative path.
	 * The empty path refers to the package fragment root that is the project
	 * folder itself.
	 * If absolute, the rootPath refers to either an external jar, or a resource
	 * internal to the workspace
	 */
	public IPackageFragmentRoot getPackageFragmentRoot(
		String projectName,
		String rootPath)
		throws JavaModelException {

		IJavaProject project = getJavaProject(projectName);
		if (project == null) {
			return null;
		}
		IPath path = new Path(rootPath);
		if (path.isAbsolute()) {
			IWorkspaceRoot workspaceRoot = ResourcesPlugin.getWorkspace().getRoot();
			IResource resource = workspaceRoot.findMember(path);
			IPackageFragmentRoot root;
			if (resource == null) {
				// external jar
				root = project.getPackageFragmentRoot(rootPath);
			} else {
				// resource in the workspace
				root = project.getPackageFragmentRoot(resource);
			}
			return root;
		} else {
			IPackageFragmentRoot[] roots = project.getPackageFragmentRoots();
			if (roots == null || roots.length == 0) {
				return null;
			}
			for (int i = 0; i < roots.length; i++) {
				IPackageFragmentRoot root = roots[i];
				if (!root.isExternal()
					&& root.getUnderlyingResource().getProjectRelativePath().equals(path)) {
					return root;
				}
			}
		}
		return null;
	}
	protected IProject getProject(String project) {
		return getWorkspaceRoot().getProject(project);
	}
	/**
	 * Returns the OS path to the directory that contains this plugin.
	 */
	protected String getPluginDirectoryPath() {
		try {
			URL platformURL = Platform.getBundle("org.eclipse.jdt.core.tests.model").getEntry("/");
			return new File(FileLocator.toFileURL(platformURL).getFile()).getAbsolutePath();
		} catch (IOException e) {
			e.printStackTrace();
		}
		return null;
	}
	public String getSourceWorkspacePath() {
		return getPluginDirectoryPath() +  java.io.File.separator + "workspace";
	}
	public ICompilationUnit getWorkingCopy(String path, boolean computeProblems) throws JavaModelException {
		return getWorkingCopy(path, "", computeProblems);
	}
	public ICompilationUnit getWorkingCopy(String path, String source) throws JavaModelException {
		return getWorkingCopy(path, source, false);
	}
	public ICompilationUnit getWorkingCopy(String path, String source, boolean computeProblems) throws JavaModelException {
		if (this.wcOwner == null) {
			this.wcOwner = newWorkingCopyOwner(computeProblems ? new BasicProblemRequestor() : null);
			return getWorkingCopy(path, source, this.wcOwner);
		}
		ICompilationUnit wc = getWorkingCopy(path, source, this.wcOwner);
		// Verify that compute problem parameter is compatible with working copy problem requestor
		if (computeProblems) {
			assertNotNull("Cannot compute problems if the problem requestor of the working copy owner is set to null!", this.wcOwner.getProblemRequestor(wc));
		} else {
			assertNull("Cannot ignore problems if the problem requestor of the working copy owner is not set to null!", this.wcOwner.getProblemRequestor(wc));
		}
		return wc;
	}
	public ICompilationUnit getWorkingCopy(String path, String source, WorkingCopyOwner owner) throws JavaModelException {
		ICompilationUnit workingCopy = getCompilationUnit(path);
		if (owner != null)
			workingCopy = workingCopy.getWorkingCopy(owner, null/*no progress monitor*/);
		else
			workingCopy.becomeWorkingCopy(null/*no progress monitor*/);
		workingCopy.getBuffer().setContents(source);
		if (owner != null) {
			IProblemRequestor problemRequestor = owner.getProblemRequestor(workingCopy);
			if (problemRequestor instanceof ProblemRequestor) {
				((ProblemRequestor) problemRequestor).initialize(source.toCharArray());
			}
		}
		workingCopy.makeConsistent(null/*no progress monitor*/);
		return workingCopy;
	}
	/**
	 * This method is still necessary when we need to use an owner and a specific problem requestor
	 * (typically while using primary owner).
	 * @deprecated
	 */
	public ICompilationUnit getWorkingCopy(String path, String source, WorkingCopyOwner owner, IProblemRequestor problemRequestor) throws JavaModelException {
		ICompilationUnit workingCopy = getCompilationUnit(path);
		if (owner != null)
			workingCopy = workingCopy.getWorkingCopy(owner, problemRequestor, null/*no progress monitor*/);
		else
			workingCopy.becomeWorkingCopy(problemRequestor, null/*no progress monitor*/);
		workingCopy.getBuffer().setContents(source);
		if (problemRequestor instanceof ProblemRequestor)
			((ProblemRequestor) problemRequestor).initialize(source.toCharArray());
		workingCopy.makeConsistent(null/*no progress monitor*/);
		return workingCopy;
	}
	/**
	 * Returns the IWorkspace this test suite is running on.
	 */
	public IWorkspace getWorkspace() {
		return ResourcesPlugin.getWorkspace();
	}
	public IWorkspaceRoot getWorkspaceRoot() {
		return getWorkspace().getRoot();
	}
	protected void discardWorkingCopies(ICompilationUnit[] units) throws JavaModelException {
		if (units == null) return;
		for (int i = 0, length = units.length; i < length; i++)
			if (units[i] != null)
				units[i].discardWorkingCopy();
	}

	protected String displayString(String toPrint, int indent) {
    	char[] toDisplay = toPrint.toCharArray();
    	toDisplay =
    		CharOperation.replace(
    			toDisplay,
    			getWorkspacePath().toCharArray(),
    			"getWorkspacePath()".toCharArray());
    	toDisplay =
    		CharOperation.replace(
    			toDisplay,
    			getExternalJCLPathString().toCharArray(),
    			"getExternalJCLPathString()".toCharArray());
		toDisplay =
    		CharOperation.replace(
    			toDisplay,
    			getExternalJCLPathString("1.5").toCharArray(),
    			"getExternalJCLPathString(\"1.5\")".toCharArray());
		toDisplay =
    		CharOperation.replace(
    			toDisplay,
    			getExternalPath().toCharArray(),
    			"getExternalPath()".toCharArray());

		toDisplay =
    		CharOperation.replace(
    			toDisplay,
    			org.eclipse.jdt.core.tests.util.Util.displayString(getExternalJCLSourcePathString(), 0).toCharArray(),
    			"getExternalJCLSourcePathString()".toCharArray());
		toDisplay =
    		CharOperation.replace(
    			toDisplay,
    			org.eclipse.jdt.core.tests.util.Util.displayString(getExternalJCLSourcePathString("1.5"), 0).toCharArray(),
    			"getExternalJCLSourcePathString(\"1.5\")".toCharArray());

    	toDisplay = org.eclipse.jdt.core.tests.util.Util.displayString(new String(toDisplay), indent).toCharArray();

    	toDisplay =
    		CharOperation.replace(
    			toDisplay,
    			"getWorkspacePath()".toCharArray(),
    			("\"+ getWorkspacePath() + \"").toCharArray());
    	toDisplay =
    		CharOperation.replace(
    			toDisplay,
    			"getExternalJCLPathString()".toCharArray(),
    			("\"+ getExternalJCLPathString() + \"").toCharArray());
    	toDisplay =
    		CharOperation.replace(
    			toDisplay,
    			"getExternalJCLPathString(\\\"1.5\\\")".toCharArray(),
    			("\"+ getExternalJCLPathString(\"1.5\") + \"").toCharArray());
    	toDisplay =
    		CharOperation.replace(
    			toDisplay,
    			"getExternalJCLSourcePathString()".toCharArray(),
    			("\"+ getExternalJCLSourcePathString() + \"").toCharArray());
    	toDisplay =
    		CharOperation.replace(
    			toDisplay,
    			"getExternalJCLSourcePathString(\\\"1.5\\\")".toCharArray(),
    			("\"+ getExternalJCLSourcePathString(\"1.5\") + \"").toCharArray());
    	toDisplay =
    		CharOperation.replace(
    			toDisplay,
    			"getExternalPath()".toCharArray(),
    			("\"+ getExternalPath() + \"").toCharArray());
    	return new String(toDisplay);
    }

	protected ICompilationUnit newExternalWorkingCopy(String name, final String contents) throws JavaModelException {
		return newExternalWorkingCopy(name, null/*no classpath*/, null/*no problem requestor*/, contents);
	}
	protected ICompilationUnit newExternalWorkingCopy(String name, IClasspathEntry[] classpath, final IProblemRequestor problemRequestor, final String contents) throws JavaModelException {
		WorkingCopyOwner owner = new WorkingCopyOwner() {
			public IBuffer createBuffer(ICompilationUnit wc) {
				IBuffer buffer = super.createBuffer(wc);
				buffer.setContents(contents);
				return buffer;
			}
			public IProblemRequestor getProblemRequestor(ICompilationUnit workingCopy) {
				return problemRequestor;
			}
		};
		return owner.newWorkingCopy(name, classpath, null/*no progress monitor*/);
	}

	/**
	 * Create a new working copy owner using given problem requestor
	 * to report problem.
	 *
	 * @param problemRequestor The requestor used to report problems
	 * @return The created working copy owner
	 */
	protected WorkingCopyOwner newWorkingCopyOwner(final IProblemRequestor problemRequestor) {
		return new WorkingCopyOwner() {
			public IProblemRequestor getProblemRequestor(ICompilationUnit unit) {
				return problemRequestor;
			}
		};
	}

	public byte[] read(java.io.File file) throws java.io.IOException {
		int fileLength;
		byte[] fileBytes = new byte[fileLength = (int) file.length()];
		java.io.FileInputStream stream = new java.io.FileInputStream(file);
		int bytesRead = 0;
		int lastReadSize = 0;
		try {
			while ((lastReadSize != -1) && (bytesRead != fileLength)) {
				lastReadSize = stream.read(fileBytes, bytesRead, fileLength - bytesRead);
				bytesRead += lastReadSize;
			}
			return fileBytes;
		} finally {
			stream.close();
		}
	}

	public void refresh(final IJavaProject javaProject) throws CoreException {
		javaProject.getProject().refreshLocal(IResource.DEPTH_INFINITE, null);
		waitForManualRefresh();
	}

	protected void refreshExternalArchives(IJavaProject p) throws JavaModelException {
		waitForAutoBuild(); // ensure that the auto-build job doesn't interfere with external jar refreshing
		getJavaModel().refreshExternalArchives(new IJavaElement[] {p}, null);
		Indexer.getInstance().waitForIndex(null);
	}

	protected void removeJavaNature(String projectName) throws CoreException {
		IProject project = getProject(projectName);
		IProjectDescription description = project.getDescription();
		description.setNatureIds(new String[] {});
		project.setDescription(description, null);
	}
	protected void removeLibrary(IJavaProject javaProject, String jarName, String sourceZipName) throws CoreException, IOException {
		IProject project = javaProject.getProject();
		String projectPath = '/' + project.getName() + '/';
		removeClasspathEntry(javaProject, new Path(projectPath + jarName));
		org.eclipse.jdt.core.tests.util.Util.delete(project.getFile(jarName));
		if (sourceZipName != null && sourceZipName.length() != 0) {
			org.eclipse.jdt.core.tests.util.Util.delete(project.getFile(sourceZipName));
		}
	}
	protected void removeClasspathEntry(IPath path) throws JavaModelException {
		removeClasspathEntry(this.currentProject, path);
	}
	protected void removeClasspathEntry(IJavaProject project, IPath path) throws JavaModelException {
		IClasspathEntry[] entries = project.getRawClasspath();
		int length = entries.length;
		IClasspathEntry[] newEntries = null;
		for (int i = 0; i < length; i++) {
			IClasspathEntry entry = entries[i];
			if (entry.getPath().equals(path)) {
				newEntries = new IClasspathEntry[length-1];
				if (i > 0)
					System.arraycopy(entries, 0, newEntries, 0, i);
				if (i < length-1)
				System.arraycopy(entries, i+1, newEntries, i, length-1-i);
				break;
			}
		}
		if (newEntries != null)
			project.setRawClasspath(newEntries, null);
	}

	protected void search(IJavaElement element, int limitTo, IJavaSearchScope scope, SearchRequestor requestor) throws CoreException {
		search(element, limitTo, SearchPattern.R_EXACT_MATCH|SearchPattern.R_CASE_SENSITIVE, scope, requestor);
	}
	protected void search(IJavaElement element, int limitTo, int matchRule, IJavaSearchScope scope, SearchRequestor requestor) throws CoreException {
		SearchPattern pattern = SearchPattern.createPattern(element, limitTo, matchRule);
		assertNotNull("Pattern should not be null", pattern);
		new SearchEngine().search(
			pattern,
			new SearchParticipant[] {SearchEngine.getDefaultSearchParticipant()},
			scope,
			requestor,
			null
		);
	}
	protected void search(String patternString, int searchFor, int limitTo, IJavaSearchScope scope, SearchRequestor requestor) throws CoreException {
		search(patternString, searchFor, limitTo, SearchPattern.R_EXACT_MATCH|SearchPattern.R_CASE_SENSITIVE, scope, requestor);
	}
	protected void search(String patternString, int searchFor, int limitTo, int matchRule, IJavaSearchScope scope, SearchRequestor requestor) throws CoreException {
		if (patternString.indexOf('*') != -1 || patternString.indexOf('?') != -1)
			matchRule |= SearchPattern.R_PATTERN_MATCH;
		SearchPattern pattern = SearchPattern.createPattern(
			patternString,
			searchFor,
			limitTo,
			matchRule);
		assertNotNull("Pattern should not be null", pattern);
		new SearchEngine().search(
			pattern,
			new SearchParticipant[] {SearchEngine.getDefaultSearchParticipant()},
			scope,
			requestor,
			null);
	}

	/*
	 * Selection of java elements.
	 */

	/*
	 * Search several occurences of a selection in a compilation unit source and returns its start and length.
	 * If occurence is negative, then perform a backward search from the end of file.
	 * If selection starts or ends with a comment (to help identification in source), it is removed from returned selection info.
	 */
	int[] selectionInfo(ICompilationUnit cu, String selection, int occurences) throws JavaModelException {
		String source = cu.getSource();
		int index = occurences < 0 ? source.lastIndexOf(selection) : source.indexOf(selection);
		int max = Math.abs(occurences)-1;
		for (int n=0; index >= 0 && n<max; n++) {
			index = occurences < 0 ? source.lastIndexOf(selection, index) : source.indexOf(selection, index+selection.length());
		}
		StringBuffer msg = new StringBuffer("Selection '");
		msg.append(selection);
		if (index >= 0) {
			if (selection.startsWith("/**")) { // comment is before
				int start = source.indexOf("*/", index);
				if (start >=0) {
					return new int[] { start+2, selection.length()-(start+2-index) };
				} else {
					msg.append("' starts with an unterminated comment");
				}
			} else if (selection.endsWith("*/")) { // comment is after
				int end = source.lastIndexOf("/**", index+selection.length());
				if (end >=0) {
					return new int[] { index, index-end };
				} else {
					msg.append("' ends with an unstartted comment");
				}
			} else { // no comment => use whole selection
				return new int[] { index, selection.length() };
			}
		} else {
			msg.append("' was not found in ");
		}
		msg.append(cu.getElementName());
		msg.append(":\n");
		msg.append(source);
		assertTrue(msg.toString(), false);
		return null;
	}

	/**
	 * Select a field in a compilation unit identified with the first occurence in the source of a given selection.
	 * @param unit
	 * @param selection
	 * @return IField
	 * @throws JavaModelException
	 */
	protected IField selectField(ICompilationUnit unit, String selection) throws JavaModelException {
		return selectField(unit, selection, 1);
	}

	/**
	 * Select a field in a compilation unit identified with the nth occurence in the source of a given selection.
	 * @param unit
	 * @param selection
	 * @param occurences
	 * @return IField
	 * @throws JavaModelException
	 */
	protected IField selectField(ICompilationUnit unit, String selection, int occurences) throws JavaModelException {
		return (IField) selectJavaElement(unit, selection, occurences, IJavaElement.FIELD);
	}

	/**
	 * Select a local variable in a compilation unit identified with the first occurence in the source of a given selection.
	 * @param unit
	 * @param selection
	 * @return IType
	 * @throws JavaModelException
	 */
	protected ILocalVariable selectLocalVariable(ICompilationUnit unit, String selection) throws JavaModelException {
		return selectLocalVariable(unit, selection, 1);
	}

	/**
	 * Select a local variable in a compilation unit identified with the nth occurence in the source of a given selection.
	 * @param unit
	 * @param selection
	 * @param occurences
	 * @return IType
	 * @throws JavaModelException
	 */
	protected ILocalVariable selectLocalVariable(ICompilationUnit unit, String selection, int occurences) throws JavaModelException {
		return (ILocalVariable) selectJavaElement(unit, selection, occurences, IJavaElement.LOCAL_VARIABLE);
	}

	/**
	 * Select a method in a compilation unit identified with the first occurence in the source of a given selection.
	 * @param unit
	 * @param selection
	 * @return IMethod
	 * @throws JavaModelException
	 */
	protected IMethod selectMethod(ICompilationUnit unit, String selection) throws JavaModelException {
		return selectMethod(unit, selection, 1);
	}

	/**
	 * Select a method in a compilation unit identified with the nth occurence in the source of a given selection.
	 * @param unit
	 * @param selection
	 * @param occurences
	 * @return IMethod
	 * @throws JavaModelException
	 */
	protected IMethod selectMethod(ICompilationUnit unit, String selection, int occurences) throws JavaModelException {
		return (IMethod) selectJavaElement(unit, selection, occurences, IJavaElement.METHOD);
	}

	/**
	 * Select a parameterized source method in a compilation unit identified with the first occurence in the source of a given selection.
	 * @param unit
	 * @param selection
	 * @return ParameterizedSourceMethod
	 * @throws JavaModelException
	 */
	protected ResolvedSourceMethod selectParameterizedMethod(ICompilationUnit unit, String selection) throws JavaModelException {
		return selectParameterizedMethod(unit, selection, 1);
	}

	/**
	 * Select a parameterized source method in a compilation unit identified with the nth occurence in the source of a given selection.
	 * @param unit
	 * @param selection
	 * @param occurences
	 * @return ParameterizedSourceMethod
	 * @throws JavaModelException
	 */
	protected ResolvedSourceMethod selectParameterizedMethod(ICompilationUnit unit, String selection, int occurences) throws JavaModelException {
		IMethod type = selectMethod(unit, selection, occurences);
		assertTrue("Not a parameterized source type: "+type.getElementName(), type instanceof ResolvedSourceMethod);
		return (ResolvedSourceMethod) type;
	}

	/**
	 * Select a parameterized source type in a compilation unit identified with the first occurence in the source of a given selection.
	 * @param unit
	 * @param selection
	 * @return ParameterizedSourceType
	 * @throws JavaModelException
	 */
	protected ResolvedSourceType selectParameterizedType(ICompilationUnit unit, String selection) throws JavaModelException {
		return selectParameterizedType(unit, selection, 1);
	}

	/**
	 * Select a parameterized source type in a compilation unit identified with the nth occurence in the source of a given selection.
	 * @param unit
	 * @param selection
	 * @param occurences
	 * @return ParameterizedSourceType
	 * @throws JavaModelException
	 */
	protected ResolvedSourceType selectParameterizedType(ICompilationUnit unit, String selection, int occurences) throws JavaModelException {
		IType type = selectType(unit, selection, occurences);
		assertTrue("Not a parameterized source type: "+type.getElementName(), type instanceof ResolvedSourceType);
		return (ResolvedSourceType) type;
	}

	/**
	 * Select a type in a compilation unit identified with the first occurence in the source of a given selection.
	 * @param unit
	 * @param selection
	 * @return IType
	 * @throws JavaModelException
	 */
	protected IType selectType(ICompilationUnit unit, String selection) throws JavaModelException {
		return selectType(unit, selection, 1);
	}

	/**
	 * Select a type in a compilation unit identified with the nth occurence in the source of a given selection.
	 * @param unit
	 * @param selection
	 * @param occurences
	 * @return IType
	 * @throws JavaModelException
	 */
	protected IType selectType(ICompilationUnit unit, String selection, int occurences) throws JavaModelException {
		return (IType) selectJavaElement(unit, selection, occurences, IJavaElement.TYPE);
	}

	/**
	 * Select a type parameter in a compilation unit identified with the first occurence in the source of a given selection.
	 * @param unit
	 * @param selection
	 * @return IType
	 * @throws JavaModelException
	 */
	protected ITypeParameter selectTypeParameter(ICompilationUnit unit, String selection) throws JavaModelException {
		return selectTypeParameter(unit, selection, 1);
	}

	/**
	 * Select a type parameter in a compilation unit identified with the nth occurence in the source of a given selection.
	 * @param unit
	 * @param selection
	 * @param occurences
	 * @return IType
	 * @throws JavaModelException
	 */
	protected ITypeParameter selectTypeParameter(ICompilationUnit unit, String selection, int occurences) throws JavaModelException {
		return (ITypeParameter) selectJavaElement(unit, selection, occurences, IJavaElement.TYPE_PARAMETER);
	}

	/**
	 * Select a java element in a compilation unit identified with the nth occurence in the source of a given selection.
	 * Do not allow subclasses to call this method as we want to verify IJavaElement kind.
	 */
	IJavaElement selectJavaElement(ICompilationUnit unit, String selection, int occurences, int elementType) throws JavaModelException {
		int[] selectionPositions = selectionInfo(unit, selection, occurences);
		IJavaElement[] elements = null;
		if (this.wcOwner == null) {
			elements = unit.codeSelect(selectionPositions[0], selectionPositions[1]);
		} else {
			elements = unit.codeSelect(selectionPositions[0], selectionPositions[1], this.wcOwner);
		}
		assertEquals("Invalid selection number", 1, elements.length);
		assertEquals("Invalid java element type: "+elements[0].getElementName(), elements[0].getElementType(), elementType);
		return elements[0];
	}

	/* ************
	 * Suite set-ups *
	 *************/
	/**
	 * Sets the class path of the Java project.
	 */
	public void setClasspath(IJavaProject javaProject, IClasspathEntry[] classpath) {
		try {
			javaProject.setRawClasspath(classpath, null);
		} catch (JavaModelException e) {
			e.printStackTrace();
			assertTrue("failed to set classpath", false);
		}
	}
	protected IJavaProject setupModuleProject(String name, String[] sources) throws CoreException {
		return setupModuleProject(name, sources, false);
	}
	protected IJavaProject setupModuleProject(String name, String[] sources, boolean addModulePathContainer) throws CoreException {
		IClasspathEntry[] deps = null;
		if (addModulePathContainer) {
			IClasspathEntry containerEntry = JavaCore.newContainerEntry(new Path(JavaCore.MODULE_PATH_CONTAINER_ID));
			deps = new IClasspathEntry[] {containerEntry};
		}
		return setupModuleProject(name, sources, deps);
	}
	protected IJavaProject setupModuleProject(String name, String[] sources, IClasspathEntry[] deps) throws CoreException {
		return setupModuleProject(name, new String[]{"src"}, sources, deps);
	}
	protected IJavaProject setupModuleProject(String name, String[] srcFolders, String[] sources, IClasspathEntry[] deps) throws CoreException {
		IJavaProject project = createJava9Project(name, srcFolders);
		createSourceFiles(project, sources);
		if (deps != null) {
			IClasspathEntry[] old = project.getRawClasspath();
			IClasspathEntry[] newPath = new IClasspathEntry[old.length + deps.length];
			System.arraycopy(old, 0, newPath, 0, old.length);
			System.arraycopy(deps, 0, newPath, old.length, deps.length);
			project.setRawClasspath(newPath, null);
		}
		return project;
	}

	protected void createSourceFiles(IJavaProject project, String[] sources) throws CoreException {
		IProgressMonitor monitor = new NullProgressMonitor();
		for (int i = 0; i < sources.length; i+= 2) {
			IPath path = new Path(sources[i]);
			IPath parentPath = path.removeLastSegments(1);
			IFolder folder = project.getProject().getFolder(parentPath);
			if (!folder.exists())
				this.createFolder(folder.getFullPath());
			IFile file = project.getProject().getFile(new Path(sources[i]));
			file.create(new ByteArrayInputStream(sources[i+1].getBytes()), true, monitor);
		}
	}

	/**
	 * Check locally for the required JCL files, <jclName>.jar and <jclName>src.zip.
	 * If not available, copy from the project resources.
	 */
	public void setupExternalJCL(String jclName) throws IOException {
		String externalPath = getExternalPath();
		String separator = java.io.File.separator;
		String resourceJCLDir = getPluginDirectoryPath() + separator + "JCL";
		java.io.File jclDir = new java.io.File(externalPath);
		java.io.File jclMin =
			new java.io.File(externalPath + jclName + ".jar");
		java.io.File jclMinsrc = new java.io.File(externalPath + jclName + "src.zip");
		if (!jclDir.exists()) {
			if (!jclDir.mkdir()) {
				//mkdir failed
				throw new IOException("Could not create the directory " + jclDir);
			}
			//copy the two files to the JCL directory
			java.io.File resourceJCLMin =
				new java.io.File(resourceJCLDir + separator + jclName + ".jar");
			copy(resourceJCLMin, jclMin);
			java.io.File resourceJCLMinsrc =
				new java.io.File(resourceJCLDir + separator + jclName + "src.zip");
			copy(resourceJCLMinsrc, jclMinsrc);
		} else {
			//check that the two files, jclMin.jar and jclMinsrc.zip are present
			//copy either file that is missing or less recent than the one in workspace
			java.io.File resourceJCLMin =
				new java.io.File(resourceJCLDir + separator + jclName + ".jar");
			if ((jclMin.lastModified() < resourceJCLMin.lastModified())
                    || (jclMin.length() != resourceJCLMin.length())) {
				copy(resourceJCLMin, jclMin);
			}
			java.io.File resourceJCLMinsrc =
				new java.io.File(resourceJCLDir + separator + jclName + "src.zip");
			if ((jclMinsrc.lastModified() < resourceJCLMinsrc.lastModified())
                    || (jclMinsrc.length() != resourceJCLMinsrc.length())) {
				copy(resourceJCLMinsrc, jclMinsrc);
			}
		}
	}
	protected IJavaProject setUpJavaProject(final String projectName) throws CoreException, IOException {
		this.currentProject = setUpJavaProject(projectName, "1.4");
		return this.currentProject;
	}
	protected IJavaProject setUpJavaProject(final String projectName, String compliance) throws CoreException, IOException {
		return setUpJavaProject(projectName, compliance, false);
	}
	protected IJavaProject setUpJavaProject(final String projectName, String compliance, boolean useFullJCL) throws CoreException, IOException {
		// copy files in project from source workspace to target workspace
		String sourceWorkspacePath = getSourceWorkspacePath();
		String targetWorkspacePath = getWorkspaceRoot().getLocation().toFile().getCanonicalPath();
		copyDirectory(new File(sourceWorkspacePath, projectName), new File(targetWorkspacePath, projectName));

		// ensure variables are set
		setUpJCLClasspathVariables(compliance, useFullJCL);

		// create project
		final IProject project = getWorkspaceRoot().getProject(projectName);
		IWorkspaceRunnable populate = new IWorkspaceRunnable() {
			public void run(IProgressMonitor monitor) throws CoreException {
				project.create(null);
				project.open(null);
			}
		};
		getWorkspace().run(populate, null);
		IJavaProject javaProject = JavaCore.create(project);
		setUpProjectCompliance(javaProject, compliance, useFullJCL);
		javaProject.setOption(JavaCore.COMPILER_PB_UNUSED_LOCAL, JavaCore.IGNORE);
		javaProject.setOption(JavaCore.COMPILER_PB_UNUSED_PRIVATE_MEMBER, JavaCore.IGNORE);
		javaProject.setOption(JavaCore.COMPILER_PB_FIELD_HIDING, JavaCore.IGNORE);
		javaProject.setOption(JavaCore.COMPILER_PB_LOCAL_VARIABLE_HIDING, JavaCore.IGNORE);
		javaProject.setOption(JavaCore.COMPILER_PB_TYPE_PARAMETER_HIDING, JavaCore.IGNORE);
//		javaProject.setOption(JavaCore.COMPILER_PB_ENABLE_PREVIEW_FEATURES, JavaCore.ENABLED);
		return javaProject;
	}
	protected void setUpProjectCompliance(IJavaProject javaProject, String compliance) throws JavaModelException, IOException {
		setUpProjectCompliance(javaProject, compliance, false);
	}
	protected void setUpProjectCompliance(IJavaProject javaProject, String compliance, boolean useFullJCL) throws JavaModelException, IOException {
		// Look for version to set and return if that's already done
		String version = compliance; // assume that the values of CompilerOptions.VERSION_* are used
		if (version.equals(javaProject.getOption(CompilerOptions.OPTION_Compliance, false))) {
			return;
		}
		String newJclLibString;
		String newJclSrcString;
		if (useFullJCL) {
			newJclLibString = "JCL18_FULL";
			newJclSrcString = "JCL18_SRC"; // Use the same source
		} else {
			if (compliance.equals("12")) {
				newJclLibString = "JCL12_LIB";
				newJclSrcString = "JCL12_SRC";
			} else if (compliance.equals("11")) {
				newJclLibString = "JCL11_LIB";
				newJclSrcString = "JCL11_SRC";
			} else if (compliance.equals("10")) {
				newJclLibString = "JCL10_LIB";
				newJclSrcString = "JCL10_SRC";
			} else if (compliance.length() < 3) {
					newJclLibString = "JCL19_LIB";
					newJclSrcString = "JCL19_SRC";
			} else if (compliance.charAt(2) > '7') {
				newJclLibString = "JCL18_LIB";
				newJclSrcString = "JCL18_SRC";
			} else if (compliance.charAt(2) > '4') {
				newJclLibString = "JCL15_LIB";
				newJclSrcString = "JCL15_SRC";
			} else {
				newJclLibString = "JCL_LIB";
				newJclSrcString = "JCL_SRC";
			}
		}

		// ensure variables are set
		setUpJCLClasspathVariables(compliance, useFullJCL);

		// set options
		Map options = new HashMap();
		options.put(CompilerOptions.OPTION_Compliance, version);
		options.put(CompilerOptions.OPTION_Source, version);
		options.put(CompilerOptions.OPTION_TargetPlatform, version);
		javaProject.setOptions(options);

		IClasspathEntry[] classpath = javaProject.getRawClasspath();

		for (int i = 0, length = classpath.length; i < length; i++) {
			IClasspathEntry entry = classpath[i];
			final IPath path = entry.getPath();
			// Choose the new JCL path only if the current JCL path is different
			if (isJCLPath(path) && !path.toString().equals(newJclLibString)) {
					classpath[i] = JavaCore.newVariableEntry(
							new Path(newJclLibString),
							new Path(newJclSrcString),
							entry.getSourceAttachmentRootPath(),
							entry.getAccessRules(),
							new IClasspathAttribute[0],
							entry.isExported());
					break;
			}
		}
		javaProject.setRawClasspath(classpath, null);
	}
	public boolean isJCLPath(IPath path) {
		IPath jclLib = new Path("JCL_LIB");
		IPath jcl5Lib = new Path("JCL15_LIB");
		IPath jcl8Lib = new Path("JCL18_LIB");
		IPath jcl9Lib = new Path("JCL19_LIB");
		IPath jcl10Lib = new Path("JCL10_LIB");
		IPath jcl11Lib = new Path("JCL11_LIB");
		IPath jcl12Lib = new Path("JCL12_LIB");
		IPath jclFull = new Path("JCL18_FULL");

		return path.equals(jclLib) || path.equals(jcl5Lib) || path.equals(jcl8Lib) || path.equals(jcl9Lib)
				|| path.equals(jcl10Lib) ||  path.equals(jcl11Lib) || path.equals(jcl12Lib) || path.equals(jclFull);
	}
	public void setUpJCLClasspathVariables(String compliance) throws JavaModelException, IOException {
		setUpJCLClasspathVariables(compliance, false);
	}
	public void setUpJCLClasspathVariables(String compliance, boolean useFullJCL) throws JavaModelException, IOException {
		if ("1.5".equals(compliance) || "1.6".equals(compliance)) {
			if (JavaCore.getClasspathVariable("JCL15_LIB") == null) {
				setupExternalJCL("jclMin1.5");
				JavaCore.setClasspathVariables(
					new String[] {"JCL15_LIB", "JCL15_SRC", "JCL_SRCROOT"},
					new IPath[] {getExternalJCLPath("1.5"), getExternalJCLSourcePath("1.5"), getExternalJCLRootSourcePath()},
					null);
			}
		} else if ("1.7".equals(compliance)) {
			if (JavaCore.getClasspathVariable("JCL17_LIB") == null) {
				setupExternalJCL("jclMin1.7");
				JavaCore.setClasspathVariables(
					new String[] {"JCL17_LIB", "JCL17_SRC", "JCL_SRCROOT"},
					new IPath[] {getExternalJCLPath("1.7"), getExternalJCLSourcePath("1.7"), getExternalJCLRootSourcePath()},
					null);
			}
		} else if ("1.8".equals(compliance)) {
			if (useFullJCL) {
				if (JavaCore.getClasspathVariable("JCL18_FULL") == null) {
					setupExternalJCL("jclMin1.8"); // Create the whole mininmal 1.8 set, though we will need only the source zip
					setupExternalJCL("jclFull1.8");
					JavaCore.setClasspathVariables(
						new String[] {"JCL18_FULL", "JCL18_SRC", "JCL_SRCROOT"},
						new IPath[] {new Path(getExternalJCLPathString("1.8", true)), getExternalJCLSourcePath("1.8"), getExternalJCLRootSourcePath()},
						null);
				} 
			} else if (JavaCore.getClasspathVariable("JCL18_LIB") == null) {
						setupExternalJCL("jclMin1.8");
						JavaCore.setClasspathVariables(
							new String[] {"JCL18_LIB", "JCL18_SRC", "JCL_SRCROOT"},
							new IPath[] {getExternalJCLPath("1.8"), getExternalJCLSourcePath("1.8"), getExternalJCLRootSourcePath()},
							null);
			}
		} else if ("9".equals(compliance)) {
			if (JavaCore.getClasspathVariable("JCL19_LIB") == null) {
				setupExternalJCL("jclMin9");
				JavaCore.setClasspathVariables(
					new String[] {"JCL19_LIB", "JCL19_SRC", "JCL_SRCROOT"},
					new IPath[] {getExternalJCLPath("9"), getExternalJCLSourcePath("9"), getExternalJCLRootSourcePath()},
					null);
			}
		} else if ("10".equals(compliance)) {
			if (JavaCore.getClasspathVariable("JCL10_LIB") == null) {
				setupExternalJCL("jclMin10");
				JavaCore.setClasspathVariables(
					new String[] {"JCL10_LIB", "JCL10_SRC", "JCL_SRCROOT"},
					new IPath[] {getExternalJCLPath("9"), getExternalJCLSourcePath("9"), getExternalJCLRootSourcePath()},
					null);
			}
		} else if ("11".equals(compliance)) {
			if (JavaCore.getClasspathVariable("JCL11_LIB") == null) {
				setupExternalJCL("jclMin11");
				JavaCore.setClasspathVariables(
					new String[] {"JCL11_LIB", "JCL11_SRC", "JCL_SRCROOT"},
					new IPath[] {getExternalJCLPath("11"), getExternalJCLSourcePath("11"), getExternalJCLRootSourcePath()},
					null);
			}
		} else if ("12".equals(compliance)) {
			if (JavaCore.getClasspathVariable("JCL12_LIB") == null) {
				setupExternalJCL("jclMin12");
				JavaCore.setClasspathVariables(
					new String[] {"JCL12_LIB", "JCL12_SRC", "JCL_SRCROOT"},
					new IPath[] {getExternalJCLPath("12"), getExternalJCLSourcePath("12"), getExternalJCLRootSourcePath()},
					null);
			}
		} else {
			if (JavaCore.getClasspathVariable("JCL_LIB") == null) {
				setupExternalJCL("jclMin");
				JavaCore.setClasspathVariables(
					new String[] {"JCL_LIB", "JCL_SRC", "JCL_SRCROOT"},
					new IPath[] {getExternalJCLPath(), getExternalJCLSourcePath(), getExternalJCLRootSourcePath()},
					null);
			}
		}
	}
	public void setUpSuite() throws Exception {
		super.setUpSuite();

		// ensure autobuilding is turned off
		IWorkspaceDescription description = getWorkspace().getDescription();
		if (description.isAutoBuilding()) {
			description.setAutoBuilding(false);
			getWorkspace().setDescription(description);
		}
	}
	protected void setUp () throws Exception {
		super.setUp();

		if (NameLookup.VERBOSE || BasicSearchEngine.VERBOSE || JavaModelManager.VERBOSE) {
			System.out.println("--------------------------------------------------------------------------------");
			System.out.println("Running test "+getName()+"...");
		}
	}
	protected void sortElements(IJavaElement[] elements) {
		Util.Comparer comparer = new Util.Comparer() {
			public int compare(Object a, Object b) {
				JavaElement elementA = (JavaElement)a;
				JavaElement elementB = (JavaElement)b;
				char[] tempJCLPath = "<externalJCLPath>".toCharArray();
	    		String idA = new String(CharOperation.replace(
	    			elementA.toStringWithAncestors().toCharArray(),
	    			getExternalJCLPathString().toCharArray(),
	    			tempJCLPath));
	    		String idB = new String(CharOperation.replace(
	    			elementB.toStringWithAncestors().toCharArray(),
	    			getExternalJCLPathString().toCharArray(),
	    			tempJCLPath));
				return idA.compareTo(idB);
			}
		};
		Util.sort(elements, comparer);
	}
	protected void sortResources(Object[] resources) {
		Util.Comparer comparer = new Util.Comparer() {
			public int compare(Object a, Object b) {
				if (a instanceof IResource) {
					IResource resourceA = (IResource)a;
					IResource resourceB = (IResource)b;
					return resourceA.getFullPath().toString().compareTo(resourceB.getFullPath().toString());
				} else {
					IJarEntryResource resourceA = (IJarEntryResource)a;
					IJarEntryResource resourceB = (IJarEntryResource)b;
					return resourceA.getFullPath().toString().compareTo(resourceB.getFullPath().toString());
				}
			}
		};
		Util.sort(resources, comparer);
	}
	protected void sortTypes(IType[] types) {
		Util.Comparer comparer = new Util.Comparer() {
			public int compare(Object a, Object b) {
				IType typeA = (IType)a;
				IType typeB = (IType)b;
				return typeA.getFullyQualifiedName().compareTo(typeB.getFullyQualifiedName());
			}
		};
		Util.sort(types, comparer);
	}
	/*
	 * Simulate a save/exit of the workspace
	 */
	protected void simulateExit() throws CoreException {
		waitForAutoBuild();
		getWorkspace().save(true/*full save*/, null/*no progress*/);
		JavaModelManager.getJavaModelManager().shutdown();
	}
	/*
	 * Simulate a save/exit/restart of the workspace
	 */
	protected void simulateExitRestart() throws CoreException {
		simulateExit();
		simulateRestart();
	}
	/*
	 * Simulate a restart of the workspace
	 */
	protected void simulateRestart() throws CoreException {
		JavaModelManager.doNotUse(); // reset the MANAGER singleton
		JavaModelManager.getJavaModelManager().startup();
		new JavaCorePreferenceInitializer().initializeDefaultPreferences();
	}
	/**
	 * Starts listening to element deltas, and queues them in fgDeltas.
	 */
	public void startDeltas(DeltaListener listener) {
		clearDeltas(listener);
		JavaCore.addElementChangedListener(listener);
		getWorkspace().addResourceChangeListener(listener, IResourceChangeEvent.POST_CHANGE);
	}
	/**
	 * Stops listening to element deltas, and clears the current deltas.
	 */
	public void stopDeltas(DeltaListener listener) {
		getWorkspace().removeResourceChangeListener(listener);
		JavaCore.removeElementChangedListener(listener);
		clearDeltas(listener);
	}
	/**
	 * Starts listening to element deltas, and queues them in fgDeltas.
	 */
	public void startDeltas() {
		clearDeltas();
		JavaCore.addElementChangedListener(this.deltaListener);
		getWorkspace().addResourceChangeListener(this.deltaListener, IResourceChangeEvent.POST_CHANGE);
	}
	/**
	 * Stops listening to element deltas, and clears the current deltas.
	 */
	public void stopDeltas() {
		getWorkspace().removeResourceChangeListener(this.deltaListener);
		JavaCore.removeElementChangedListener(this.deltaListener);
		clearDeltas();
	}
	protected void startLogListening() {
		startLogListening(JavaCore.getPlugin().getLog());
	}
	protected void startLogListening(ILog logToListen) {
		stopLogListening(); // cleanup if we forgot to stop listening
		this.log = logToListen;
		this.logListener = new ILogListener(){
			private StringBuffer buffer = new StringBuffer();
			public void logging(IStatus status, String plugin) {
				this.buffer.append(status);
				this.buffer.append('\n');
			}
			public String toString() {
				return this.buffer.toString();
			}
		};
		if (logToListen == null) {
			Platform.addLogListener(this.logListener);
		} else {
			this.log.addLogListener(this.logListener);
		}
	}
	protected void stopLogListening() {
		if (this.logListener == null)
			return;
		if (this.log == null) {
			Platform.removeLogListener(this.logListener);
		} else {
			this.log.removeLogListener(this.logListener);
		}
		this.logListener = null;
		this.log = null;
	}
	protected void assertLogEquals(String expected) {
		String actual = this.logListener == null ? "<null>" : this.logListener.toString();
		assertSourceEquals(
			"Unexpected entry in log",
			expected,
			actual);
	}
	protected IPath[] toIPathArray(String[] paths) {
		if (paths == null) return null;
		int length = paths.length;
		IPath[] result = new IPath[length];
		for (int i = 0; i < length; i++) {
			result[i] = new Path(paths[i]);
		}
		return result;
	}
	protected void touch(File f) {
		final int time = 1000;
		long lastModified = f.lastModified();
		org.eclipse.jdt.core.tests.util.Util.waitAtLeast(time);
		f.setLastModified(lastModified + time);
		// Loop until the last modified time has really changed on the file
		// see https://bugs.eclipse.org/bugs/show_bug.cgi?id=295619
		int n = 1;
		while (n < 10) { // retry 9 times more if necessary
			if (f.lastModified() != lastModified) {
				// We can leave the loop as the file has been really touched
				return;
			}
			f.setLastModified(lastModified + n*time);
			org.eclipse.jdt.core.tests.util.Util.waitAtLeast(time);
			n++;
		}
		assertFalse("The file "+f.getAbsolutePath()+" was not touched!", lastModified == f.lastModified());
	}

	protected String toString(String[] strings) {
		return org.eclipse.jdt.core.tests.util.Util.toString(strings, false/*don't add extra new line*/);
	}
	protected void tearDown() throws Exception {

		super.tearDown();
		if (this.workingCopies != null) {
			discardWorkingCopies(this.workingCopies);
			this.workingCopies = null;
		}
		this.wcOwner = null;

		// ensure workspace options have been restored to their default
		Hashtable options = JavaCore.getOptions();
		Hashtable defaultOptions = JavaCore.getDefaultOptions();
		assertEquals(
			"Workspace options should be back to their default",
			new CompilerOptions(defaultOptions).toString(),
			new CompilerOptions(options).toString());
	}

	protected IPath getJRE9Path() {
		return new Path(System.getProperty("java.home") + "/lib/jrt-fs.jar");
	}

	/**
	 * Wait for autobuild notification to occur
	 */
	public static void waitForAutoBuild() {
		boolean wasInterrupted = false;
		do {
			try {
				Job.getJobManager().join(ResourcesPlugin.FAMILY_AUTO_BUILD, null);
				Indexer.getInstance().waitForIndex(null);
				wasInterrupted = false;
			} catch (OperationCanceledException e) {
				e.printStackTrace();
			} catch (InterruptedException e) {
				wasInterrupted = true;
			}
		} while (wasInterrupted);
	}

	public static void waitForManualRefresh() {
		boolean wasInterrupted = false;
		do {
			try {
				Job.getJobManager().join(ResourcesPlugin.FAMILY_MANUAL_REFRESH, null);
				Indexer.getInstance().waitForIndex(null);
				wasInterrupted = false;
			} catch (OperationCanceledException e) {
				e.printStackTrace();
			} catch (InterruptedException e) {
				wasInterrupted = true;
			}
		} while (wasInterrupted);
	}

	public static void waitUntilIndexesReady() {
		// dummy query for waiting until the indexes are ready
		SearchEngine engine = new SearchEngine();
		IJavaSearchScope scope = SearchEngine.createWorkspaceScope();
		try {
			Indexer.getInstance().waitForIndex(null);
			engine.searchAllTypeNames(
				null,
				SearchPattern.R_EXACT_MATCH,
				"!@$#!@".toCharArray(),
				SearchPattern.R_PATTERN_MATCH | SearchPattern.R_CASE_SENSITIVE,
				IJavaSearchConstants.CLASS,
				scope,
				new TypeNameRequestor() {
					public void acceptType(
						int modifiers,
						char[] packageName,
						char[] simpleTypeName,
						char[][] enclosingTypeNames,
						String path) {}
				},
				IJavaSearchConstants.WAIT_UNTIL_READY_TO_SEARCH,
				null);
		} catch (CoreException e) {
			logError("exception occurred while waiting on indexing", e);
		}
	}

	private static void logError(String errorMessage, CoreException e) {
		Plugin plugin = JavaCore.getPlugin();
		if (plugin != null) {
			ILog log = plugin.getLog();
			Status status = new Status(IStatus.ERROR, JavaCore.PLUGIN_ID, errorMessage, e);
			log.log(status);
		}
	}
}<|MERGE_RESOLUTION|>--- conflicted
+++ resolved
@@ -94,18 +94,10 @@
 			}
 		}
 		long jdkLevel = CompilerOptions.versionToJdkLevel(javaVersion.length() > 3 ? javaVersion.substring(0, 3) : javaVersion);
-<<<<<<< HEAD
 		if (jdkLevel >= ClassFileConstants.getLatestJDKLevel()) {
 			isJRE12 = true;
 		}
 		if (jdkLevel >= ClassFileConstants.JDK11) {
-=======
-		if (jdkLevel >= ClassFileConstants.JDK11) {
-			if (CompilerOptions.versionToJdkLevel(javaVersion.length() > 3 ? javaVersion.substring(0, 3) : javaVersion, false) == 0) {
-				// version was capped to 11 during versionToJdkLevel(version, true)
-				isJRE12 = true;
-			}
->>>>>>> 348aad64
 			isJRE11 = true;
 		}
 		if (jdkLevel >= ClassFileConstants.JDK10) {
